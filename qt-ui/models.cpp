/*
 * models.cpp
 *
 * classes for the equipment models of Subsurface
 *
 */
#include "models.h"
#include <QCoreApplication>
#include <QDebug>
#include <QColor>
#include <QBrush>

extern struct tank_info tank_info[100];

CylindersModel::CylindersModel(QObject* parent): QAbstractTableModel(parent)
{
}

QVariant CylindersModel::headerData(int section, Qt::Orientation orientation, int role) const
{
	QVariant ret;
	if (orientation == Qt::Vertical)
		return ret;

	if (role == Qt::DisplayRole) {
		switch(section) {
		case TYPE:
			ret = tr("Type");
			break;
		case SIZE:
			ret = tr("Size");
			break;
		case MAXPRESS:
			ret = tr("MaxPress");
			break;
		case START:
			ret = tr("Start");
			break;
		case END:
			ret = tr("End");
			break;
		case O2:
			ret = tr("O2%");
			break;
		case HE:
			ret = tr("He%");
			break;
		}
	}
	return ret;
}

int CylindersModel::columnCount(const QModelIndex& parent) const
{
	return 7;
}

QVariant CylindersModel::data(const QModelIndex& index, int role) const
{
	QVariant ret;
	if (!index.isValid() || index.row() >= MAX_CYLINDERS)
		return ret;

	cylinder_t& cyl = current_dive->cylinder[index.row()];

	if (role == Qt::DisplayRole) {
		switch(index.column()) {
		case TYPE:
			ret = QString(cyl.type.description);
			break;
		case SIZE:
			ret = cyl.type.size.mliter;
			break;
		case MAXPRESS:
			ret = cyl.type.workingpressure.mbar;
			break;
		case START:
			ret = cyl.start.mbar;
			break;
		case END:
			ret = cyl.end.mbar;
			break;
		case O2:
			ret = cyl.gasmix.o2.permille;
			break;
		case HE:
			ret = cyl.gasmix.he.permille;
			break;
		}
	}
	return ret;
}

int CylindersModel::rowCount(const QModelIndex& parent) const
{
	return 	usedRows[current_dive];
}

void CylindersModel::add(cylinder_t* cyl)
{
	if (usedRows[current_dive] >= MAX_CYLINDERS) {
		free(cyl);
		return;
	}

	int row = usedRows[current_dive];

	cylinder_t& cylinder = current_dive->cylinder[row];

	cylinder.end.mbar = cyl->end.mbar;
	cylinder.start.mbar = cyl->start.mbar;

	beginInsertRows(QModelIndex(), row, row);
	usedRows[current_dive]++;
	endInsertRows();
}

void CylindersModel::update()
{
	if (usedRows[current_dive] > 0) {
		beginRemoveRows(QModelIndex(), 0, usedRows[current_dive]-1);
		endRemoveRows();
	}
	if (usedRows[current_dive] > 0) {
		beginInsertRows(QModelIndex(), 0, usedRows[current_dive]-1);
		endInsertRows();
	}
}

void CylindersModel::clear()
{
	if (usedRows[current_dive] > 0) {
		beginRemoveRows(QModelIndex(), 0, usedRows[current_dive]-1);
		usedRows[current_dive] = 0;
		endRemoveRows();
	}
}

void WeightModel::clear()
{
	if (usedRows[current_dive] > 0) {
		beginRemoveRows(QModelIndex(), 0, usedRows[current_dive]-1);
		usedRows[current_dive] = 0;
		endRemoveRows();
	}
}

int WeightModel::columnCount(const QModelIndex& parent) const
{
	return 2;
}

QVariant WeightModel::data(const QModelIndex& index, int role) const
{
	QVariant ret;
	if (!index.isValid() || index.row() >= MAX_WEIGHTSYSTEMS)
		return ret;

	weightsystem_t *ws = &current_dive->weightsystem[index.row()];

	if (role == Qt::DisplayRole) {
		switch(index.column()) {
		case TYPE:
			ret = QString(ws->description);
			break;
		case WEIGHT:
			if (get_units()->weight == units::KG) {
				int gr = ws->weight.grams % 1000;
				int kg = ws->weight.grams / 1000;
				ret = QString("%1.%2").arg(kg).arg((unsigned)(gr + 500) / 100);
			} else {
				ret = QString("%1").arg((unsigned)(grams_to_lbs(ws->weight.grams) + 0.5));
			}
			break;
		}
	}
	return ret;
}

int WeightModel::rowCount(const QModelIndex& parent) const
{
	return usedRows[current_dive];
}

QVariant WeightModel::headerData(int section, Qt::Orientation orientation, int role) const
{
	QVariant ret;
	if (orientation == Qt::Vertical)
		return ret;

	if (role == Qt::DisplayRole) {
		switch(section) {
		case TYPE:
			ret = tr("Type");
			break;
		case WEIGHT:
			ret = tr("Weight");
			break;
		}
	}
	return ret;
}

void WeightModel::add(weightsystem_t* weight)
{
	if (usedRows[current_dive] >= MAX_WEIGHTSYSTEMS) {
		free(weight);
		return;
	}

	int row = usedRows[current_dive];

	weightsystem_t *ws = &current_dive->weightsystem[row];

	ws->description = weight->description;
	ws->weight.grams = weight->weight.grams;

	beginInsertRows(QModelIndex(), row, row);
	usedRows[current_dive]++;
	endInsertRows();
}

void WeightModel::update()
{
}

void TankInfoModel::add(const QString& description)
{
	// When the user `creates` a new one on the combobox.
	// for now, empty till dirk cleans the GTK code.
}

void TankInfoModel::clear()
{
}

int TankInfoModel::columnCount(const QModelIndex& parent) const
{
	return 3;
}

QVariant TankInfoModel::data(const QModelIndex& index, int role) const
{
	QVariant ret;
	if (!index.isValid()) {
		return ret;
	}
	struct tank_info *info = &tank_info[index.row()];

	int ml = info->ml;

	int bar = ((info->psi) ? psi_to_bar(info->psi) : info->bar) * 1000 + 0.5;

	if (info->cuft) {
		double airvolume = cuft_to_l(info->cuft) * 1000.0;
		ml = airvolume / bar_to_atm(bar) + 0.5;
	}
	if (role == Qt::DisplayRole) {
		switch(index.column()) {
			case BAR:
				ret = bar;
				break;
			case ML:
				ret = ml;
				break;
			case DESCRIPTION:
				ret = QString(info->name);
				break;
		}
	}
	return ret;
}

QVariant TankInfoModel::headerData(int section, Qt::Orientation orientation, int role) const
{
	QVariant ret;

	if (orientation != Qt::Horizontal)
		return ret;

	if (role == Qt::DisplayRole) {
		switch(section) {
			case BAR:
				ret = tr("Bar");
				break;
			case ML:
				ret = tr("Ml");
				break;
			case DESCRIPTION:
				ret = tr("Description");
				break;
		}
	}
	return ret;
}

int TankInfoModel::rowCount(const QModelIndex& parent) const
{
	return rows+1;
}

TankInfoModel::TankInfoModel() : QAbstractTableModel(), rows(-1)
{
	struct tank_info *info = tank_info;
	for (info = tank_info; info->name; info++, rows++);

	if (rows > -1) {
		beginInsertRows(QModelIndex(), 0, rows);
		endInsertRows();
	}
}

void TankInfoModel::update()
{
	if(rows > -1) {
		beginRemoveRows(QModelIndex(), 0, rows);
		endRemoveRows();
	}
	struct tank_info *info = tank_info;
	for (info = tank_info; info->name; info++, rows++);

	if (rows > -1) {
		beginInsertRows(QModelIndex(), 0, rows);
		endInsertRows();
	}
}


/*! A DiveItem for use with a DiveTripModel
 *
 * A simple class which wraps basic stats for a dive (e.g. duration, depth) and
 * tidies up after it's children. This is done manually as we don't inherit from
 * QObject.
 *
*/

TreeItemDT::~TreeItemDT()
{
	qDeleteAll(childs);
}

int TreeItemDT::row() const
{
	if (parent)
		return parent->childs.indexOf(const_cast<TreeItemDT*>(this));

	return 0;
}

QVariant TreeItemDT::data(int column, int role) const
{
	QVariant ret;
	switch (column) {
	case NR:
		ret = tr("#");
		break;
	case DATE:
		ret = tr("Date");
		break;
	case RATING:
		ret = UTF8_BLACKSTAR;
		break;
	case DEPTH:
		ret = (get_units()->length == units::METERS) ? tr("m") : tr("ft");
		break;
	case DURATION:
		ret = tr("min");
		break;
	case TEMPERATURE:
		ret = QString("%1%2").arg(UTF8_DEGREE).arg( (get_units()->temperature == units::CELSIUS) ? "C" : "F");
		break;
	case TOTALWEIGHT:
		ret = (get_units()->weight == units::KG) ? tr("kg") : tr("lbs");
		break;
	case SUIT:
		ret = tr("Suit");
		break;
	case CYLINDER:
		ret = tr("Cyl");
		break;
	case NITROX:
		ret = QString("O%1%").arg(UTF8_SUBSCRIPT_2);
		break;
	case SAC:
		ret = tr("SAC");
		break;
	case OTU:
		ret = tr("OTU");
		break;
	case MAXCNS:
		ret = tr("maxCNS");
		break;
	case LOCATION:
		ret = tr("Location");
		break;
	}
	return ret;
}

struct TripItem : public TreeItemDT {
	virtual QVariant data(int column, int role) const;
	dive_trip_t* trip;
};

QVariant TripItem::data(int column, int role) const
{
	QVariant ret;

	if (role == Qt::DisplayRole) {
		switch (column) {
		case LOCATION:
			ret = QString(trip->location);
			break;
		case DATE:
			ret = QString(get_trip_date_string(trip->when, trip->nrdives));
			break;
		}
	}

	return ret;
}

struct DiveItem : public TreeItemDT {
	virtual QVariant data(int column, int role) const;
	struct dive* dive;

	QString displayDuration() const;
	QString displayDepth() const;
	QString displayTemperature() const;
	QString displayWeight() const;
	QString displaySac() const;
	int weight() const;
};

QVariant DiveItem::data(int column, int role) const
{
	QVariant retVal;

	switch (role) {
	case Qt::TextAlignmentRole:
		switch (column) {
		case DATE: /* fall through */
		case SUIT: /* fall through */
		case LOCATION:
			retVal = Qt::AlignLeft;
			break;
		default:
			retVal = Qt::AlignRight;
			break;
		}
		break;
	case Qt::DisplayRole:
		switch (column) {
		case NR:
			retVal = dive->number;
			break;
		case DATE:
			retVal = QString(get_dive_date_string(dive->when));
			break;
		case DEPTH:
			retVal = displayDepth();
			break;
		case DURATION:
			retVal = displayDuration();
			break;
		case TEMPERATURE:
			retVal = displayTemperature();
			break;
		case TOTALWEIGHT:
			retVal = displayWeight();
			break;
		case SUIT:
			retVal = QString(dive->suit);
			break;
		case CYLINDER:
			retVal = QString(dive->cylinder[0].type.description);
			break;
		case NITROX:
			retVal = QString(get_nitrox_string(dive));
			break;
		case SAC:
			retVal = displaySac();
			break;
		case OTU:
			retVal = dive->otu;
			break;
		case MAXCNS:
			retVal = dive->maxcns;
			break;
		case LOCATION:
			retVal = QString(dive->location);
			break;
		}
		break;
	}

	if(role == STAR_ROLE){
		retVal = dive->rating;
	}

	if(role == DIVE_ROLE){
		retVal = QVariant::fromValue<void*>(dive);
	}

	return retVal;
}

QString DiveItem::displayDepth() const
{
	const int scale = 1000;
	QString fract, str;
	if (get_units()->length == units::METERS) {
		fract = QString::number((unsigned)(dive->maxdepth.mm % scale) / 10);
		str = QString("%1.%2").arg((unsigned)(dive->maxdepth.mm / scale)).arg(fract, 2, QChar('0'));
	}
	if (get_units()->length == units::FEET) {
		str = QString::number(mm_to_feet(dive->maxdepth.mm),'f',0);
	}
	return str;
}

QString DiveItem::displayDuration() const
{
	int hrs, mins, secs;
	secs = dive->duration.seconds % 60;
	mins = dive->duration.seconds / 60;
	hrs = mins / 60;
	mins -= hrs * 60;

	QString displayTime;
	if (hrs)
		displayTime = QString("%1:%2:").arg(hrs).arg(mins, 2, 10, QChar('0'));
	else
		displayTime = QString("%1:").arg(mins);
	displayTime += QString("%1").arg(secs, 2, 10, QChar('0'));
	return displayTime;
}

QString DiveItem::displayTemperature() const
{
	QString str;

	if (get_units()->temperature == units::CELSIUS)
		str = QString::number(mkelvin_to_C(dive->watertemp.mkelvin), 'f', 1);
	else
		str = QString::number(mkelvin_to_F(dive->watertemp.mkelvin), 'f', 1);

	return str;
}

QString DiveItem::displaySac() const
{
	QString str;

	if (get_units()->volume == units::LITER)
		str = QString::number(dive->sac / 1000, 'f', 1);
	else
		str = QString::number(ml_to_cuft(dive->sac), 'f', 2);

	return str;
}

QString DiveItem::displayWeight() const
{
	QString str;

	if (get_units()->weight == units::KG) {
		int gr = weight() % 1000;
		int kg = weight() / 1000;
		str = QString("%1.%2").arg(kg).arg((unsigned)(gr + 500) / 100);
	} else {
		str = QString("%1").arg((unsigned)(grams_to_lbs(weight()) + 0.5));
	}

	return str;
}

int DiveItem::weight() const
{
	weight_t tw = { total_weight(dive) };
	return tw.grams;
}


DiveTripModel::DiveTripModel(QObject* parent) :
	QAbstractItemModel(parent)
{
	rootItem = new TreeItemDT();
	setupModelData();
}

DiveTripModel::~DiveTripModel()
{
	delete rootItem;
}

int DiveTripModel::columnCount(const QModelIndex& parent) const
{
	if (parent.isValid())
		return static_cast<TreeItemDT*>(parent.internalPointer())->columnCount();
	else
		return rootItem->columnCount();
}

QVariant DiveTripModel::data(const QModelIndex& index, int role) const
{
	if (!index.isValid())
		return QVariant();

<<<<<<< HEAD
	if (role == Qt::BackgroundRole)
		return QBrush(QColor(index.row() % 2 ? Qt::white : QColor(Qt::lightGray).lighter(120)));

=======
>>>>>>> 696c9cca
	TreeItemDT* item = static_cast<TreeItemDT*>(index.internalPointer());

	return item->data(index.column(), role);
}

Qt::ItemFlags DiveTripModel::flags(const QModelIndex& index) const
{
	if (!index.isValid())
		return 0;

	return Qt::ItemIsEnabled | Qt::ItemIsSelectable;
}

QVariant DiveTripModel::headerData(int section, Qt::Orientation orientation,
                                   int role) const
{
	if (orientation == Qt::Horizontal && role == Qt::DisplayRole)
		return rootItem->data(section, role);

	return QVariant();
}

QModelIndex DiveTripModel::index(int row, int column, const QModelIndex& parent)
const
{
	if (!hasIndex(row, column, parent))
		return QModelIndex();

	TreeItemDT* parentItem = (!parent.isValid()) ? rootItem : static_cast<TreeItemDT*>(parent.internalPointer());

	TreeItemDT* childItem = parentItem->childs[row];

	return (childItem) ? createIndex(row, column, childItem) : QModelIndex();
}

QModelIndex DiveTripModel::parent(const QModelIndex& index) const
{
	if (!index.isValid())
		return QModelIndex();

	TreeItemDT* childItem = static_cast<TreeItemDT*>(index.internalPointer());
	TreeItemDT* parentItem = childItem->parent;

	if (parentItem == rootItem)
		return QModelIndex();

	return createIndex(parentItem->row(), 0, parentItem);
}

int DiveTripModel::rowCount(const QModelIndex& parent) const
{
	TreeItemDT* parentItem;

	if (parent.column() > 0)
		return 0;

	if (!parent.isValid())
		parentItem = rootItem;
	else
		parentItem = static_cast<TreeItemDT*>(parent.internalPointer());

	return parentItem->childs.count();
}

void DiveTripModel::setupModelData()
{
	int i = dive_table.nr;

	while (--i >= 0) {
		struct dive* dive = get_dive(i);
		dive_trip_t* trip = dive->divetrip;

		DiveItem* diveItem = new DiveItem();
		diveItem->dive = dive;

		if (!trip) {
			diveItem->parent = rootItem;
			rootItem->childs.push_back(diveItem);
			continue;
		}
		if (!trips.keys().contains(trip)) {
			TripItem* tripItem  = new TripItem();
			tripItem->trip = trip;
			tripItem->parent = rootItem;
			tripItem->childs.push_back(diveItem);
			trips[trip] = tripItem;
			rootItem->childs.push_back(tripItem);
			continue;
		}
		TripItem* tripItem  = trips[trip];
		tripItem->childs.push_back(diveItem);
	}
}<|MERGE_RESOLUTION|>--- conflicted
+++ resolved
@@ -607,12 +607,6 @@
 	if (!index.isValid())
 		return QVariant();
 
-<<<<<<< HEAD
-	if (role == Qt::BackgroundRole)
-		return QBrush(QColor(index.row() % 2 ? Qt::white : QColor(Qt::lightGray).lighter(120)));
-
-=======
->>>>>>> 696c9cca
 	TreeItemDT* item = static_cast<TreeItemDT*>(index.internalPointer());
 
 	return item->data(index.column(), role);
