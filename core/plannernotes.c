// SPDX-License-Identifier: GPL-2.0
/* planner.c
 *
 * code that allows us to plan future dives
 *
 * (c) Dirk Hohndel 2013
 */
#include <assert.h>
#include <unistd.h>
#include <ctype.h>
#include <string.h>
#include "dive.h"
#include "deco.h"
#include "units.h"
#include "divelist.h"
#include "planner.h"
#include "gettext.h"
#include "libdivecomputer/parser.h"
#include "qthelper.h"
#include "format.h"
#include "version.h"
#include "membuffer.h"

static int diveplan_duration(struct diveplan *diveplan)
{
	struct divedatapoint *dp = diveplan->dp;
	int duration = 0;
	int lastdepth = 0;
	while(dp) {
		if (dp->time > duration && (dp->depth.mm > SURFACE_THRESHOLD || lastdepth > SURFACE_THRESHOLD)) {
			duration = dp->time;
			lastdepth = dp->depth.mm;
		}
		dp = dp->next;
	}
	return (duration + 30) / 60;
}

/* Add the icd results of one trimix gas change to the dive plan html buffer. Two rows are added to the table, one
 * indicating fractions of gas, the other indication partial pressures of gas. This function makes use of the
 * icd_data structure that was filled with information by the function isobaric_counterdiffusion().
 * Parameters: 1) Pointer to the output buffer position at which writing should start.
 *             2) The size of the part of the unused output buffer that remains unused.
 *             3) The data structure containing icd calculation results: icdvalues.
 *             4) A boolean value indicating whether a table header should be written before the data. Only during 1st call.
 *             5) Pointers to gas mixes in the gas change: gas-from and gas-to.
 * Returns:    The size of the output buffer that has been used after the new results have been added.
 */
static void add_icd_entry(struct membuffer *b, struct icd_data *icdvalues, bool printheader, int time_seconds, int ambientpressure_mbar, struct gasmix gas_from, struct gasmix gas_to)
{
	if (printheader) { // Create a table description and a table header if no icd data have been written yet.
		put_format(b, "<div>%s:", translate("gettextFromC","Isobaric counterdiffusion information"));
		put_format(b, "<table><tr><td align='left'><b>%s</b></td>", translate("gettextFromC", "runtime"));
		put_format(b, "<td align='center'><b>%s</b></td>", translate("gettextFromC", "gaschange"));
		put_format(b, "<td style='padding-left: 15px;'><b>%s</b></td>", translate("gettextFromC", "&#916;He"));
		put_format(b, "<td style='padding-left: 20px;'><b>%s</b></td>", translate("gettextFromC", "&#916;N&#8322;"));
		put_format(b, "<td style='padding-left: 10px;'><b>%s</b></td></tr>", translate("gettextFromC", "max &#916;N&#8322;"));
	}		// Add one entry to the icd table:
	put_format_loc(b,
		"<tr><td rowspan='2' style= 'vertical-align:top;'>%3d%s</td>"
		"<td rowspan=2 style= 'vertical-align:top;'>%s&#10137;",
		(time_seconds + 30) / 60, translate("gettextFromC", "min"), gasname(gas_from));
	put_format_loc(b,
		"%s</td><td style='padding-left: 10px;'>%+5.1f%%</td>"
		"<td style= 'padding-left: 15px; color:%s;'>%+5.1f%%</td>"
		"<td style='padding-left: 15px;'>%+5.1f%%</td></tr>"
		"<tr><td style='padding-left: 10px;'>%+5.2f%s</td>"
		"<td style='padding-left: 15px; color:%s;'>%+5.2f%s</td>"
		"<td style='padding-left: 15px;'>%+5.2f%s</td></tr>",
		gasname(gas_to), icdvalues->dHe / 10.0,
		((5 * icdvalues->dN2) > -icdvalues->dHe) ? "red" : "#383838", icdvalues->dN2 / 10.0 , 0.2 * (-icdvalues->dHe / 10.0),
		ambientpressure_mbar * icdvalues->dHe / 1e6f, translate("gettextFromC", "bar"), ((5 * icdvalues->dN2) > -icdvalues->dHe) ? "red" : "#383838",
		ambientpressure_mbar * icdvalues->dN2 / 1e6f, translate("gettextFromC", "bar"),
		ambientpressure_mbar * -icdvalues->dHe / 5e6f, translate("gettextFromC", "bar"));
}

const char *get_planner_disclaimer()
{
	return translate("gettextFromC", "DISCLAIMER / WARNING: THIS IMPLEMENTATION OF THE %s "
			 "ALGORITHM AND A DIVE PLANNER IMPLEMENTATION BASED ON THAT HAS "
			 "RECEIVED ONLY A LIMITED AMOUNT OF TESTING. WE STRONGLY RECOMMEND NOT TO "
			 "PLAN DIVES SIMPLY BASED ON THE RESULTS GIVEN HERE.");
}

/* Returns newly allocated buffer. Must be freed by caller */
char *get_planner_disclaimer_formatted()
{
	struct membuffer buf = { 0 };
	const char *deco = decoMode() == VPMB ? translate("gettextFromC", "VPM-B")
					      : translate("gettextFromC", "BUHLMANN");
	put_format(&buf, get_planner_disclaimer(), deco);
	return detach_buffer(&buf);
}

void add_plan_to_notes(struct diveplan *diveplan, struct dive *dive, bool show_disclaimer, int error)
{
	struct membuffer buf = { 0 };
	struct membuffer icdbuf = { 0 };
	const char *segmentsymbol;
	int lastdepth = 0, lasttime = 0, lastsetpoint = -1, newdepth = 0, lastprintdepth = 0, lastprintsetpoint = -1;
	struct gasmix lastprintgasmix = gasmix_invalid;
	struct divedatapoint *dp = diveplan->dp;
	bool plan_verbatim = prefs.verbatim_plan;
	bool plan_display_runtime = prefs.display_runtime;
	bool plan_display_duration = prefs.display_duration;
	bool plan_display_transitions = prefs.display_transitions;
	bool gaschange_after = !plan_verbatim;
	bool gaschange_before;
	bool rebreatherchange_after = !plan_verbatim;
	bool rebreatherchange_before;
	enum divemode_t lastdivemode = UNDEF_COMP_TYPE;
	bool lastentered = true;
	bool icdwarning = false, icdtableheader = true;
	struct divedatapoint *nextdp = NULL;
	struct divedatapoint *lastbottomdp = NULL;
	struct icd_data icdvalues;
	char *temp;

	if (!dp)
		return;

	if (error) {
		put_format(&buf, "<span style='color: red;'>%s </span> %s<br/>",
				translate("gettextFromC", "Warning:"),
				translate("gettextFromC", "Decompression calculation aborted due to excessive time"));
		goto finished;
	}

	if (show_disclaimer) {
		char *disclaimer = get_planner_disclaimer_formatted();
		put_string(&buf, "<div><b>");
<<<<<<< HEAD
		put_string(&buf, disclaimer);
		put_string(&buf, "</b><br></div>");
		free(disclaimer);
=======
		put_format(&buf, translate("gettextFromC", "DISCLAIMER / WARNING: THIS IMPLEMENTATION OF THE %s "
			"ALGORITHM AND A DIVE PLANNER IMPLEMENTATION BASED ON THAT HAS "
			"RECEIVED ONLY A LIMITED AMOUNT OF TESTING. WE STRONGLY RECOMMEND NOT TO "
			"PLAN DIVES SIMPLY BASED ON THE RESULTS GIVEN HERE."), deco);
		put_string(&buf, "</b></div>\n");
>>>>>>> fa2e1a5a
	}

	put_string(&buf, "<div>\n<b>");
	if (diveplan->surface_interval < 0) {
		put_format(&buf, "%s (%s) %s",
			translate("gettextFromC", "Subsurface"),
			subsurface_canonical_version(),
			translate("gettextFromC", "dive plan</b> (overlapping dives detected)"));
		goto finished;
	} else if (diveplan->surface_interval >= 48 * 60 *60) {
		char *current_date = get_current_date();
		put_format(&buf, "%s (%s) %s %s",
			translate("gettextFromC", "Subsurface"),
			subsurface_canonical_version(),
			translate("gettextFromC", "dive plan</b> created on"),
			current_date);
		free(current_date);
	} else {
		char *current_date = get_current_date();
		put_format_loc(&buf, "%s (%s) %s %d:%02d) %s %s",
			translate("gettextFromC", "Subsurface"),
			subsurface_canonical_version(),
			translate("gettextFromC", "dive plan</b> (surface interval "),
			FRACTION(diveplan->surface_interval / 60, 60),
			translate("gettextFromC", "created on"),
			current_date);
		free(current_date);
	}
	put_string(&buf, "<br/>\n");

	if (prefs.display_variations && decoMode() != RECREATIONAL)
		put_format_loc(&buf, translate("gettextFromC", "Runtime: %dmin%s"),
			diveplan_duration(diveplan), "VARIATIONS");
	else
		put_format_loc(&buf, translate("gettextFromC", "Runtime: %dmin%s"),
			diveplan_duration(diveplan), "");
	put_string(&buf, "<br/>\n</div>\n");

	if (!plan_verbatim) {
		put_format(&buf, "<table>\n<thead>\n<tr><th></th><th>%s</th>", translate("gettextFromC", "depth"));
		if (plan_display_duration)
			put_format(&buf, "<th style='padding-left: 10px;'>%s</th>", translate("gettextFromC", "duration"));
		if (plan_display_runtime)
			put_format(&buf, "<th style='padding-left: 10px;'>%s</th>", translate("gettextFromC", "runtime"));
		put_format(&buf, "<th style='padding-left: 10px; float: left;'>%s</th></tr>\n</thead>\n<tbody style='float: left;'>\n",
				translate("gettextFromC", "gas"));
	}

	do {
		struct gasmix gasmix, newgasmix = {};
		const char *depth_unit;
		double depthvalue;
		int decimals;
		bool isascent = (dp->depth.mm < lastdepth);

		nextdp = dp->next;
		if (dp->time == 0)
			continue;
		gasmix = dive->cylinder[dp->cylinderid].gasmix;
		depthvalue = get_depth_units(dp->depth.mm, &decimals, &depth_unit);
		/* analyze the dive points ahead */
		while (nextdp && nextdp->time == 0)
			nextdp = nextdp->next;
		if (nextdp)
			newgasmix = dive->cylinder[nextdp->cylinderid].gasmix;
		gaschange_after = (nextdp && (gasmix_distance(gasmix, newgasmix)));
		gaschange_before =  (gasmix_distance(lastprintgasmix, gasmix));
		rebreatherchange_after = (nextdp && (dp->setpoint != nextdp->setpoint || dp->divemode != nextdp->divemode));
		rebreatherchange_before = lastprintsetpoint != dp->setpoint || lastdivemode != dp->divemode;
		/* do we want to skip this leg as it is devoid of anything useful? */
		if (!dp->entered &&
		    nextdp &&
		    dp->depth.mm != lastdepth &&
		    nextdp->depth.mm != dp->depth.mm &&
		    !gaschange_before &&
		    !gaschange_after &&
		    !rebreatherchange_before &&
		    !rebreatherchange_after)
			continue;
		// Ignore final surface segment for notes
		if (lastdepth == 0 && dp->depth.mm == 0 && !dp->next)
			continue;
		if ((dp->time - lasttime < 10 && lastdepth == dp->depth.mm) && !(gaschange_after && dp->next && dp->depth.mm != dp->next->depth.mm))
			continue;

		/* Store pointer to last entered datapoint for minimum gas calculation */
		if (dp->entered && !nextdp->entered)
			lastbottomdp = dp;

		if (plan_verbatim) {
			/* When displaying a verbatim plan, we output a waypoint for every gas change.
			 * Therefore, we do not need to test for difficult cases that mean we need to
			 * print a segment just so we don't miss a gas change.  This makes the logic
			 * to determine whether or not to print a segment much simpler than  with the
			 * non-verbatim plan.
			 */
			if (dp->depth.mm != lastprintdepth) {
				if (plan_display_transitions || dp->entered || !dp->next || (gaschange_after && dp->next && dp->depth.mm != nextdp->depth.mm)) {
					if (dp->setpoint) {
						put_format_loc(&buf, translate("gettextFromC", "%s to %.*f %s in %d:%02d min - runtime %d:%02u on %s (SP = %.1fbar)"),
							     dp->depth.mm < lastprintdepth ? translate("gettextFromC", "Ascend") : translate("gettextFromC", "Descend"),
							     decimals, depthvalue, depth_unit,
							     FRACTION(dp->time - lasttime, 60),
							     FRACTION(dp->time, 60),
							     gasname(gasmix),
							     (double) dp->setpoint / 1000.0);
					} else {
						put_format_loc(&buf, translate("gettextFromC", "%s to %.*f %s in %d:%02d min - runtime %d:%02u on %s"),
							     dp->depth.mm < lastprintdepth ? translate("gettextFromC", "Ascend") : translate("gettextFromC", "Descend"),
							     decimals, depthvalue, depth_unit,
							     FRACTION(dp->time - lasttime, 60),
							     FRACTION(dp->time, 60),
							     gasname(gasmix));
					}

					put_string(&buf, "<br/>\n");
				}
				newdepth = dp->depth.mm;
				lasttime = dp->time;
			} else {
				if ((nextdp && dp->depth.mm != nextdp->depth.mm) || gaschange_after) {
					if (dp->setpoint) {
						put_format_loc(&buf, translate("gettextFromC", "Stay at %.*f %s for %d:%02d min - runtime %d:%02u on %s (SP = %.1fbar CCR)"),
							     decimals, depthvalue, depth_unit,
							     FRACTION(dp->time - lasttime, 60),
							     FRACTION(dp->time, 60),
							     gasname(gasmix),
							     (double) dp->setpoint / 1000.0);
					} else {
						put_format_loc(&buf, translate("gettextFromC", "Stay at %.*f %s for %d:%02d min - runtime %d:%02u on %s %s"),
							     decimals, depthvalue, depth_unit,
							     FRACTION(dp->time - lasttime, 60),
							     FRACTION(dp->time, 60),
							     gasname(gasmix),
							     translate("gettextFromC", divemode_text_ui[dp->divemode]));
					}
					put_string(&buf, "<br/>\n");
					newdepth = dp->depth.mm;
					lasttime = dp->time;
				}
			}
		} else {
			/* When not displaying the verbatim dive plan, we typically ignore ascents between deco stops,
			 * unless the display transitions option has been selected.  We output a segment if any of the
			 * following conditions are met.
			 * 1) Display transitions is selected
			 * 2) The segment was manually entered
			 * 3) It is the last segment of the dive
			 * 4) The segment is not an ascent, there was a gas change at the start of the segment and the next segment
			 *    is a change in depth (typical deco stop)
			 * 5) There is a gas change at the end of the segment and the last segment was entered (first calculated
			 *    segment if it ends in a gas change)
			 * 6) There is a gaschange after but no ascent.  This should only occur when backgas breaks option is selected
			 * 7) It is an ascent ending with a gas change, but is not followed by a stop.   As case 5 already matches
			 *    the first calculated ascent if it ends with a gas change, this should only occur if a travel gas is
			 *    used for a calculated ascent, there is a subsequent gas change before the first deco stop, and zero
			 *    time has been allowed for a gas switch.
			 */
			if (plan_display_transitions || dp->entered || !dp->next ||
			    (nextdp && dp->depth.mm != nextdp->depth.mm) ||
			    (!isascent && (gaschange_before || rebreatherchange_before) && nextdp && dp->depth.mm != nextdp->depth.mm) ||
			    ((gaschange_after || rebreatherchange_after) && lastentered) || ((gaschange_after || rebreatherchange_after)&& !isascent) ||
			    (isascent && (gaschange_after || rebreatherchange_after) && nextdp && dp->depth.mm != nextdp->depth.mm ) ||
			    (lastentered && !dp->entered && dp->next->depth.mm == dp->depth.mm)) {
				// Print a symbol to indicate whether segment is an ascent, descent, constant depth (user entered) or deco stop
				if (isascent)
					segmentsymbol = "&#10138;"; // up-right arrow for ascent
				else if (dp->depth.mm > lastdepth)
					segmentsymbol = "&#10136;"; // down-right arrow for descent
				else if (dp->entered)
					segmentsymbol = "&#10137;"; // right arrow for entered entered segment at constant depth
				else
					segmentsymbol = "-";        // minus sign (a.k.a. horizontal line) for deco stop

				put_format(&buf, "<tr><td style='padding-left: 10px; float: right;'>%s</td>", segmentsymbol);

				asprintf_loc(&temp, translate("gettextFromC", "%3.0f%s"), depthvalue, depth_unit);
				put_format(&buf, "<td style='padding-left: 10px; float: right;'>%s</td>", temp);
				free(temp);
				if (plan_display_duration) {
					asprintf_loc(&temp, translate("gettextFromC", "%3dmin"), (dp->time - lasttime + 30) / 60);
					put_format(&buf, "<td style='padding-left: 10px; float: right;'>%s</td>", temp);
					free(temp);
				}
				if (plan_display_runtime) {
					asprintf_loc(&temp, translate("gettextFromC", "%3dmin"), (dp->time + 30) / 60);
					put_format(&buf, "<td style='padding-left: 10px; float: right;'>%s</td>", temp);
					free(temp);
				}

				/* Normally a gas change is displayed on the stopping segment, so only display a gas change at the end of
				 * an ascent segment if it is not followed by a stop
				 */
				if ((isascent || dp->entered) && gaschange_after && dp->next && nextdp && (dp->depth.mm != nextdp->depth.mm || nextdp->entered)) {
					if (dp->setpoint) {
						asprintf_loc(&temp, translate("gettextFromC", "(SP = %.1fbar CCR)"), dp->setpoint / 1000.0);
						put_format(&buf, "<td style='padding-left: 10px; color: red; float: left;'><b>%s %s</b></td>",
							gasname(newgasmix), temp);
						free(temp);
					} else {
						put_format(&buf, "<td style='padding-left: 10px; color: red; float: left;'><b>%s %s</b></td>",
							gasname(newgasmix), lastdivemode == UNDEF_COMP_TYPE || lastdivemode == dp->divemode ? "" : translate("gettextFromC", divemode_text_ui[dp->divemode]));
						if (isascent && (get_he(lastprintgasmix) > 0)) { // For a trimix gas change on ascent, save ICD info if previous cylinder had helium
							if (isobaric_counterdiffusion(lastprintgasmix, newgasmix, &icdvalues)) // Do icd calulations
								icdwarning = true;
							if (icdvalues.dN2 > 0) { // If the gas change involved helium as well as an increase in nitrogen..
								add_icd_entry(&icdbuf, &icdvalues, icdtableheader, dp->time, depth_to_mbar(dp->depth.mm, dive), lastprintgasmix, newgasmix); // .. then print calculations to buffer.
								icdtableheader = false;
							}
						}
					}
					lastprintsetpoint = dp->setpoint;
					lastprintgasmix = newgasmix;
					lastdivemode = dp->divemode;
					gaschange_after = false;
				} else if (gaschange_before || rebreatherchange_before) {
					// If a new gas has been used for this segment, now is the time to show it
					if (dp->setpoint) {
						asprintf_loc(&temp, translate("gettextFromC", "(SP = %.1fbar CCR)"), (double) dp->setpoint / 1000.0);
						put_format(&buf, "<td style='padding-left: 10px; color: red; float: left;'><b>%s %s</b></td>", gasname(gasmix), temp);
						free(temp);
					} else {
						put_format(&buf, "<td style='padding-left: 10px; color: red; float: left;'><b>%s %s</b></td>", gasname(gasmix),
							   lastdivemode == UNDEF_COMP_TYPE || lastdivemode == dp->divemode ? "" : translate("gettextFromC", divemode_text_ui[dp->divemode]));
						if (get_he(lastprintgasmix) > 0) {  // For a trimix gas change, save ICD info if previous cylinder had helium
							if (isobaric_counterdiffusion(lastprintgasmix, gasmix, &icdvalues))  // Do icd calculations
								icdwarning = true;
							if (icdvalues.dN2 > 0) { // If the gas change involved helium as well as an increase in nitrogen..
								add_icd_entry(&icdbuf, &icdvalues, icdtableheader, lasttime, depth_to_mbar(dp->depth.mm, dive), lastprintgasmix, gasmix); // .. then print data to buffer.
								icdtableheader = false;
							}
						}
					}
					// Set variables so subsequent iterations can test against the last gas printed
					lastprintsetpoint = dp->setpoint;
					lastprintgasmix = gasmix;
					lastdivemode = dp->divemode;
					gaschange_after = false;
				} else {
					put_string(&buf, "<td>&nbsp;</td>");
				}
				put_string(&buf, "</tr>\n");
				newdepth = dp->depth.mm;
				lasttime = dp->time;
			}
		}
		if (gaschange_after || gaschange_before) {
			// gas switch at this waypoint for verbatim
			if (plan_verbatim) {
				if (lastsetpoint >= 0) {
					if (nextdp && nextdp->setpoint) {
						put_format_loc(&buf, translate("gettextFromC", "Switch gas to %s (SP = %.1fbar)"), gasname(newgasmix), (double) nextdp->setpoint / 1000.0);
					} else {
						put_format(&buf, translate("gettextFromC", "Switch gas to %s"), gasname(newgasmix));
						if ((isascent) && (get_he(lastprintgasmix) > 0)) {          // For a trimix gas change on ascent:
							if (isobaric_counterdiffusion(lastprintgasmix, newgasmix, &icdvalues)) // Do icd calculations
								icdwarning = true;
							if (icdvalues.dN2 > 0) { // If the gas change involved helium as well as an increase in nitrogen..
								add_icd_entry(&icdbuf, &icdvalues, icdtableheader, dp->time, depth_to_mbar(dp->depth.mm, dive), lastprintgasmix, newgasmix); // ... then print data to buffer.
								icdtableheader = false;
							}
						}
					}
					put_string(&buf, "<br/>\n");
				}
				lastprintgasmix = newgasmix;
				gaschange_after = false;
				gasmix = newgasmix;
			}
		}
		lastprintdepth = newdepth;
		lastdepth = dp->depth.mm;
		lastsetpoint = dp->setpoint;
		lastentered = dp->entered;
	} while ((dp = nextdp) != NULL);
	if (!plan_verbatim)
		put_string(&buf, "</tbody>\n</table>\n<br/>\n");

	/* Print the CNS and OTU next.*/
	dive->cns = 0;
	dive->maxcns = 0;
	update_cylinder_related_info(dive);
	put_format_loc(&buf, "<div>\n%s: %i%%", translate("gettextFromC", "CNS"), dive->cns);
	put_format_loc(&buf, "<br/>\n%s: %i<br/>\n</div>\n", translate("gettextFromC", "OTU"), dive->otu);

	/* Print the settings for the diveplan next. */
	put_string(&buf, "<div>\n");
	if (decoMode() == BUEHLMANN) {
		put_format_loc(&buf, translate("gettextFromC", "Deco model: Bühlmann ZHL-16C with GFLow = %d%% and GFHigh = %d%%"), diveplan->gflow, diveplan->gfhigh);
	} else if (decoMode() == VPMB){
		if (diveplan->vpmb_conservatism == 0)
			put_string(&buf, translate("gettextFromC", "Deco model: VPM-B at nominal conservatism"));
		else
			put_format_loc(&buf, translate("gettextFromC", "Deco model: VPM-B at +%d conservatism"), diveplan->vpmb_conservatism);
		if (diveplan->eff_gflow)
			put_format_loc(&buf,  translate("gettextFromC", ", effective GF=%d/%d"), diveplan->eff_gflow, diveplan->eff_gfhigh);
	} else if (decoMode() == RECREATIONAL){
		put_format_loc(&buf, translate("gettextFromC", "Deco model: Recreational mode based on Bühlmann ZHL-16B with GFLow = %d%% and GFHigh = %d%%"),
			     diveplan->gflow, diveplan->gfhigh);
	}
	put_string(&buf, "<br/>\n");

	const char *depth_unit;
	int altitude = (int) get_depth_units((int) (pressure_to_altitude(diveplan->surface_pressure)), NULL, &depth_unit);

	put_format_loc(&buf, translate("gettextFromC", "ATM pressure: %dmbar (%d%s)<br/>\n</div>\n"), diveplan->surface_pressure, altitude, depth_unit);

	/* Get SAC values and units for printing it in gas consumption */
	double bottomsacvalue, decosacvalue;
	int sacdecimals;
	const char* sacunit;

	bottomsacvalue = get_volume_units(prefs.bottomsac, &sacdecimals, &sacunit);
	decosacvalue = get_volume_units(prefs.decosac, NULL, NULL);

	/* Reduce number of decimals from 1 to 0 for bar/min, keep 2 for cuft/min */
	if (sacdecimals==1) sacdecimals--;

	/* Print the gas consumption next.*/
	if (dive->dc.divemode == CCR)
		temp = strdup(translate("gettextFromC", "Gas consumption (CCR legs excluded):"));
	else
		asprintf_loc(&temp, "%s %.*f|%.*f%s/min):", translate("gettextFromC", "Gas consumption (based on SAC"),
			     sacdecimals, bottomsacvalue, sacdecimals, decosacvalue, sacunit);
	put_format(&buf, "<div>\n%s<br/>\n", temp);
	free(temp);

	/* Print gas consumption: This loop covers all cylinders */
	for (int gasidx = 0; gasidx < MAX_CYLINDERS; gasidx++) {
		double volume, pressure, deco_volume, deco_pressure, mingas_volume, mingas_pressure, mingas_d_pressure, mingas_depth;
		const char *unit, *pressure_unit, *depth_unit;
		char warning[1000] = "";
		char mingas[1000] = "";
		cylinder_t *cyl = &dive->cylinder[gasidx];
		if (cyl->cylinder_use == NOT_USED)
			continue;
		if (cylinder_none(cyl))
			break;

		volume = get_volume_units(cyl->gas_used.mliter, NULL, &unit);
		deco_volume = get_volume_units(cyl->deco_gas_used.mliter, NULL, &unit);
		if (cyl->type.size.mliter) {
			int remaining_gas = lrint((double)cyl->end.mbar * cyl->type.size.mliter / 1000.0 / gas_compressibility_factor(cyl->gasmix, cyl->end.mbar / 1000.0));
			double deco_pressure_mbar = isothermal_pressure(cyl->gasmix, 1.0, remaining_gas + cyl->deco_gas_used.mliter,
				cyl->type.size.mliter) * 1000 - cyl->end.mbar;
			deco_pressure = get_pressure_units(lrint(deco_pressure_mbar), &pressure_unit);
			pressure = get_pressure_units(cyl->start.mbar - cyl->end.mbar, &pressure_unit);
			/* Warn if the plan uses more gas than is available in a cylinder
			 * This only works if we have working pressure for the cylinder
			 * 10bar is a made up number - but it seemed silly to pretend you could breathe cylinder down to 0 */
			if (cyl->end.mbar < 10000)
				snprintf(warning, sizeof(warning), "<br/>\n&nbsp;&mdash; <span style='color: red;'>%s </span> %s",
					translate("gettextFromC", "Warning:"),
					translate("gettextFromC", "this is more gas than available in the specified cylinder!"));
			else
				if (cyl->end.mbar / 1000.0 * cyl->type.size.mliter / gas_compressibility_factor(cyl->gasmix, cyl->end.mbar / 1000.0)
				    < cyl->deco_gas_used.mliter)
					snprintf(warning, sizeof(warning), "<br/>\n&nbsp;&mdash; <span style='color: red;'>%s </span> %s",
						translate("gettextFromC", "Warning:"),
						translate("gettextFromC", "not enough reserve for gas sharing on ascent!"));

			/* Do and print minimum gas calculation for last bottom gas, but only for OC mode, */
			/* not for recreational mode and if no other warning was set before. */
			else
				if (lastbottomdp && gasidx == lastbottomdp->cylinderid
					&& dive->dc.divemode == OC && decoMode() != RECREATIONAL) {
					/* Calculate minimum gas volume. */
					volume_t mingasv;
					mingasv.mliter = lrint(prefs.sacfactor / 100.0 * prefs.problemsolvingtime * prefs.bottomsac
						* depth_to_bar(lastbottomdp->depth.mm, dive)
						+ prefs.sacfactor / 100.0 * cyl->deco_gas_used.mliter);
					/* Calculate minimum gas pressure for cyclinder. */
					lastbottomdp->minimum_gas.mbar = lrint(isothermal_pressure(cyl->gasmix, 1.0,
						mingasv.mliter, cyl->type.size.mliter) * 1000);
					/* Translate all results into correct units */
					mingas_volume = get_volume_units(mingasv.mliter, NULL, &unit);
					mingas_pressure = get_pressure_units(lastbottomdp->minimum_gas.mbar, &pressure_unit);
					mingas_d_pressure = get_pressure_units(lrint((double)cyl->end.mbar + deco_pressure_mbar - lastbottomdp->minimum_gas.mbar), &pressure_unit);
					mingas_depth = get_depth_units(lastbottomdp->depth.mm, NULL, &depth_unit);
					/* Print it to results */
					if (cyl->start.mbar > lastbottomdp->minimum_gas.mbar) {
						snprintf_loc(mingas, sizeof(mingas), "<br/>\n&nbsp;&mdash; <span style='color: %s;'>%s</span> (%s %.1fx%s/+%d%s@%.0f%s): "
							     "%.0f%s/%.0f%s<span style='color: %s;'>/&Delta;:%+.0f%s</span>",
							     mingas_d_pressure > 0 ? "green" :"red",
							     translate("gettextFromC", "Minimum gas"),
							     translate("gettextFromC", "based on"),
							     prefs.sacfactor / 100.0,
							     translate("gettextFromC", "SAC"),
							     prefs.problemsolvingtime,
							     translate("gettextFromC", "min"),
							     mingas_depth, depth_unit,
							     mingas_volume, unit,
							     mingas_pressure, pressure_unit,
							     mingas_d_pressure > 0 ? "grey" :"indianred",
							     mingas_d_pressure, pressure_unit);
					} else {
						snprintf(warning, sizeof(warning), "<br/>\n&nbsp;&mdash; <span style='color: red;'>%s </span> %s",
							translate("gettextFromC", "Warning:"),
							translate("gettextFromC", "required minimum gas for ascent already exceeding start pressure of cylinder!"));
					}
				}
			/* Print the gas consumption for every cylinder here to temp buffer. */
			if (lrint(volume) > 0) {
				asprintf_loc(&temp, translate("gettextFromC", "%.0f%s/%.0f%s of <span style='color: red;'><b>%s</b></span> (%.0f%s/%.0f%s in planned ascent)"),
					     volume, unit, pressure, pressure_unit, gasname(cyl->gasmix), deco_volume, unit, deco_pressure, pressure_unit);
			} else {
				asprintf_loc(&temp, translate("gettextFromC", "%.0f%s/%.0f%s of <span style='color: red;'><b>%s</b></span>"),
					     volume, unit, pressure, pressure_unit, gasname(cyl->gasmix));
			}
		} else {
			if (lrint(volume) > 0) {
				asprintf_loc(&temp, translate("gettextFromC", "%.0f%s of <span style='color: red;'><b>%s</b></span> (%.0f%s during planned ascent)"),
					     volume, unit, gasname(cyl->gasmix), deco_volume, unit);
			} else {
				asprintf_loc(&temp, translate("gettextFromC", "%.0f%s of <span style='color: red;'><b>%s</b></span>"),
					     volume, unit, gasname(cyl->gasmix));
			}
		}
		/* Gas consumption: Now finally print all strings to output */
		put_format(&buf, "%s%s%s<br/>\n", temp, warning, mingas);
		free(temp);
	}
	put_format(&buf, "</div>\n");

	/* For trimix OC dives, if an icd table header and icd data were printed to buffer, then add the ICD table here */
	if (!icdtableheader && prefs.show_icd) {
		put_string(&icdbuf, "</tbody></table>\n"); // End the ICD table
		mb_cstring(&icdbuf);
		put_string(&buf, icdbuf.buffer); // ..and add it to the html buffer
		if (icdwarning) { // If necessary, add warning
			put_format(&buf, "<span style='color: red;'>%s</span> %s",
				translate("gettextFromC", "Warning:"),
				translate("gettextFromC", "Isobaric counterdiffusion conditions exceeded"));
		}
		put_string(&buf, "<br/></div>\n");
	}
	free_buffer(&icdbuf);

	/* Print warnings for pO2 */
	dp = diveplan->dp;
	bool o2warning_exist = false;
	enum divemode_t current_divemode;
	double amb;
	const struct event *evd = NULL;
	current_divemode = UNDEF_COMP_TYPE;

	if (dive->dc.divemode != CCR) {
		while (dp) {
			if (dp->time != 0) {
				struct gas_pressures pressures;
				struct gasmix gasmix = dive->cylinder[dp->cylinderid].gasmix;

				current_divemode = get_current_divemode(&dive->dc, dp->time, &evd, &current_divemode);
				amb = depth_to_atm(dp->depth.mm, dive);
				fill_pressures(&pressures, amb, gasmix, (current_divemode == OC) ? 0.0 : amb * gasmix.o2.permille / 1000.0, current_divemode);

				if (pressures.o2 > (dp->entered ? prefs.bottompo2 : prefs.decopo2) / 1000.0) {
					const char *depth_unit;
					int decimals;
					double depth_value = get_depth_units(dp->depth.mm, &decimals, &depth_unit);
					if (!o2warning_exist)
						put_string(&buf, "<div>\n");
					o2warning_exist = true;
					asprintf_loc(&temp, translate("gettextFromC", "high pO₂ value %.2f at %d:%02u with gas %s at depth %.*f %s"),
						pressures.o2, FRACTION(dp->time, 60), gasname(gasmix), decimals, depth_value, depth_unit);
					put_format(&buf, "<span style='color: red;'>%s </span> %s<br/>\n", translate("gettextFromC", "Warning:"), temp);
					free(temp);
				} else if (pressures.o2 < 0.16) {
					const char *depth_unit;
					int decimals;
					double depth_value = get_depth_units(dp->depth.mm, &decimals, &depth_unit);
					if (!o2warning_exist)
						put_string(&buf, "<div>");
					o2warning_exist = true;
					asprintf_loc(&temp, translate("gettextFromC", "low pO₂ value %.2f at %d:%02u with gas %s at depth %.*f %s"),
						pressures.o2, FRACTION(dp->time, 60), gasname(gasmix), decimals, depth_value, depth_unit);
					put_format(&buf, "<span style='color: red;'>%s </span> %s<br/>\n", translate("gettextFromC", "Warning:"), temp);
					free(temp);
				}
			}
			dp = dp->next;
		}
	}
	if (o2warning_exist)
		put_string(&buf, "</div>\n");
finished:
	mb_cstring(&buf);
	free(dive->notes);
	dive->notes = detach_buffer(&buf);
#ifdef DEBUG_PLANNER_NOTES
	printf("<!DOCTYPE html>\n<html>\n\t<head><title>plannernotes</title><meta http-equiv=\"Content-Type\" content=\"text/html; charset=utf-8\"/></head>\n\t<body>\n%s\t</body>\n</html>\n", dive->notes);
#endif
}<|MERGE_RESOLUTION|>--- conflicted
+++ resolved
@@ -129,17 +129,9 @@
 	if (show_disclaimer) {
 		char *disclaimer = get_planner_disclaimer_formatted();
 		put_string(&buf, "<div><b>");
-<<<<<<< HEAD
 		put_string(&buf, disclaimer);
-		put_string(&buf, "</b><br></div>");
+		put_string(&buf, "</b></div>");
 		free(disclaimer);
-=======
-		put_format(&buf, translate("gettextFromC", "DISCLAIMER / WARNING: THIS IMPLEMENTATION OF THE %s "
-			"ALGORITHM AND A DIVE PLANNER IMPLEMENTATION BASED ON THAT HAS "
-			"RECEIVED ONLY A LIMITED AMOUNT OF TESTING. WE STRONGLY RECOMMEND NOT TO "
-			"PLAN DIVES SIMPLY BASED ON THE RESULTS GIVEN HERE."), deco);
-		put_string(&buf, "</b></div>\n");
->>>>>>> fa2e1a5a
 	}
 
 	put_string(&buf, "<div>\n<b>");
