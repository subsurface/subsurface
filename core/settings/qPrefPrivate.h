--- conflicted
+++ resolved
@@ -29,23 +29,16 @@
 #define DISK_LOADSYNC_BOOL_EXT(usegroup, name, field, usestruct) \
 	void qPref##usegroup::disk_##field(bool doSync) \
 	{ \
-<<<<<<< HEAD
-		if (doSync) \
-			qPrefPrivate::propSetValue(keyFromGroupAndName(group, name), prefs.usestruct field, default_prefs.usestruct field); \
-		else \
+		static bool current_state; \
+		if (doSync) { \
+			if (current_state != prefs.usestruct field) { \
+				current_state = prefs.usestruct field; \
+				qPrefPrivate::propSetValue(keyFromGroupAndName(group, name), prefs.usestruct field, default_prefs.usestruct field); \
+			} \
+		} else { \
 			prefs.usestruct field = qPrefPrivate::propValue(keyFromGroupAndName(group, name), default_prefs.usestruct field).toBool(); \
-=======
-		static bool shadow_var; \
-		if (doSync) { \
-			if (shadow_var != prefs.usestruct field) { \
-				shadow_var = prefs.usestruct field; \
-				qPrefPrivate::propSetValue(group + name, prefs.usestruct field); \
-			} \
-		} else { \
-			prefs.usestruct field = qPrefPrivate::propValue(group + name, default_prefs.usestruct field).toBool(); \
-			shadow_var = prefs.usestruct field; \
-		} \
->>>>>>> 0c4e8058
+			current_state = prefs.usestruct field; \
+		} \
 	}
 #define DISK_LOADSYNC_BOOL(usegroup, name, field) \
 	DISK_LOADSYNC_BOOL_EXT(usegroup, name, field, )
@@ -53,23 +46,16 @@
 #define DISK_LOADSYNC_DOUBLE_EXT(usegroup, name, field, usestruct) \
 	void qPref##usegroup::disk_##field(bool doSync) \
 	{ \
-<<<<<<< HEAD
-		if (doSync) \
-			qPrefPrivate::propSetValue(keyFromGroupAndName(group, name), prefs.usestruct field, default_prefs.usestruct field); \
-		else \
+		static double current_state; \
+		if (doSync) { \
+			if (current_state != prefs.usestruct field) { \
+				current_state = prefs.usestruct field; \
+				qPrefPrivate::propSetValue(keyFromGroupAndName(group, name), prefs.usestruct field, default_prefs.usestruct field); \
+			} \
+		} else { \
 			prefs.usestruct field = qPrefPrivate::propValue(keyFromGroupAndName(group, name), default_prefs.usestruct field).toDouble(); \
-=======
-		static double shadow_var; \
-		if (doSync) { \
-			if (shadow_var != prefs.usestruct field) { \
-				shadow_var = prefs.usestruct field; \
-				qPrefPrivate::propSetValue(group + name, prefs.usestruct field); \
-			} \
-		} else { \
-			prefs.usestruct field = qPrefPrivate::propValue(group + name, default_prefs.usestruct field).toDouble(); \
-			shadow_var = prefs.usestruct field; \
-		} \
->>>>>>> 0c4e8058
+			current_state = prefs.usestruct field; \
+		} \
 	}
 #define DISK_LOADSYNC_DOUBLE(usegroup, name, field) \
 	DISK_LOADSYNC_DOUBLE_EXT(usegroup, name, field, )
@@ -77,23 +63,16 @@
 #define DISK_LOADSYNC_ENUM_EXT(usegroup, name, type, field, usestruct) \
 	void qPref##usegroup::disk_##field(bool doSync) \
 	{ \
-<<<<<<< HEAD
-		if (doSync) \
-			qPrefPrivate::propSetValue(keyFromGroupAndName(group, name), prefs.usestruct field, default_prefs.usestruct field); \
-		else \
+		static enum type current_state; \
+		if (doSync) { \
+			if (current_state != prefs.usestruct field) { \
+				current_state = prefs.usestruct field; \
+				qPrefPrivate::propSetValue(keyFromGroupAndName(group, name), prefs.usestruct field, default_prefs.usestruct field); \
+			} \
+		} else { \
 			prefs.usestruct field = (enum type)qPrefPrivate::propValue(keyFromGroupAndName(group, name), default_prefs.usestruct field).toInt(); \
-=======
-		static enum type shadow_var; \
-		if (doSync) { \
-			if (shadow_var != prefs.usestruct field) { \
-				shadow_var = prefs.usestruct field; \
-				qPrefPrivate::propSetValue(group + name, prefs.usestruct field); \
-			} \
-		} else { \
-			prefs.usestruct field = (enum type)qPrefPrivate::propValue(group + name, default_prefs.usestruct field).toInt(); \
-			shadow_var = prefs.usestruct field; \
-		} \
->>>>>>> 0c4e8058
+			current_state = prefs.usestruct field; \
+		} \
 	}
 #define DISK_LOADSYNC_ENUM(usegroup, name, type, field) \
 	DISK_LOADSYNC_ENUM_EXT(usegroup, name, type, field, )
@@ -101,23 +80,16 @@
 #define DISK_LOADSYNC_INT_EXT(usegroup, name, field, usestruct) \
 	void qPref##usegroup::disk_##field(bool doSync) \
 	{ \
-<<<<<<< HEAD
-		if (doSync) \
-			qPrefPrivate::propSetValue(keyFromGroupAndName(group, name), prefs.usestruct field, default_prefs.usestruct field); \
-		else \
+		static int current_state; \
+		if (doSync) { \
+			if (current_state != prefs.usestruct field) { \
+				current_state = prefs.usestruct field; \
+				qPrefPrivate::propSetValue(keyFromGroupAndName(group, name), prefs.usestruct field, default_prefs.usestruct field); \
+			} \
+		} else { \
 			prefs.usestruct field = qPrefPrivate::propValue(keyFromGroupAndName(group, name), default_prefs.usestruct field).toInt(); \
-=======
-		static int shadow_var; \
-		if (doSync) { \
-			if (shadow_var != prefs.usestruct field) { \
-				shadow_var = prefs.usestruct field; \
-				qPrefPrivate::propSetValue(group + name, prefs.usestruct field); \
-			} \
-		} else { \
-			prefs.usestruct field = qPrefPrivate::propValue(group + name, default_prefs.usestruct field).toInt(); \
-			shadow_var = prefs.usestruct field; \
-		} \
->>>>>>> 0c4e8058
+			current_state = prefs.usestruct field; \
+		} \
 	}
 #define DISK_LOADSYNC_INT(usegroup, name, field) \
 	DISK_LOADSYNC_INT_EXT(usegroup, name, field, )
@@ -125,23 +97,16 @@
 #define DISK_LOADSYNC_INT_DEF_EXT(usegroup, name, field, defval, usestruct) \
 	void qPref##usegroup::disk_##field(bool doSync) \
 	{ \
-<<<<<<< HEAD
-		if (doSync) \
-			qPrefPrivate::propSetValue(keyFromGroupAndName(group, name), prefs.usestruct field, default_prefs.usestruct field); \
-		else \
+		static int current_state; \
+		if (doSync) { \
+			if (current_state != prefs.usestruct field) { \
+				current_state = prefs.usestruct field; \
+				qPrefPrivate::propSetValue(keyFromGroupAndName(group, name), prefs.usestruct field, default_prefs.usestruct field); \
+			} \
+		} else { \
 			prefs.usestruct field = qPrefPrivate::propValue(keyFromGroupAndName(group, name), defval).toInt(); \
-=======
-		static int shadow_var; \
-		if (doSync) { \
-			if (shadow_var != prefs.usestruct field) { \
-				shadow_var = prefs.usestruct field; \
-				qPrefPrivate::propSetValue(group + name, prefs.usestruct field); \
-			} \
-		} else { \
-			prefs.usestruct field = qPrefPrivate::propValue(group + name, defval).toInt(); \
-			shadow_var = prefs.usestruct field; \
-		} \
->>>>>>> 0c4e8058
+			current_state = prefs.usestruct field; \
+		} \
 	}
 #define DISK_LOADSYNC_INT_DEF(usegroup, name, field, defval) \
 	DISK_LOADSYNC_INT_DEF_EXT(usegroup, name, field, defval, )
@@ -149,23 +114,16 @@
 #define DISK_LOADSYNC_STRUCT_EXT(usegroup, name, field, var, usestruct)  \
 	void qPref##usegroup::disk_##field(bool doSync) \
 	{ \
-<<<<<<< HEAD
-		if (doSync) \
-			qPrefPrivate::propSetValue(keyFromGroupAndName(group, name), prefs.usestruct field . var, default_prefs.usestruct field . var); \
-		else \
+		static int current_state; \
+		if (doSync) { \
+			if (current_state != prefs.usestruct field . var) { \
+				current_state = prefs.usestruct field . var; \
+				qPrefPrivate::propSetValue(keyFromGroupAndName(group, name), prefs.usestruct field . var, default_prefs.usestruct field . var); \
+			} \
+		} else { \
 			prefs.usestruct field . var = qPrefPrivate::propValue(keyFromGroupAndName(group, name), default_prefs.usestruct field . var).toInt(); \
-=======
-		static int shadow_var; \
-		if (doSync) { \
-			if (shadow_var != prefs.usestruct field . var) { \
-				shadow_var = prefs.usestruct field . var; \
-				qPrefPrivate::propSetValue(group + name, prefs.usestruct field . var); \
-			} \
-		} else { \
-			prefs.usestruct field . var = qPrefPrivate::propValue(group + name, default_prefs.usestruct field . var).toInt(); \
-			shadow_var = prefs.usestruct field . var; \
-		} \
->>>>>>> 0c4e8058
+			current_state = prefs.usestruct field . var; \
+		} \
 	}
 #define DISK_LOADSYNC_STRUCT(usegroup, name, field, var) \
 	DISK_LOADSYNC_STRUCT_EXT(usegroup, name, field, var, )
@@ -173,23 +131,16 @@
 #define DISK_LOADSYNC_TXT_EXT(usegroup, name, field, usestruct) \
 	void qPref##usegroup::disk_##field(bool doSync) \
 	{ \
-<<<<<<< HEAD
-		if (doSync) \
-			qPrefPrivate::propSetValue(keyFromGroupAndName(group, name), prefs.usestruct field, default_prefs.usestruct field); \
-		else \
+		static QString current_state; \
+		if (doSync) { \
+			if (current_state != QString(prefs.usestruct field)) { \
+				current_state = QString(prefs.usestruct field); \
+				qPrefPrivate::propSetValue(keyFromGroupAndName(group, name), prefs.usestruct field, default_prefs.usestruct field); \
+			} \
+		} else { \
 			prefs.usestruct field = copy_qstring(qPrefPrivate::propValue(keyFromGroupAndName(group, name), default_prefs.usestruct field).toString()); \
-=======
-		static QString shadow_var; \
-		if (doSync) { \
-			if (shadow_var != QString(prefs.usestruct field)) { \
-				shadow_var = QString(prefs.usestruct field); \
-				qPrefPrivate::propSetValue(group + name, prefs.usestruct field); \
-			} \
-		} else { \
-			prefs.usestruct field = copy_qstring(qPrefPrivate::propValue(group + name, default_prefs.usestruct field).toString()); \
-			shadow_var = QString(prefs.usestruct field); \
-		} \
->>>>>>> 0c4e8058
+			current_state = QString(prefs.usestruct field); \
+		} \
 	}
 #define DISK_LOADSYNC_TXT(usegroup, name, field) \
 	DISK_LOADSYNC_TXT_EXT(usegroup, name, field, )
