// SPDX-License-Identifier: GPL-2.0
/* divelist.c */
/* core logic for the dive list -
 * accessed through the following interfaces:
 *
 * void process_loaded_dives();
 * void process_imported_dives(bool prefer_imported);
 * dive_trip_t *dive_trip_list;
 * unsigned int amount_selected;
 * void dump_selection(void)
 * void get_dive_gas(const struct dive *dive, int *o2_p, int *he_p, int *o2low_p)
 * char *get_dive_gas_string(const struct dive *dive)
 * int total_weight(const struct dive *dive)
 * int get_divenr(const struct dive *dive)
 * int get_divesite_idx(const struct dive_site *ds)
 * int init_decompression(struct dive *dive)
 * void update_cylinder_related_info(struct dive *dive)
 * void dump_trip_list(void)
 * void insert_trip(dive_trip_t *dive_trip_p)
 * void unregister_trip(dive_trip_t *trip)
 * void free_trip(dive_trip_t *trip)
 * void remove_dive_from_trip(struct dive *dive)
 * void remove_dive_from_trip(struct dive *dive, bool was_autogen)
 * void add_dive_to_trip(struct dive *dive, dive_trip_t *trip)
 * dive_trip_t *create_and_hookup_trip_from_dive(struct dive *dive)
 * dive_trip_t *get_dives_to_autogroup(int start, int *from, int *to, bool *allocated)
 * dive_trip_t *get_trip_for_new_dive(struct dive *new_dive, bool *allocated)
 * void autogroup_dives(void)
 * void combine_trips(struct dive_trip *trip_a, struct dive_trip *trip_b)
 * dive_trip_t *combine_trips_create(struct dive_trip *trip_a, struct dive_trip *trip_b)
 * struct dive *unregister_dive(int idx)
 * void delete_single_dive(int idx)
 * void add_dive_to_table(struct dive_table *table, int idx, struct dive *dive)
 * void add_single_dive(int idx, struct dive *dive)
 * struct dive *merge_two_dives(struct dive *a, struct dive *b)
 * void select_dive(struct dive *dive)
 * void deselect_dive(struct dive *dive)
 * void mark_divelist_changed(int changed)
 * int unsaved_changes()
 * void remove_autogen_trips()
 * bool dive_less_than(const struct dive *a, const struct dive *b)
 * bool trip_less_than(const struct dive_trip *a, const struct dive_trip *b)
 * bool dive_or_trip_less_than(struct dive_or_trip a, struct dive_or_trip b)
 * void sort_table(struct dive_table *table)
 * bool is_trip_before_after(const struct dive *dive, bool before)
 * void delete_dive_from_table(struct dive_table *table, int idx)
 * int find_next_visible_dive(timestamp_t when);
 * void clear_dive_file_data()
 * void clear_table(struct dive_table *table)
 */
#include <unistd.h>
#include <stdio.h>
#include <stdlib.h>
#include <string.h>
#include <time.h>
#include <math.h>
#include "gettext.h"
#include <assert.h>
#include <zip.h>
#include <libxslt/transform.h>

#include "dive.h"
#include "subsurface-string.h"
#include "divelist.h"
#include "display.h"
#include "planner.h"
#include "qthelper.h"
#include "git-access.h"

static bool dive_list_changed = false;

bool autogroup = false;

dive_trip_t *dive_trip_list;

unsigned int amount_selected;

// We need to stop using globals, really.
struct dive_table downloadTable;

#if DEBUG_SELECTION_TRACKING
void dump_selection(void)
{
	int i;
	struct dive *dive;

	printf("currently selected are %u dives:", amount_selected);
	for_each_dive(i, dive) {
		if (dive->selected)
			printf(" %d", i);
	}
	printf("\n");
}
#endif

void set_autogroup(bool value)
{
	/* if we keep the UI paradigm, this needs to toggle
	 * the checkbox on the autogroup menu item */
	autogroup = value;
}

/*
 * Get "maximal" dive gas for a dive.
 * Rules:
 *  - Trimix trumps nitrox (highest He wins, O2 breaks ties)
 *  - Nitrox trumps air (even if hypoxic)
 * These are the same rules as the inter-dive sorting rules.
 */
void get_dive_gas(const struct dive *dive, int *o2_p, int *he_p, int *o2max_p)
{
	int i;
	int maxo2 = -1, maxhe = -1, mino2 = 1000;


	for (i = 0; i < MAX_CYLINDERS; i++) {
		const cylinder_t *cyl = dive->cylinder + i;
		int o2 = get_o2(cyl->gasmix);
		int he = get_he(cyl->gasmix);

		if (!is_cylinder_used(dive, i))
			continue;
		if (cylinder_none(cyl))
			continue;
		if (o2 > maxo2)
			maxo2 = o2;
		if (he > maxhe)
			goto newmax;
		if (he < maxhe)
			continue;
		if (o2 <= maxo2)
			continue;
	newmax:
		maxhe = he;
		mino2 = o2;
	}
	/* All air? Show/sort as "air"/zero */
	if ((!maxhe && maxo2 == O2_IN_AIR && mino2 == maxo2) ||
			(maxo2 == -1 && maxhe == -1 && mino2 == 1000))
		maxo2 = mino2 = 0;
	*o2_p = mino2;
	*he_p = maxhe;
	*o2max_p = maxo2;
}

int total_weight(const struct dive *dive)
{
	int i, total_grams = 0;

	if (dive)
		for (i = 0; i < MAX_WEIGHTSYSTEMS; i++)
			total_grams += dive->weightsystem[i].weight.grams;
	return total_grams;
}

static int active_o2(const struct dive *dive, const struct divecomputer *dc, duration_t time)
{
	struct gasmix gas = get_gasmix_at_time(dive, dc, time);
	return get_o2(gas);
}

/* Calculate OTU for a dive - this only takes the first divecomputer into account.
   Implement the protocol in Erik Baker's document "Oxygen Toxicity Calculations". This code
   implements a third-order continuous approximation of Baker's Eq. 2 and enables OTU
   calculation for rebreathers. Baker obtained his information from: 
   Comroe Jr. JH et al. (1945)  Oxygen toxicity. J. Am. Med. Assoc. 128,710-717
   Clark JM & CJ Lambertsen (1970) Pulmonary oxygen tolerance in man and derivation of pulmonary
      oxygen tolerance curves. Inst. env. Med. Report 1-70, University of Pennsylvania, Philadelphia, USA. */
static int calculate_otu(const struct dive *dive)
{
	int i;
	double otu = 0.0;
	const struct divecomputer *dc = &dive->dc;
	for (i = 1; i < dc->samples; i++) {
		int t;
		int po2i, po2f;
		double pm;
		struct sample *sample = dc->sample + i;
		struct sample *psample = sample - 1;
		t = sample->time.seconds - psample->time.seconds;
		if (sample->o2sensor[0].mbar) {			// if dive computer has o2 sensor(s) (CCR & PSCR) ..
			po2i = psample->o2sensor[0].mbar;
			po2f = sample->o2sensor[0].mbar;	// ... use data from the first o2 sensor
		} else {
			if (dc->divemode == CCR) {
				po2i = psample->setpoint.mbar;		// if CCR has no o2 sensors then use setpoint
				po2f = sample->setpoint.mbar;
			} else {						// For OC and rebreather without o2 sensor/setpoint
				int o2 = active_o2(dive, dc, psample->time);	// 	... calculate po2 from depth and FiO2.
				po2i = lrint(o2 * depth_to_atm(psample->depth.mm, dive));	// (initial) po2 at start of segment
				po2f = lrint(o2 * depth_to_atm(sample->depth.mm, dive));	// (final) po2 at end of segment
			}
		}
		if ((po2i > 500) || (po2f > 500)) {			// If PO2 in segment is above 500 mbar then calculate otu
			if (po2i <= 500) {				// For descent segment with po2i <= 500 mbar ..
				t = t * (po2f - 500) / (po2f - po2i);	// .. only consider part with PO2 > 500 mbar
				po2i = 501;				// Mostly important for the dive planner with long segments
			} else {
				if (po2f <= 500){ 
					t = t * (po2i - 500) / (po2i - po2f);	// For ascent segment with po2f <= 500 mbar ..
					po2f = 501;				// .. only consider part with PO2 > 500 mbar
				}
			}
			pm = (po2f + po2i)/1000.0 - 1.0;
			// This is a 3rd order continuous approximation of Baker's eq. 2, therefore Baker's eq. 1 is not used:
			otu += t / 60.0 * pow(pm, 5.0/6.0) * (1.0 - 5.0 * (po2f - po2i) * (po2f - po2i) / 216000000.0 / (pm * pm));
		}
	}
	return lrint(otu);
}
<<<<<<< HEAD

/* calculate CNS for a dive - this only takes the first divecomputer into account */
int const cns_table[][3] = {
	/* po2, Maximum Single Exposure, Maximum 24 hour Exposure */
	{ 1600, 45 * 60, 150 * 60 },
	{ 1500, 120 * 60, 180 * 60 },
	{ 1400, 150 * 60, 180 * 60 },
	{ 1300, 180 * 60, 210 * 60 },
	{ 1200, 210 * 60, 240 * 60 },
	{ 1100, 240 * 60, 270 * 60 },
	{ 1000, 300 * 60, 300 * 60 },
	{ 900, 360 * 60, 360 * 60 },
	{ 800, 450 * 60, 450 * 60 },
	{ 700, 570 * 60, 570 * 60 },
	{ 600, 720 * 60, 720 * 60 }
=======
/* Table of maximum oxygen exposure durations, used in CNS calulations.
   This table shows the official NOAA maximum O2 exposure limits (in seconds) for different PO2 values. It also gives
   slope values for linear interpolation for intermediate PO2 values between the tabulated PO2 values in the 1st column.
   Top & bottom rows are inserted that are not in the NOAA table: (1) For PO2 > 1.6 the same slope value as between
   1.5 & 1.6 is used. This exptrapolation for PO2 > 1.6 likely gives an underestimate above 1.6 but is better than the
   value for PO2=1.6 (45 min). (2) The NOAA table only tabulates values for PO2 >= 0.6. Since O2-uptake occurs down to
   PO2=0.5, the same slope is used as for 0.7 > PO2 > 0.6. This gives a conservative estimate for 0.6 > PO2 > 0.5. To
   preserve the integer structure of the table, all slopes are given as slope*10: divide by 10 to get the valid slope.
   The columns below are: 
   po2 (mbar), Maximum Single Exposure (seconds), single_slope, Maximum 24 hour Exposure (seconds), 24h_slope */
int const cns_table[][5] = {
	{ 1600,  45 * 60, 456, 150 * 60, 180 },
	{ 1550,  83 * 60, 456, 165 * 60, 180 },
	{ 1500, 120 * 60, 444, 180 * 60, 180 },
	{ 1450, 135 * 60, 180, 180 * 60,  00 },
	{ 1400, 150 * 60, 180, 180 * 60,  00 },
	{ 1350, 165 * 60, 180, 195 * 60, 180 },
	{ 1300, 180 * 60, 180, 210 * 60, 180 },
	{ 1250, 195 * 60, 180, 225 * 60, 180 },
	{ 1200, 210 * 60, 180, 240 * 60, 180 },
	{ 1100, 240 * 60, 180, 270 * 60, 180 },
	{ 1000, 300 * 60, 360, 300 * 60, 180 },
	{ 900,  360 * 60, 360, 360 * 60, 360 },
	{ 800,  450 * 60, 540, 450 * 60, 540 },
	{ 700,  570 * 60, 720, 570 * 60, 720 },
	{ 600,  720 * 60, 900, 720 * 60, 900 },
	{ 500,  870 * 60, 900, 870 * 60, 900 }
>>>>>>> 0fc58f45
};

/* Calculate the CNS for a single dive  - this only takes the first divecomputer into account.
   The CNS contributions are summed for dive segments defined by samples. The maximum O2 exposure duration for each
   segment is calculated based on the mean depth of the two samples (start & end) that define each segment. The CNS
   contribution of each segment is found by dividing the time duration of the segment by its maximum exposure duration.
   The contributions of all segments of the dive are summed to get the total CNS% value. This is a partial implementation
   of the proposals in Erik Baker's document "Oxygen Toxicity Calculations" using fixed-depth calculations for the mean
   po2 for each segment. Empirical testing showed that, for large changes in depth, the cns calculation for the mean po2
   value is extremely close, if not identical to the additive calculations for 0.1 bar increments in po2 from the start
   to the end of the segment, assuming a constant rate of change in po2 (i.e. depth) with time. */
static double calculate_cns_dive(const struct dive *dive)
{
	int n;
	size_t j;
	const struct divecomputer *dc = &dive->dc;
	double cns = 0.0;
	/* Calculate the CNS for each sample in this dive and sum them */
	for (n = 1; n < dc->samples; n++) {
		int t;
		int po2i, po2f;
		bool trueo2 = false;
		struct sample *sample = dc->sample + n;
		struct sample *psample = sample - 1;
		t = sample->time.seconds - psample->time.seconds;
		if (sample->o2sensor[0].mbar) {			// if dive computer has o2 sensor(s) (CCR & PSCR)
			po2i = psample->o2sensor[0].mbar;
			po2f = sample->o2sensor[0].mbar;	// then use data from the first o2 sensor
			trueo2 = true;
		}
		if ((dc->divemode == CCR) && (!trueo2)) {
			po2i = psample->setpoint.mbar;		// if CCR has no o2 sensors then use setpoint
			po2f = sample->setpoint.mbar;
			trueo2 = true;
		}
		if (!trueo2) {
			int o2 = active_o2(dive, dc, psample->time);			// For OC and rebreather without o2 sensor:
			po2i = lrint(o2 * depth_to_atm(psample->depth.mm, dive));	// (initial) po2 at start of segment
			po2f = lrint(o2 * depth_to_atm(sample->depth.mm, dive));	// (final) po2 at end of segment
		}
		po2i = (po2i + po2f) / 2;	// po2i now holds the mean po2 of initial and final po2 values of segment.
		/* Don't increase CNS when po2 below 500 matm */
		if (po2i <= 500)
			continue;
		/* Find the table-row for calculating the maximum exposure at this PO2 */
		for (j = 1; j < sizeof(cns_table) / (sizeof(int) * NO_COLUMNS); j++)
			if (po2i > cns_table[j][PO2VAL])
				break;
		/* Increment CNS with simple linear interpolation: 100 * time / (single-exposure-time + delta-PO2 * single-slope) */
		cns += (double)t / ((double)cns_table[j][SINGLE_EXP] - ((double)po2i - (double)cns_table[j][PO2VAL]) * (double)cns_table[j][SINGLE_SLOPE] / 10.0) * 100;
	}
	return cns;
}

/* this only gets called if dive->maxcns == 0 which means we know that
 * none of the divecomputers has tracked any CNS for us
 * so we calculated it "by hand" */
static int calculate_cns(struct dive *dive)
{
	int i, divenr;
	double cns = 0.0;
	timestamp_t last_starttime, last_endtime = 0;

	/* shortcut */
	if (dive->cns)
		return dive->cns;

	divenr = get_divenr(dive);
	i = divenr >= 0 ? divenr : dive_table.nr;
#if DECO_CALC_DEBUG & 2
	if (i >= 0 && i < dive_table.nr)
		printf("\n\n*** CNS for dive #%d %d\n", i, get_dive(i)->number);
	else
		printf("\n\n*** CNS for dive #%d\n", i);
#endif
	/* Look at next dive in dive list table and correct i when needed */
	while (i < dive_table.nr - 1) {
		struct dive *pdive = get_dive(i);
		if (!pdive || pdive->when > dive->when)
			break;
		i++;
	}
	/* Look at previous dive in dive list table and correct i when needed */
	while (i > 0) {
		struct dive *pdive = get_dive(i - 1);
		if (!pdive || pdive->when < dive->when)
			break;
		i--;
	}
#if DECO_CALC_DEBUG & 2
	printf("Dive number corrected to #%d\n", i);
#endif
	last_starttime = dive->when;
	/* Walk backwards to check previous dives - how far do we need to go back? */
	while (i--) {
		if (i == divenr && i > 0)
			i--;
#if DECO_CALC_DEBUG & 2
		printf("Check if dive #%d %d has to be considered as prev dive: ", i, get_dive(i)->number);
#endif
		struct dive *pdive = get_dive(i);
		/* we don't want to mix dives from different trips as we keep looking
		 * for how far back we need to go */
		if (dive->divetrip && pdive->divetrip != dive->divetrip) {
#if DECO_CALC_DEBUG & 2
			printf("No - other dive trip\n");
#endif
			continue;
		}
		if (!pdive || pdive->when >= dive->when || dive_endtime(pdive) + 12 * 60 * 60 < last_starttime) {
#if DECO_CALC_DEBUG & 2
			printf("No\n");
#endif
			break;
		}
		last_starttime = pdive->when;
#if DECO_CALC_DEBUG & 2
		printf("Yes\n");
#endif
	}
	/* Walk forward and add dives and surface intervals to CNS */
	while (++i < dive_table.nr) {
#if DECO_CALC_DEBUG & 2
		printf("Check if dive #%d %d will be really added to CNS calc: ", i, get_dive(i)->number);
#endif
		struct dive *pdive = get_dive(i);
		/* again skip dives from different trips */
		if (dive->divetrip && dive->divetrip != pdive->divetrip) {
#if DECO_CALC_DEBUG & 2
			printf("No - other dive trip\n");
#endif
			continue;
		}
		/* Don't add future dives */
		if (pdive->when >= dive->when) {
#if DECO_CALC_DEBUG & 2
			printf("No - future or same dive\n");
#endif
			break;
		}
		/* Don't add the copy of the dive itself */
		if (i == divenr) {
#if DECO_CALC_DEBUG & 2
			printf("No - copy of dive\n");
#endif
			continue;
		}
#if DECO_CALC_DEBUG & 2
		printf("Yes\n");
#endif

		/* CNS reduced with 90min halftime during surface interval */
		if (last_endtime)
			cns /= pow(2, (pdive->when - last_endtime) / (90.0 * 60.0));
#if DECO_CALC_DEBUG & 2
		printf("CNS after surface interval: %f\n", cns);
#endif

		cns += calculate_cns_dive(pdive);
#if DECO_CALC_DEBUG & 2
		printf("CNS after previous dive: %f\n", cns);
#endif

		last_starttime = pdive->when;
		last_endtime = dive_endtime(pdive);
	}

	/* CNS reduced with 90min halftime during surface interval */
	if (last_endtime)
		cns /= pow(2, (dive->when - last_endtime) / (90.0 * 60.0));
#if DECO_CALC_DEBUG & 2
	printf("CNS after last surface interval: %f\n", cns);
#endif

	cns += calculate_cns_dive(dive);
#if DECO_CALC_DEBUG & 2
	printf("CNS after dive: %f\n", cns);
#endif

	/* save calculated cns in dive struct */
	dive->cns = lrint(cns);
	return dive->cns;
}
/*
 * Return air usage (in liters).
 */
static double calculate_airuse(const struct dive *dive)
{
	int airuse = 0;
	int i;

	for (i = 0; i < MAX_CYLINDERS; i++) {
		pressure_t start, end;
		const cylinder_t *cyl = dive->cylinder + i;

		start = cyl->start.mbar ? cyl->start : cyl->sample_start;
		end = cyl->end.mbar ? cyl->end : cyl->sample_end;
		if (!end.mbar || start.mbar <= end.mbar) {
			// If a cylinder is used but we do not have info on amout of gas used
			// better not pretend we know the total gas use.
			// Eventually, logic should be fixed to compute average depth and total time
			// for those segments where cylinders with known pressure drop are breathed from.
			if (is_cylinder_used(dive, i))
				return 0.0;
			else
				continue;
		}

		airuse += gas_volume(cyl, start) - gas_volume(cyl, end);
	}
	return airuse / 1000.0;
}

/* this only uses the first divecomputer to calculate the SAC rate */
static int calculate_sac(const struct dive *dive)
{
	const struct divecomputer *dc = &dive->dc;
	double airuse, pressure, sac;
	int duration, meandepth;

	airuse = calculate_airuse(dive);
	if (!airuse)
		return 0;

	duration = dc->duration.seconds;
	if (!duration)
		return 0;

	meandepth = dc->meandepth.mm;
	if (!meandepth)
		return 0;

	/* Mean pressure in ATM (SAC calculations are in atm*l/min) */
	pressure = depth_to_atm(meandepth, dive);
	sac = airuse / pressure * 60 / duration;

	/* milliliters per minute.. */
	return lrint(sac * 1000);
}

/* for now we do this based on the first divecomputer */
static void add_dive_to_deco(struct deco_state *ds, struct dive *dive)
{
	struct divecomputer *dc = &dive->dc;
	struct gasmix gasmix = gasmix_air;
	int i;
	const struct event *ev = NULL, *evd = NULL;
	enum divemode_t current_divemode = UNDEF_COMP_TYPE;

	if (!dc)
		return;

	for (i = 1; i < dc->samples; i++) {
		struct sample *psample = dc->sample + i - 1;
		struct sample *sample = dc->sample + i;
		int t0 = psample->time.seconds;
		int t1 = sample->time.seconds;
		int j;

		for (j = t0; j < t1; j++) {
			int depth = interpolate(psample->depth.mm, sample->depth.mm, j - t0, t1 - t0);
			gasmix = get_gasmix(dive, dc, j, &ev, gasmix);
			add_segment(ds, depth_to_bar(depth, dive), gasmix, 1, sample->setpoint.mbar,
				get_current_divemode(&dive->dc, j, &evd, &current_divemode), dive->sac);
		}
	}
}

static int get_idx_in_table(const struct dive_table *table, const struct dive *dive)
{
	for (int i = 0; i < table->nr; ++i) {
		if (table->dives[i] == dive)
			return i;
	}
	return -1;
}

int get_divenr(const struct dive *dive)
{
	int i;
	const struct dive *d;
	// tempting as it may be, don't die when called with dive=NULL
	if (dive)
		for_each_dive(i, d) {
			if (d->id == dive->id) // don't compare pointers, we could be passing in a copy of the dive
				return i;
		}
	return -1;
}

int get_divesite_idx(const struct dive_site *ds)
{
	int i;
	const struct dive_site *d;
	// tempting as it may be, don't die when called with dive=NULL
	if (ds)
		for_each_dive_site(i, d) {
			if (d->uuid == ds->uuid) // don't compare pointers, we could be passing in a copy of the dive
				return i;
		}
	return -1;
}

static struct gasmix air = { .o2.permille = O2_IN_AIR, .he.permille = 0 };

/* take into account previous dives until there is a 48h gap between dives */
/* return last surface time before this dive or dummy value of 48h */
/* return negative surface time if dives are overlapping */
/* The place you call this function is likely the place where you want
 * to create the deco_state */
int init_decompression(struct deco_state *ds, struct dive *dive)
{
	int i, divenr = -1;
	int surface_time = 48 * 60 * 60;
	timestamp_t last_endtime = 0, last_starttime = 0;
	bool deco_init = false;
	double surface_pressure;

	if (!dive)
		return false;

	divenr = get_divenr(dive);
	i = divenr >= 0 ? divenr : dive_table.nr;
#if DECO_CALC_DEBUG & 2
	if (i >= 0 && i < dive_table.nr)
		printf("\n\n*** Init deco for dive #%d %d\n", i, get_dive(i)->number);
	else
		printf("\n\n*** Init deco for dive #%d\n", i);
#endif
	/* Look at next dive in dive list table and correct i when needed */
	while (i < dive_table.nr - 1) {
		struct dive *pdive = get_dive(i);
		if (!pdive || pdive->when > dive->when)
			break;
		i++;
	}
	/* Look at previous dive in dive list table and correct i when needed */
	while (i > 0) {
		struct dive *pdive = get_dive(i - 1);
		if (!pdive || pdive->when < dive->when)
			break;
		i--;
	}
#if DECO_CALC_DEBUG & 2
	printf("Dive number corrected to #%d\n", i);
#endif
	last_starttime = dive->when;
	/* Walk backwards to check previous dives - how far do we need to go back? */
	while (i--) {
		if (i == divenr && i > 0)
			i--;
#if DECO_CALC_DEBUG & 2
		printf("Check if dive #%d %d has to be considered as prev dive: ", i, get_dive(i)->number);
#endif
		struct dive *pdive = get_dive(i);
		/* we don't want to mix dives from different trips as we keep looking
		 * for how far back we need to go */
		if (dive->divetrip && pdive->divetrip != dive->divetrip) {
#if DECO_CALC_DEBUG & 2
			printf("No - other dive trip\n");
#endif
			continue;
		}
		if (!pdive || pdive->when >= dive->when || dive_endtime(pdive) + 48 * 60 * 60 < last_starttime) {
#if DECO_CALC_DEBUG & 2
			printf("No\n");
#endif
			break;
		}
		last_starttime = pdive->when;
#if DECO_CALC_DEBUG & 2
		printf("Yes\n");
#endif
	}
	/* Walk forward an add dives and surface intervals to deco */
	while (++i < dive_table.nr) {
#if DECO_CALC_DEBUG & 2
		printf("Check if dive #%d %d will be really added to deco calc: ", i, get_dive(i)->number);
#endif
		struct dive *pdive = get_dive(i);
		/* again skip dives from different trips */
		if (dive->divetrip && dive->divetrip != pdive->divetrip) {
#if DECO_CALC_DEBUG & 2
			printf("No - other dive trip\n");
#endif
			continue;
		}
		/* Don't add future dives */
		if (pdive->when >= dive->when) {
#if DECO_CALC_DEBUG & 2
			printf("No - future or same dive\n");
#endif
			break;
		}
		/* Don't add the copy of the dive itself */
		if (i == divenr) {
#if DECO_CALC_DEBUG & 2
			printf("No - copy of dive\n");
#endif
			continue;
		}
#if DECO_CALC_DEBUG & 2
		printf("Yes\n");
#endif

		surface_pressure = get_surface_pressure_in_mbar(pdive, true) / 1000.0;
		/* Is it the first dive we add? */
		if (!deco_init) {
#if DECO_CALC_DEBUG & 2
			printf("Init deco\n");
#endif
			clear_deco(ds, surface_pressure);
			deco_init = true;
#if DECO_CALC_DEBUG & 2
			printf("Tissues after init:\n");
			dump_tissues(ds);
#endif
		}
		else {
			surface_time = pdive->when - last_endtime;
			if (surface_time < 0) {
#if DECO_CALC_DEBUG & 2
				printf("Exit because surface intervall is %d\n", surface_time);
#endif
				return surface_time;
			}
			add_segment(ds, surface_pressure, air, surface_time, 0, dive->dc.divemode, prefs.decosac);
#if DECO_CALC_DEBUG & 2
			printf("Tissues after surface intervall of %d:%02u:\n", FRACTION(surface_time, 60));
			dump_tissues(ds);
#endif
		}

		add_dive_to_deco(ds, pdive);

		last_starttime = pdive->when;
		last_endtime = dive_endtime(pdive);
		clear_vpmb_state(ds);
#if DECO_CALC_DEBUG & 2
		printf("Tissues after added dive #%d:\n", pdive->number);
		dump_tissues(ds);
#endif
	}

	surface_pressure = get_surface_pressure_in_mbar(dive, true) / 1000.0;
	/* We don't have had a previous dive at all? */
	if (!deco_init) {
#if DECO_CALC_DEBUG & 2
		printf("Init deco\n");
#endif
		clear_deco(ds, surface_pressure);
#if DECO_CALC_DEBUG & 2
		printf("Tissues after no previous dive, surface time set to 48h:\n");
		dump_tissues(ds);
#endif
	}
	else {
		surface_time = dive->when - last_endtime;
		if (surface_time < 0) {
#if DECO_CALC_DEBUG & 2
			printf("Exit because surface intervall is %d\n", surface_time);
#endif
			return surface_time;
		}
		add_segment(ds, surface_pressure, air, surface_time, 0, dive->dc.divemode, prefs.decosac);
#if DECO_CALC_DEBUG & 2
		printf("Tissues after surface intervall of %d:%02u:\n", FRACTION(surface_time, 60));
		dump_tissues(ds);
#endif
	}

	// I do not dare to remove this call. We don't need the result but it might have side effects. Bummer.
	tissue_tolerance_calc(ds, dive, surface_pressure);
	return surface_time;
}

void update_cylinder_related_info(struct dive *dive)
{
	if (dive != NULL) {
		dive->sac = calculate_sac(dive);
		dive->otu = calculate_otu(dive);
		if (dive->maxcns == 0)
			dive->maxcns = calculate_cns(dive);
	}
}

#define MAX_GAS_STRING 80
#define UTF8_ELLIPSIS "\xE2\x80\xA6"

/* callers needs to free the string */
char *get_dive_gas_string(const struct dive *dive)
{
	int o2, he, o2max;
	char *buffer = malloc(MAX_GAS_STRING);

	if (buffer) {
		get_dive_gas(dive, &o2, &he, &o2max);
		o2 = (o2 + 5) / 10;
		he = (he + 5) / 10;
		o2max = (o2max + 5) / 10;

		if (he)
			if (o2 == o2max)
				snprintf(buffer, MAX_GAS_STRING, "%d/%d", o2, he);
			else
				snprintf(buffer, MAX_GAS_STRING, "%d/%d" UTF8_ELLIPSIS "%d%%", o2, he, o2max);
		else if (o2)
			if (o2 == o2max)
				snprintf(buffer, MAX_GAS_STRING, "%d%%", o2);
			else
				snprintf(buffer, MAX_GAS_STRING, "%d" UTF8_ELLIPSIS "%d%%", o2, o2max);
		else
			strcpy(buffer, translate("gettextFromC", "air"));
	}
	return buffer;
}

/*
 * helper functions for dive_trip handling
 */
#ifdef DEBUG_TRIP
void dump_trip_list(void)
{
	dive_trip_t *trip;
	int i = 0;
	timestamp_t last_time = 0;

	for (trip = dive_trip_list; trip; trip = trip->next) {
		struct tm tm;
		utc_mkdate(trip_date(trip), &tm);
		if (trip->when < last_time)
			printf("\n\ndive_trip_list OUT OF ORDER!!!\n\n\n");
		printf("%s trip %d to \"%s\" on %04u-%02u-%02u %02u:%02u:%02u (%d dives - %p)\n",
		       trip->autogen ? "autogen " : "",
		       ++i, trip->location,
		       tm.tm_year, tm.tm_mon + 1, tm.tm_mday, tm.tm_hour, tm.tm_min, tm.tm_sec,
		       trip->dives.nr, trip);
		last_time = trip->when;
	}
	printf("-----\n");
}
#endif

/* insert the trip into the dive_trip_list */
void insert_trip(dive_trip_t *dive_trip)
{
	dive_trip_t **p = &dive_trip_list;
	dive_trip_t *trip;

	/* Walk the dive trip list looking for the right location.. */
	while ((trip = *p) != NULL && trip_less_than(trip, dive_trip))
		p = &trip->next;

	dive_trip->next = trip;
	*p = dive_trip;
#ifdef DEBUG_TRIP
	dump_trip_list();
#endif
}

/* free resources associated with a trip structure */
void free_trip(dive_trip_t *trip)
{
	if (trip) {
		free(trip->location);
		free(trip->notes);
		free(trip);
	}
}

/* remove trip from the trip-list, but don't free its memory.
 * caller takes ownership of the trip. */
void unregister_trip(dive_trip_t *trip)
{
	dive_trip_t **p, *tmp;

	assert(!trip->dives.nr);

	/* Remove the trip from the list of trips */
	p = &dive_trip_list;
	while ((tmp = *p) != NULL) {
		if (tmp == trip) {
			*p = trip->next;
			break;
		}
		p = &tmp->next;
	}
}

static void delete_trip(dive_trip_t *trip)
{
	unregister_trip(trip);
	free_trip(trip);
}


timestamp_t trip_date(const struct dive_trip *trip)
{
	if (!trip || trip->dives.nr == 0)
		return 0;
	return trip->dives.dives[0]->when;
}

/* check if we have a trip right before / after this dive */
bool is_trip_before_after(const struct dive *dive, bool before)
{
	int idx = get_idx_by_uniq_id(dive->id);
	if (before) {
		if (idx > 0 && get_dive(idx - 1)->divetrip)
			return true;
	} else {
		if (idx < dive_table.nr - 1 && get_dive(idx + 1)->divetrip)
			return true;
	}
	return false;
}

struct dive *first_selected_dive()
{
	int idx;
	struct dive *d;

	for_each_dive (idx, d) {
		if (d->selected)
			return d;
	}
	return NULL;
}

struct dive *last_selected_dive()
{
	int idx;
	struct dive *d, *ret = NULL;

	for_each_dive (idx, d) {
		if (d->selected)
			ret = d;
	}
	return ret;
}

static void unregister_dive_from_table(struct dive_table *table, int idx)
{
	int i;
	for (i = idx; i < table->nr - 1; i++)
		table->dives[i] = table->dives[i + 1];
	table->dives[--table->nr] = NULL;
}

/* remove a dive from the trip it's associated to, but don't delete the
 * trip if this was the last dive in the trip. the caller is responsible
 * for removing the trip, if the trip->dives.nr went to 0.
 */
struct dive_trip *unregister_dive_from_trip(struct dive *dive, short was_autogen)
{
	dive_trip_t *trip = dive->divetrip;
	int idx;

	if (!trip)
		return NULL;

	idx = get_idx_in_table(&trip->dives, dive);
	if (idx)
		unregister_dive_from_table(&trip->dives, idx);
	dive->divetrip = NULL;
	if (was_autogen)
		dive->tripflag = TF_NONE;
	else
		dive->tripflag = NO_TRIP;
	return trip;
}

void remove_dive_from_trip(struct dive *dive, short was_autogen)
{
	struct dive_trip *trip = unregister_dive_from_trip(dive, was_autogen);
	if (trip && trip->dives.nr == 0)
		delete_trip(trip);
}

void add_dive_to_trip(struct dive *dive, dive_trip_t *trip)
{
	if (dive->divetrip == trip)
		return;
	remove_dive_from_trip(dive, false);
	add_dive_to_table(&trip->dives, -1, dive);
	dive->divetrip = trip;
	dive->tripflag = ASSIGNED_TRIP;
}

dive_trip_t *alloc_trip(void)
{
	return calloc(1, sizeof(dive_trip_t));
}

dive_trip_t *create_trip_from_dive(struct dive *dive)
{
	dive_trip_t *trip;

	trip = alloc_trip();
	trip->location = copy_string(get_dive_location(dive));

	return trip;
}

dive_trip_t *create_and_hookup_trip_from_dive(struct dive *dive)
{
	dive_trip_t *dive_trip = alloc_trip();

	dive_trip = create_trip_from_dive(dive);
	insert_trip(dive_trip);

	dive->tripflag = IN_TRIP;
	add_dive_to_trip(dive, dive_trip);
	return dive_trip;
}

/*
 * Find a trip a new dive should be autogrouped with. If no such trips
 * exist, allocate a new trip. The bool "*allocated" is set to true
 * if a new trip was allocated.
 */
dive_trip_t *get_trip_for_new_dive(struct dive *new_dive, bool *allocated)
{
	struct dive *d;
	dive_trip_t *trip;
	int i;

	/* Find dive that is within TRIP_THRESHOLD of current dive */
	for_each_dive(i, d) {
		/* Check if we're past the range of possible dives */
		if (d->when >= new_dive->when + TRIP_THRESHOLD)
			break;

		if (d->when + TRIP_THRESHOLD >= new_dive->when && d->divetrip) {
			/* Found a dive with trip in the range */
			*allocated = false;
			return d->divetrip;
		}
	}

	/* Didn't find a trip -> allocate a new one */
	trip = create_trip_from_dive(new_dive);
	trip->autogen = true;
	*allocated = true;
	return trip;
}

/*
 * Collect dives for auto-grouping. Pass in first dive which should be checked.
 * Returns range of dives that should be autogrouped and trip it should be
 * associated to. If the returned trip was newly allocated, the last bool
 * is set to true. Caller still has to register it in the system. Note
 * whereas this looks complicated - it is needed by the undo-system, which
 * manually injects the new trips. If there are no dives to be autogrouped,
 * return NULL.
 */
dive_trip_t *get_dives_to_autogroup(int start, int *from, int *to, bool *allocated)
{
	int i;
	struct dive *dive, *lastdive = NULL;

	/* Find first dive that should be merged and remember any previous
	 * dive that could be merged into.
	 */
	for (i = start; (dive = get_dive(i)) != NULL; i++) {
		dive_trip_t *trip;

		if (dive->divetrip) {
			lastdive = dive;
			continue;
		}

		if (!DIVE_NEEDS_TRIP(dive)) {
			lastdive = NULL;
			continue;
		}

		/* We found a dive, let's see if we have to allocate a new trip */
		if (!lastdive || dive->when >= lastdive->when + TRIP_THRESHOLD) {
			/* allocate new trip */
			trip = create_trip_from_dive(dive);
			trip->autogen = true;
			*allocated = true;
		} else {
			/* use trip of previous dive */
			trip = lastdive->divetrip;
			*allocated = false;
		}

		// Now, find all dives that will be added to this trip
		lastdive = dive;
		*from = i;
		for (*to = *from + 1; (dive = get_dive(*to)) != NULL; (*to)++) {
			if (dive->divetrip || !DIVE_NEEDS_TRIP(dive) ||
			    dive->when >= lastdive->when + TRIP_THRESHOLD)
				break;
			if (get_dive_location(dive) && !trip->location)
				trip->location = copy_string(get_dive_location(dive));
			lastdive = dive;
		}
		return trip;
	}

	/* Did not find anyhting - mark as end */
	return NULL;
}

/*
 * Walk the dives from the oldest dive, and see if we can autogroup them.
 * But only do this when the user selected autogrouping.
 */
void autogroup_dives(void)
{
	int from, to;
	dive_trip_t *trip;
	int i, j;
	bool alloc;

	if (!autogroup)
		return;

	for (i = 0; (trip = get_dives_to_autogroup(i, &from, &to, &alloc)) != NULL; i = to) {
		/* If this was newly allocated, add trip to list */
		if (alloc)
			insert_trip(trip);
		for (j = from; j < to; ++j)
			add_dive_to_trip(get_dive(j), trip);
	}
#ifdef DEBUG_TRIP
	dump_trip_list();
#endif
}

/* Remove a dive from a dive table. This assumes that the
 * dive was already removed from any trip and deselected.
 * It simply shrinks the table and frees the trip */
void delete_dive_from_table(struct dive_table *table, int idx)
{
	free_dive(table->dives[idx]);
	unregister_dive_from_table(table, idx);
}

/* this removes a dive from the dive table and trip-list but doesn't
 * free the resources associated with the dive. It returns a pointer
 * to the unregistered dive. The returned dive has the selection-
 * and hidden-flags cleared. */
struct dive *unregister_dive(int idx)
{
	struct dive *dive = get_dive(idx);
	if (!dive)
		return NULL; /* this should never happen */
	remove_dive_from_trip(dive, false);
	unregister_dive_from_table(&dive_table, idx);
	if (dive->selected)
		amount_selected--;
	dive->selected = false;
	return dive;
}

/* this implements the mechanics of removing the dive from the table,
 * but doesn't deal with updating dive trips, etc */
void delete_single_dive(int idx)
{
	struct dive *dive = get_dive(idx);
	if (!dive)
		return; /* this should never happen */
	if (dive->selected)
		deselect_dive(dive);
	dive = unregister_dive(idx);
	free_dive(dive);
}

struct dive **grow_dive_table(struct dive_table *table)
{
	int nr = table->nr, allocated = table->allocated;
	struct dive **dives = table->dives;

	if (nr >= allocated) {
		allocated = (nr + 32) * 3 / 2;
		dives = realloc(dives, allocated * sizeof(struct dive *));
		if (!dives)
			exit(1);
		table->dives = dives;
		table->allocated = allocated;
	}
	return dives;
}

/* get the index where we want to insert the dive so that everything stays
 * ordered according to dive_less_than() */
int dive_get_insertion_index(struct dive_table *table, struct dive *dive)
{
	/* we might want to use binary search here */
	for (int i = 0; i < table->nr; i++) {
		if (dive_less_than(dive, table->dives[i]))
			return i;
	}
	return table->nr;
}

/* add a dive at the given index to a dive table. if the index is negative,
 * the dive will be added according to dive_less_than() order */
void add_dive_to_table(struct dive_table *table, int idx, struct dive *dive)
{
	int i;
	if (idx < 0)
		idx = dive_get_insertion_index(table, dive);
	grow_dive_table(table);
	table->nr++;

	for (i = idx; i < table->nr; i++) {
		struct dive *tmp = table->dives[i];
		table->dives[i] = dive;
		dive = tmp;
	}
}

/* add a dive at the given index in the global dive table and keep track
 * of the number of selected dives. if the index is negative, the dive will
 * be added according to dive_less_than() order */
void add_single_dive(int idx, struct dive *dive)
{
	add_dive_to_table(&dive_table, idx, dive);
	if (dive->selected)
		amount_selected++;
}

bool consecutive_selected()
{
	struct dive *d;
	int i;
	bool consecutive = true;
	bool firstfound = false;
	bool lastfound = false;

	if (amount_selected == 0 || amount_selected == 1)
		return true;

	for_each_dive(i, d) {
		if (d->selected) {
			if (!firstfound)
				firstfound = true;
			else if (lastfound)
				consecutive = false;
		} else if (firstfound) {
			lastfound = true;
		}
	}
	return consecutive;
}

/*
 * Merge two dives. 'a' is always before 'b' in the dive list
 * (and thus in time).
 */
struct dive *merge_two_dives(struct dive *a, struct dive *b)
{
	struct dive *res;
	int i, j, nr, nrdiff;
	int id;

	if (!a || !b)
		return NULL;

	id = a->id;
	i = get_divenr(a);
	j = get_divenr(b);
	if (i < 0 || j < 0)
		// something is wrong with those dives. Bail
		return NULL;
	res = merge_dives(a, b, b->when - a->when, false, NULL);
	if (!res)
		return NULL;

	/*
	 * If 'a' and 'b' were numbered, and in proper order,
	 * then the resulting dive will get the first number,
	 * and the subsequent dives will be renumbered by the
	 * difference.
	 *
	 * So if you had a dive list  1 3 6 7 8, and you
	 * merge 1 and 3, the resulting numbered list will
	 * be 1 4 5 6, because we assume that there were
	 * some missing dives (originally dives 4 and 5),
	 * that now will still be missing (dives 2 and 3
	 * in the renumbered world).
	 *
	 * Obviously the normal case is that everything is
	 * consecutive, and the difference will be 1, so the
	 * above example is not supposed to be normal.
	 */
	nrdiff = 0;
	nr = a->number;
	if (a->number && b->number > a->number) {
		res->number = nr;
		nrdiff = b->number - nr;
	}

	add_single_dive(i, res);
	delete_single_dive(i + 1);
	delete_single_dive(j);
	// now make sure that we keep the id of the first dive.
	// why?
	// because this way one of the previously selected ids is still around
	res->id = id;

	// renumber dives from merged one in advance by difference between
	// merged dives numbers. Do not renumber if actual number is zero.
	for (; j < dive_table.nr; j++) {
		struct dive *dive = dive_table.dives[j];
		int newnr;

		if (!dive->number)
			continue;
		newnr = dive->number - nrdiff;

		/*
		 * Don't renumber stuff that isn't in order!
		 *
		 * So if the new dive number isn't larger than the
		 * previous dive number, just stop here.
		 */
		if (newnr <= nr)
			break;
		dive->number = newnr;
		nr = newnr;
	}

	mark_divelist_changed(true);
	return res;
}

void select_dive(struct dive *dive)
{
	if (!dive)
		return;
	if (!dive->selected) {
		dive->selected = 1;
		amount_selected++;
	}
	current_dive = dive;
}

void deselect_dive(struct dive *dive)
{
	int idx;
	if (dive && dive->selected) {
		dive->selected = 0;
		if (amount_selected)
			amount_selected--;
		if (current_dive == dive && amount_selected > 0) {
			/* pick a different dive as selected */
			int selected_dive = idx = get_divenr(dive);
			while (--selected_dive >= 0) {
				dive = get_dive(selected_dive);
				if (dive && dive->selected) {
					current_dive = dive;
					return;
				}
			}
			selected_dive = idx;
			while (++selected_dive < dive_table.nr) {
				dive = get_dive(selected_dive);
				if (dive && dive->selected) {
					current_dive = dive;
					return;
				}
			}
		}
		current_dive = NULL;
	}
}

void deselect_dives_in_trip(struct dive_trip *trip)
{
	if (!trip)
		return;
	for (int i = 0; i < trip->dives.nr; ++i)
		deselect_dive(trip->dives.dives[i]);
}

void select_dives_in_trip(struct dive_trip *trip)
{
	struct dive *dive;
	if (!trip)
		return;
	for (int i = 0; i < trip->dives.nr; ++i) {
		dive = trip->dives.dives[i];
		if (!dive->hidden_by_filter)
			select_dive(dive);
	}
}

void filter_dive(struct dive *d, bool shown)
{
	if (!d)
		return;
	d->hidden_by_filter = !shown;
	if (!shown && d->selected)
		deselect_dive(d);
}


/* This only gets called with non-NULL trips.
 * It does not combine notes or location, just picks the first one
 * (or the second one if the first one is empty */
void combine_trips(struct dive_trip *trip_a, struct dive_trip *trip_b)
{
	if (empty_string(trip_a->location) && trip_b->location) {
		free(trip_a->location);
		trip_a->location = strdup(trip_b->location);
	}
	if (empty_string(trip_a->notes) && trip_b->notes) {
		free(trip_a->notes);
		trip_a->notes = strdup(trip_b->notes);
	}
	/* this also removes the dives from trip_b and eventually
	 * calls delete_trip(trip_b) when the last dive has been moved */
	while (trip_b->dives.nr > 0)
		add_dive_to_trip(trip_b->dives.dives[0], trip_a);
}

/* Out of two strings, copy the string that is not empty (if any). */
static char *copy_non_empty_string(const char *a, const char *b)
{
	return copy_string(empty_string(b) ? a : b);
}

/* Combine trips new. This combines two trips, generating a
 * new trip. To support undo, we have to preserve the old trips. */
dive_trip_t *combine_trips_create(struct dive_trip *trip_a, struct dive_trip *trip_b)
{
	dive_trip_t *trip;

	trip = alloc_trip();
	trip->location = copy_non_empty_string(trip_a->location, trip_b->location);
	trip->notes = copy_non_empty_string(trip_a->notes, trip_b->notes);

	return trip;
}

void mark_divelist_changed(bool changed)
{
	if (dive_list_changed == changed)
		return;
	dive_list_changed = changed;
	updateWindowTitle();
}

int unsaved_changes()
{
	return dive_list_changed;
}

void remove_autogen_trips()
{
	int i;
	struct dive *dive;

	for_each_dive(i, dive) {
		dive_trip_t *trip = dive->divetrip;

		if (trip && trip->autogen)
			remove_dive_from_trip(dive, true);
	}
}

/*
 * When adding dives to the dive table, we try to renumber
 * the new dives based on any old dives in the dive table.
 *
 * But we only do it if:
 *
 *  - there are no dives in the dive table
 *
 *  OR
 *
 *  - the last dive in the old dive table was numbered
 *
 *  - all the new dives are strictly at the end (so the
 *    "last dive" is at the same location in the dive table
 *    after re-sorting the dives.
 *
 *  - none of the new dives have any numbers
 *
 * This catches the common case of importing new dives from
 * a dive computer, and gives them proper numbers based on
 * your old dive list. But it tries to be very conservative
 * and not give numbers if there is *any* question about
 * what the numbers should be - in which case you need to do
 * a manual re-numbering.
 */
static void try_to_renumber(int preexisting)
{
	int i, nr;
	struct dive *last = get_dive(preexisting - 1);

	/*
	 * If there was a last dive, but it didn't have
	 * a number, give up.
	 */
	if (last && !last->number)
		return;

	/*
	 * If any of the new dives already had a number,
	 * we'll have to do a manual renumbering.
	 */
	for (i = preexisting; i < dive_table.nr; i++) {
		struct dive *dive = get_dive(i);
		if (dive->number)
			return;
	}

	/*
	 * Ok, renumber..
	 */
	if (last)
		nr = last->number;
	else
		nr = 0;
	for (i = preexisting; i < dive_table.nr; i++) {
		struct dive *dive = get_dive(i);
		dive->number = ++nr;
	}
}

void process_loaded_dives()
{
	int i;
	struct dive *dive;

	/* Register dive computer nick names */
	for_each_dive(i, dive)
		set_dc_nickname(dive);

	sort_table(&dive_table);
}

/*
 * Merge subsequent dives in a table, if mergeable. This assumes
 * that the dives are neither selected, not part of a trip, as
 * is the case of freshly imported dives.
 */
static void merge_imported_dives(struct dive_table *table)
{
	int i;
	for (i = 1; i < table->nr; i++) {
		struct dive *prev = table->dives[i - 1];
		struct dive *dive = table->dives[i];
		struct dive *merged;

		/* only try to merge overlapping dives - or if one of the dives has
		 * zero duration (that might be a gps marker from the webservice) */
		if (prev->duration.seconds && dive->duration.seconds &&
		    dive_endtime(prev) < dive->when)
			continue;

		merged = try_to_merge(prev, dive, false);
		if (!merged)
			continue;

		/* Overwrite the first of the two dives and remove the second */
		free_dive(prev);
		table->dives[i - 1] = merged;
		delete_dive_from_table(table, i);

		/* Redo the new 'i'th dive */
		i--;
	}
}

/*
 * Try to merge a new dive into the dive at position idx. Return
 * true on success. On success, the dive to add and the old dive
 * will be deleted. On failure, they are untouched.
 * If "prefer_imported" is true, use data of the new dive.
 */
static bool try_to_merge_into(struct dive *dive_to_add, int idx, bool prefer_imported)
{
	struct dive *old_dive = dive_table.dives[idx];
	struct dive_trip *trip = old_dive->divetrip;
	struct dive *merged = try_to_merge(old_dive, dive_to_add, prefer_imported);
	if (!merged)
		return false;

	merged->id = old_dive->id;
	merged->selected = old_dive->selected;
	dive_table.dives[idx] = merged;
	if (trip) {
		remove_dive_from_trip(old_dive, false);
		add_dive_to_trip(merged, trip);
	}
	free_dive(old_dive);
	remove_dive_from_trip(dive_to_add, false);
	free_dive(dive_to_add);

	return true;
}

/*
 * Add imported dive to global dive table. Overlapping dives will
 * be merged if possible. If prefer_imported is true, data of the
 * new dives are prioritized in such a case.
 * If downloaded is true, only the divecomputer of the first dive
 * will be considered, as it is assumed that all dives come from
 * the same computer.
 * Note: the dives in import_table are consumed! On return import_table
 * has size 0.
 */
void process_imported_dives(struct dive_table *import_table, bool prefer_imported, bool downloaded)
{
	int i, j;
	int preexisting;
	bool sequence_changed = false;

	/* If no dives were imported, don't bother doing anything */
	if (!import_table->nr)
		return;

	/* check if we need a nickname for the divecomputer for newly downloaded dives;
	 * since we know they all came from the same divecomputer we just check for the
	 * first one */
	if (downloaded)
		set_dc_nickname(import_table->dives[0]);
	else
		/* they aren't downloaded, so record / check all new ones */
		for (i = 0; i < import_table->nr; i++)
			set_dc_nickname(import_table->dives[i]);

	/* Sort the table of dives to be imported and combine mergable dives */
	sort_table(import_table);
	merge_imported_dives(import_table);

	/* Merge newly imported dives into the dive table.
	 * Since both lists (old and new) are sorted, we can step
	 * through them concurrently and locate the insertions points.
	 * Once found, check if the new dive can be merged in the
	 * previous or next dive.
	 * Note that this doesn't consider pathological cases such as:
	 *  - New dive "connects" two old dives (turn three into one).
	 *  - New dive can not be merged into adjacent but some further dive.
	 */
	j = 0; /* Index in old dives */
	preexisting = dive_table.nr; /* Remember old size for renumbering */
	for (i = 0; i < import_table->nr; i++) {
		struct dive *dive_to_add = import_table->dives[i];

		/* Find insertion point. */
		while (j < dive_table.nr && dive_less_than(dive_table.dives[j], dive_to_add))
			j++;

		/* Try to merge into previous dive. */
		if (j > 0 && dive_endtime(dive_table.dives[j - 1]) > dive_to_add->when) {
			if (try_to_merge_into(dive_to_add, j - 1, prefer_imported))
				continue;
		}

		/* That didn't merge into the previous dive. If we're
		 * at the end of the dive table, quit the loop and add
		 * all new dives at the end. */
		if (j >= dive_table.nr)
			break;

		/* Try to merge into next dive. */
		if (dive_endtime(dive_to_add) > dive_table.dives[j]->when) {
			if (try_to_merge_into(dive_to_add, j, prefer_imported))
				continue;
		}

		/* We couldnt merge dives, add at the given position. */
		add_single_dive(j, dive_to_add);
		j++;
		sequence_changed = true;
	}

	/* If there are still dives to add, add them at the end of the dive table. */
	for ( ; i <  import_table->nr; i++)
		add_single_dive(dive_table.nr, import_table->dives[i]);

	/* we took care of all dives, clean up the import table */
	import_table->nr = 0;

	/* If the sequence wasn't changed, renumber */
	if (!sequence_changed)
		try_to_renumber(preexisting);

	/* We might have deleted the old selected dive.
	 * Choose the newest dive as selected (if any) */
	current_dive = dive_table.nr > 0 ? dive_table.dives[dive_table.nr - 1] : NULL;
	mark_divelist_changed(true);
}

/* return the number a dive gets when inserted at the given index.
 * this function is supposed to be called *before* a dive was added.
 * this returns:
 * 	- 1 for an empty log
 * 	- last_nr+1 for addition at end of log (if last dive had a number)
 * 	- 0 for all other cases
 */
int get_dive_nr_at_idx(int idx)
{
	if (dive_table.nr == 0)
		return 1;
	if (idx >= dive_table.nr) {
		struct dive *last_dive = get_dive(dive_table.nr - 1);
		return last_dive->number ? last_dive->number + 1 : 0;
	}
	return 0;
}

void set_dive_nr_for_current_dive()
{
	int selected_dive = get_divenr(current_dive);
	if (dive_table.nr == 1)
		current_dive->number = 1;
	else if (selected_dive == dive_table.nr - 1 && get_dive(dive_table.nr - 2)->number)
		current_dive->number = get_dive(dive_table.nr - 2)->number + 1;
}

static int min_datafile_version;

int get_min_datafile_version()
{
	return min_datafile_version;
}

void reset_min_datafile_version()
{
	min_datafile_version = 0;
}

void report_datafile_version(int version)
{
	if (min_datafile_version == 0 || min_datafile_version > version)
		min_datafile_version = version;
}

int get_dive_id_closest_to(timestamp_t when)
{
	int i;
	int nr = dive_table.nr;

	// deal with pathological cases
	if (nr == 0)
		return 0;
	else if (nr == 1)
		return dive_table.dives[0]->id;

	for (i = 0; i < nr && dive_table.dives[i]->when <= when; i++)
		; // nothing

	// again, capture the two edge cases first
	if (i == nr)
		return dive_table.dives[i - 1]->id;
	else if (i == 0)
		return dive_table.dives[0]->id;

	if (when - dive_table.dives[i - 1]->when < dive_table.dives[i]->when - when)
		return dive_table.dives[i - 1]->id;
	else
		return dive_table.dives[i]->id;
}

void clear_dive_file_data()
{
	while (dive_table.nr)
		delete_single_dive(0);
	while (dive_site_table.nr)
		delete_dive_site(get_dive_site(0));

	clear_dive(&displayed_dive);

	reset_min_datafile_version();
	saved_git_id = "";
}

/*
 * Clear a dive_table
 */
void clear_table(struct dive_table *table)
{
	for (int i = 0; i < table->nr; i++)
		free_dive(table->dives[i]);
	table->nr = 0;
}

/* This function defines the sort ordering of dives. The core
 * and the UI models should use the same sort function, which
 * should be stable. This is not crucial at the moment, as the
 * indices in core and UI are independent, but ultimately we
 * probably want to unify the models.
 * After editing a key used in this sort-function, the order of
 * the dives must be re-astablished.
 * Currently, this does a lexicographic sort on the
 * (start-time, trip-time, id) tuple.
 * trip-time is defined such that dives that do not belong to
 * a trip are sorted *after* dives that do. Thus, in the default
 * chronologically-descending sort order, they are shown *before*.
 * "id" is a stable, strictly increasing unique number, that
 * is handed out when a dive is added to the system.
 * We might also consider sorting by end-time and other criteria,
 * but see the caveat above (editing means rearrangement of the dives).
 */
static int comp_dives(const struct dive *a, const struct dive *b)
{
	if (a->when < b->when)
		return -1;
	if (a->when > b->when)
		return 1;
	if (a->divetrip != b->divetrip) {
		if (!b->divetrip)
			return -1;
		if (!a->divetrip)
			return 1;
		if (trip_date(a->divetrip) < trip_date(b->divetrip))
			return -1;
		if (trip_date(a->divetrip) > trip_date(b->divetrip))
			return 1;
	}
	if (a->id < b->id)
		return -1;
	if (a->id > b->id)
		return 1;
	return 0; /* this should not happen for a != b */
}

bool dive_less_than(const struct dive *a, const struct dive *b)
{
	return comp_dives(a, b) < 0;
}

/* Trips are compared according to the first dive in the trip. */
static int comp_trips(const struct dive_trip *a, const struct dive_trip *b)
{
	/* This should never happen, nevertheless don't crash on trips
	 * with no (or worse a negative number of) dives. */
	if (a->dives.nr <= 0)
		return b->dives.nr <= 0 ? 0 : -1;
	if (b->dives.nr <= 0)
		return 1;
	return comp_dives(a->dives.dives[0], b->dives.dives[0]);
}

bool trip_less_than(const struct dive_trip *a, const struct dive_trip *b)
{
	return comp_trips(a, b) < 0;
}

/* When comparing a dive to a trip, use the first dive of the trip. */
static int comp_dive_to_trip(struct dive *a, struct dive_trip *b)
{
	/* This should never happen, nevertheless don't crash on trips
	 * with no (or worse a negative number of) dives. */
	if (b->dives.nr <= 0)
		return -1;
	return comp_dives(a, b->dives.dives[0]);
}

static int comp_dive_or_trip(struct dive_or_trip a, struct dive_or_trip b)
{
	if (a.dive && b.dive)
		return comp_dives(a.dive, b.dive);
	if (a.trip && b.trip)
		return comp_trips(a.trip, b.trip);
	if (a.dive)
		return comp_dive_to_trip(a.dive, b.trip);
	else
		return -comp_dive_to_trip(b.dive, a.trip);
}

bool dive_or_trip_less_than(struct dive_or_trip a, struct dive_or_trip b)
{
	return comp_dive_or_trip(a, b) < 0;
}

static int sortfn(const void *_a, const void *_b)
{
	const struct dive *a = (const struct dive *)*(const void **)_a;
	const struct dive *b = (const struct dive *)*(const void **)_b;
	return comp_dives(a, b);
}

void sort_table(struct dive_table *table)
{
	qsort(table->dives, table->nr, sizeof(struct dive *), sortfn);
}

/*
 * Calculate surface interval for dive starting at "when". Currently, we
 * might display dives which are not yet in the divelist, therefore the
 * input parameter is a timestamp.
 * If the given dive starts during a different dive, the surface interval
 * is 0. If we can't determine a surface interval (first dive), <0 is
 * returned. This does *not* consider pathological cases such as dives
 * that happened inside other dives. The interval will always be calculated
 * with respect to the dive that started previously.
 */
timestamp_t get_surface_interval(timestamp_t when)
{
	int i;
	timestamp_t prev_end;

	/* find previous dive. might want to use a binary search. */
	for (i = dive_table.nr - 1; i >= 0; --i) {
		if (dive_table.dives[i]->when < when)
			break;
	}
	if (i < 0)
		return -1;

	prev_end = dive_endtime(dive_table.dives[i]);
	if (prev_end > when)
		return 0;
	return when - prev_end;
}

/* Find visible dive close to given date. First search towards older,
 * then newer dives. */
struct dive *find_next_visible_dive(timestamp_t when)
{
	int i, j;

	if (!dive_table.nr)
		return NULL;

	/* we might want to use binary search here */
	for (i = 0; i < dive_table.nr; i++) {
		if (when <= get_dive(i)->when)
			break;
	}

	for (j = i - 1; j > 0; j--) {
		if (!get_dive(j)->hidden_by_filter)
			return get_dive(j);
	}

	for (j = i; j < dive_table.nr; j++) {
		if (!get_dive(j)->hidden_by_filter)
			return get_dive(j);
	}

	return NULL;
}<|MERGE_RESOLUTION|>--- conflicted
+++ resolved
@@ -208,23 +208,7 @@
 	}
 	return lrint(otu);
 }
-<<<<<<< HEAD
-
-/* calculate CNS for a dive - this only takes the first divecomputer into account */
-int const cns_table[][3] = {
-	/* po2, Maximum Single Exposure, Maximum 24 hour Exposure */
-	{ 1600, 45 * 60, 150 * 60 },
-	{ 1500, 120 * 60, 180 * 60 },
-	{ 1400, 150 * 60, 180 * 60 },
-	{ 1300, 180 * 60, 210 * 60 },
-	{ 1200, 210 * 60, 240 * 60 },
-	{ 1100, 240 * 60, 270 * 60 },
-	{ 1000, 300 * 60, 300 * 60 },
-	{ 900, 360 * 60, 360 * 60 },
-	{ 800, 450 * 60, 450 * 60 },
-	{ 700, 570 * 60, 570 * 60 },
-	{ 600, 720 * 60, 720 * 60 }
-=======
+
 /* Table of maximum oxygen exposure durations, used in CNS calulations.
    This table shows the official NOAA maximum O2 exposure limits (in seconds) for different PO2 values. It also gives
    slope values for linear interpolation for intermediate PO2 values between the tabulated PO2 values in the 1st column.
@@ -252,7 +236,6 @@
 	{ 700,  570 * 60, 720, 570 * 60, 720 },
 	{ 600,  720 * 60, 900, 720 * 60, 900 },
 	{ 500,  870 * 60, 900, 870 * 60, 900 }
->>>>>>> 0fc58f45
 };
 
 /* Calculate the CNS for a single dive  - this only takes the first divecomputer into account.
