<?xml version="1.0" encoding="UTF-8"?>
<ui version="4.0">
 <class>PreferencesDefaults</class>
 <widget class="QWidget" name="PreferencesDefaults">
  <property name="geometry">
   <rect>
    <x>0</x>
    <y>0</y>
    <width>561</width>
    <height>558</height>
   </rect>
  </property>
  <property name="windowTitle">
   <string>Form</string>
  </property>
  <layout class="QVBoxLayout" name="verticalLayout">
   <item>
    <widget class="QGroupBox" name="groupBox_2">
     <property name="title">
      <string>Lists and tables</string>
     </property>
     <layout class="QHBoxLayout" name="horizontalLayout_1">
      <property name="margin">
       <number>5</number>
      </property>
      <item>
       <widget class="QLabel" name="label_7">
        <property name="text">
         <string>Font</string>
        </property>
       </widget>
      </item>
      <item>
       <widget class="QFontComboBox" name="font"/>
      </item>
      <item>
       <widget class="QLabel" name="label_8">
        <property name="text">
         <string>Font size</string>
        </property>
       </widget>
      </item>
      <item>
       <widget class="QDoubleSpinBox" name="fontsize"/>
      </item>
     </layout>
    </widget>
   </item>
   <item>
    <widget class="QGroupBox" name="groupBox_3">
     <property name="title">
      <string>Default file</string>
     </property>
     <layout class="QFormLayout" name="formLayout_2">
      <property name="horizontalSpacing">
       <number>5</number>
      </property>
      <property name="verticalSpacing">
       <number>5</number>
      </property>
      <property name="margin">
       <number>5</number>
      </property>
      <item row="0" column="0">
       <widget class="QLabel" name="defaultDiveLogFileLabel">
        <property name="text">
         <string>Default dive log file</string>
        </property>
       </widget>
      </item>
      <item row="0" column="1">
       <layout class="QHBoxLayout" name="defaultFileBehaviorLayout">
        <item>
         <widget class="QRadioButton" name="noDefaultFile">
          <property name="text">
           <string>&amp;No default file</string>
          </property>
         </widget>
        </item>
        <item>
         <widget class="QRadioButton" name="localDefaultFile">
          <property name="text">
           <string>&amp;Local default file</string>
          </property>
         </widget>
        </item>
        <item>
         <widget class="QRadioButton" name="cloudDefaultFile">
          <property name="text">
           <string>Clo&amp;ud storage default file</string>
          </property>
         </widget>
        </item>
       </layout>
      </item>
      <item row="1" column="0">
       <widget class="QLabel" name="label_9">
        <property name="text">
         <string>Local dive log file</string>
        </property>
       </widget>
      </item>
      <item row="1" column="1">
       <layout class="QHBoxLayout" name="horizontalLayout_2">
        <item>
         <widget class="QLineEdit" name="defaultfilename"/>
        </item>
        <item>
         <widget class="QToolButton" name="btnUseDefaultFile">
          <property name="text">
           <string>Use default</string>
          </property>
          <property name="checkable">
           <bool>true</bool>
          </property>
         </widget>
        </item>
        <item>
         <widget class="QToolButton" name="chooseFile">
          <property name="text">
           <string>...</string>
          </property>
         </widget>
        </item>
       </layout>
      </item>
      <item row="2" column="0">
       <widget class="QLabel" name="label_10">
        <property name="text">
         <string>Display invalid</string>
        </property>
       </widget>
      </item>
      <item row="2" column="1">
       <widget class="QCheckBox" name="displayinvalid">
        <property name="text">
         <string/>
        </property>
       </widget>
      </item>
     </layout>
    </widget>
   </item>
   <item>
    <widget class="QGroupBox" name="groupBox_6">
     <property name="title">
      <string>Default cylinder</string>
     </property>
     <layout class="QFormLayout" name="formLayout_6">
      <property name="horizontalSpacing">
       <number>5</number>
      </property>
      <property name="verticalSpacing">
       <number>5</number>
      </property>
      <property name="margin">
       <number>5</number>
      </property>
      <item row="0" column="0">
       <widget class="QLabel" name="label_11">
        <property name="text">
         <string>Use default cylinder</string>
        </property>
       </widget>
      </item>
      <item row="0" column="1">
       <layout class="QHBoxLayout" name="horizontalLayout_3">
        <item>
         <widget class="QComboBox" name="default_cylinder"/>
        </item>
       </layout>
      </item>
     </layout>
    </widget>
   </item>
   <item>
    <widget class="QGroupBox" name="groupBox_7">
     <property name="title">
      <string>Animations</string>
     </property>
     <layout class="QHBoxLayout" name="horizontalLayout_4">
      <property name="margin">
       <number>5</number>
      </property>
      <item>
       <widget class="QLabel" name="label_15">
        <property name="text">
         <string>Speed</string>
        </property>
       </widget>
      </item>
      <item>
       <widget class="QSlider" name="velocitySlider">
        <property name="maximum">
         <number>500</number>
        </property>
        <property name="orientation">
         <enum>Qt::Horizontal</enum>
        </property>
       </widget>
      </item>
      <item>
       <widget class="QSpinBox" name="velocitySpinBox">
        <property name="maximum">
         <number>500</number>
        </property>
       </widget>
      </item>
     </layout>
    </widget>
   </item>
   <item>
    <widget class="QGroupBox" name="groupBox_10">
     <property name="title">
      <string>Video thumbnails</string>
     </property>
     <layout class="QFormLayout" name="formLayout">
      <property name="horizontalSpacing">
       <number>5</number>
      </property>
      <property name="verticalSpacing">
       <number>5</number>
      </property>
      <property name="margin">
       <number>5</number>
      </property>
      <item row="1" column="0">
       <widget class="QLabel" name="ffmpegExectuableLabel">
        <property name="text">
         <string>ffmpeg executable</string>
        </property>
       </widget>
      </item>
      <item row="1" column="1">
       <layout class="QHBoxLayout" name="horizontalLayout_5">
        <item>
         <widget class="QLineEdit" name="ffmpegExecutable"/>
        </item>
        <item>
         <widget class="QToolButton" name="ffmpegFile">
          <property name="text">
           <string>...</string>
          </property>
         </widget>
        </item>
       </layout>
      </item>
      <item row="3" column="0">
       <widget class="QLabel" name="videoThumbnailPositionLabel">
        <property name="text">
         <string>Extract at position</string>
        </property>
       </widget>
      </item>
      <item row="3" column="1">
       <widget class="QSlider" name="videoThumbnailPosition">
        <property name="maximum">
         <number>100</number>
        </property>
        <property name="value">
         <number>20</number>
        </property>
        <property name="orientation">
         <enum>Qt::Horizontal</enum>
        </property>
       </widget>
      </item>
      <item row="0" column="0">
       <widget class="QLabel" name="extractVideoThumbnailsLabel">
        <property name="text">
         <string>Extract video thumbnails</string>
        </property>
       </widget>
      </item>
      <item row="0" column="1">
       <widget class="QCheckBox" name="extractVideoThumbnails">
        <property name="text">
         <string/>
        </property>
       </widget>
      </item>
     </layout>
    </widget>
   </item>
   <item>
    <widget class="QGroupBox" name="groupBox_9">
     <property name="title">
      <string>Clear settings</string>
     </property>
     <layout class="QHBoxLayout" name="horizontalLayout">
      <item>
       <widget class="QPushButton" name="resetRememberedDCs">
        <property name="text">
         <string>Reset remembered dive computers</string>
        </property>
       </widget>
      </item>
      <item>
       <widget class="QPushButton" name="resetSettings">
        <property name="text">
         <string>Reset all settings to their default value</string>
        </property>
       </widget>
      </item>
     </layout>
    </widget>
   </item>
   <item>
<<<<<<< HEAD
    <widget class="QGroupBox" name="groupBox_extra_star_widgets">
     <property name="title">
      <string>Environmental parameters in Information tab</string>
     </property>
     <layout class="QHBoxLayout" name="extraWidgetLayout">
      <item>
       <widget class="QCheckBox" name="extraEnvironmentalDefault">
        <property name="text">
         <string>Show extended range of environmental paramaters</string>
=======
    <widget class="QGroupBox" name="groupBox_salinity">
     <property name="title">
      <string>Water salinity in Information tab</string>
     </property>
     <layout class="QHBoxLayout" name="salinityLayout">
      <item>
       <widget class="QCheckBox" name="salinityEditDefault">
        <property name="text">
         <string>Make water salinity editable</string>
>>>>>>> c6526938
        </property>
       </widget>
      </item>
     </layout>
    </widget>
   </item>
   <item>
    <spacer name="verticalSpacer_2">
     <property name="orientation">
      <enum>Qt::Vertical</enum>
     </property>
     <property name="sizeHint" stdset="0">
      <size>
       <width>0</width>
       <height>195</height>
      </size>
     </property>
    </spacer>
   </item>
  </layout>
 </widget>
 <resources/>
 <connections>
  <connection>
   <sender>btnUseDefaultFile</sender>
   <signal>toggled(bool)</signal>
   <receiver>chooseFile</receiver>
   <slot>setHidden(bool)</slot>
   <hints>
    <hint type="sourcelabel">
     <x>462</x>
     <y>136</y>
    </hint>
    <hint type="destinationlabel">
     <x>528</x>
     <y>145</y>
    </hint>
   </hints>
  </connection>
  <connection>
   <sender>velocitySlider</sender>
   <signal>valueChanged(int)</signal>
   <receiver>velocitySpinBox</receiver>
   <slot>setValue(int)</slot>
   <hints>
    <hint type="sourcelabel">
     <x>437</x>
     <y>299</y>
    </hint>
    <hint type="destinationlabel">
     <x>531</x>
     <y>301</y>
    </hint>
   </hints>
  </connection>
  <connection>
   <sender>velocitySpinBox</sender>
   <signal>valueChanged(int)</signal>
   <receiver>velocitySlider</receiver>
   <slot>setValue(int)</slot>
   <hints>
    <hint type="sourcelabel">
     <x>547</x>
     <y>274</y>
    </hint>
    <hint type="destinationlabel">
     <x>482</x>
     <y>276</y>
    </hint>
   </hints>
  </connection>
 </connections>
</ui><|MERGE_RESOLUTION|>--- conflicted
+++ resolved
@@ -306,7 +306,6 @@
     </widget>
    </item>
    <item>
-<<<<<<< HEAD
     <widget class="QGroupBox" name="groupBox_extra_star_widgets">
      <property name="title">
       <string>Environmental parameters in Information tab</string>
@@ -316,7 +315,13 @@
        <widget class="QCheckBox" name="extraEnvironmentalDefault">
         <property name="text">
          <string>Show extended range of environmental paramaters</string>
-=======
+        </property>
+       </widget>
+      </item>
+     </layout>
+    </widget>
+   </item>
+   <item>
     <widget class="QGroupBox" name="groupBox_salinity">
      <property name="title">
       <string>Water salinity in Information tab</string>
@@ -326,7 +331,6 @@
        <widget class="QCheckBox" name="salinityEditDefault">
         <property name="text">
          <string>Make water salinity editable</string>
->>>>>>> c6526938
         </property>
        </widget>
       </item>
