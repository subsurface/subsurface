# French translations for PACKAGE package
# Copyright (C) 2015 Free Software Foundation, Inc.
# This file is distributed under the same license as the PACKAGE package.
#
# Guillaume GARDET <guillaume.gardet@free.fr>, 2015, 2016, 2017.
msgid ""
msgstr ""
"Project-Id-Version: \n"
"Report-Msgid-Bugs-To: subsurface@subsurface-divelog.org\n"
"POT-Creation-Date: 2017-07-04 13:37+0200\n"
"PO-Revision-Date: 2017-07-04 13:47+0100\n"
"Last-Translator: Guillaume GARDET <guillaume.gardet@free.fr>\n"
"Language-Team: French <kde-i18n-doc@kde.org>\n"
"Language: fr\n"
"MIME-Version: 1.0\n"
"Content-Type: text/plain; charset=UTF-8\n"
"Content-Transfer-Encoding: 8bit\n"
"Plural-Forms: nplurals=2; plural=(n > 1);\n"
"X-Generator: Lokalize 2.0\n"
"X-Language: fr_BE\n"
"X-Source-Language: C\n"

#.  :website: https://subsurface-divelog.org
#. type: Target for macro image
#: user-manual.txt:14
#, no-wrap
msgid "images/Subsurface4Banner.jpg"
msgstr "images/Subsurface4Banner.jpg"

#. type: Plain text
#: user-manual.txt:17
msgid "[big]#USER MANUAL#"
msgstr "[big]#MANUEL UTILISATEUR#"

#. type: Plain text
#: user-manual.txt:21
#, no-wrap
msgid ""
"*Manual authors*: Willem Ferguson, Jacco van Koll, Dirk Hohndel, Reinout Hoornweg,\n"
"Linus Torvalds, Miika Turkia, Amit Chaudhuri, Jan Schubert, Salvador Cuñat, Pedro Neves,\n"
"Stefan Fuchs\n"
msgstr ""
"*Auteurs du manuel* : Willem Ferguson, Jacco van Koll, Dirk Hohndel, Reinout Hoornweg,\n"
"Linus Torvalds, Miika Turkia, Amit Chaudhuri, Jan Schubert, Salvador Cuñat, Pedro Neves,\n"
"Stefan Fuchs\n"

#. type: Plain text
#: user-manual.txt:23
msgid "[blue]#_Version 4.6, March 2017_#"
msgstr "[blue]#_Version 4.6, mars 2017_#"

#. type: Plain text
#: user-manual.txt:28
msgid ""
"Welcome as a user of _Subsurface_, an advanced dive logging program with "
"extensive infrastructure to describe, organize, interpret and print scuba "
"and free dives. _Subsurface_ offers many advantages over other similar "
"software solutions:"
msgstr ""
"Bienvenue en tant qu'utilisateur de _Subsurface_, un programme avancé "
"d'enregistrement de plongées (carnet de plongées) avec une bonne "
"infrastructure pour décrire, organiser, interpréter et imprimer des plongées "
"en scaphandre et en apnée. _Subsurface_ offre de nombreux avantages par "
"rapport à d'autres solutions logicielles similaires :"

#. type: Plain text
#: user-manual.txt:31
msgid ""
"Do you need a flexible way of logging dives using recreational equipment, "
"even without a dive computer?"
msgstr ""
"Avez-vous besoin d'une façon d'enregistrer vos plongées utilisant des "
"équipements loisirs, même sans utiliser d'ordinateur de plongée ?"

#. type: Plain text
#: user-manual.txt:32
msgid ""
"Do you wish to seamlessly include GPS locations of dive sites into your dive "
"log?"
msgstr ""
"Souhaitez-vous inclure facilement les positions GPS des sites de plongées "
"dans votre carnet de plongée ?"

#. type: Plain text
#: user-manual.txt:38
msgid ""
"Do you use two different dive computer brands, each with its own proprietary "
"software for downloading dive logs? Do you dive with rebreathers as well as "
"open circuit or recreational equipment? Do you use a Reefnet Sensus "
"time-depth recorder along with a dive computer? _Subsurface_ offers a "
"standard interface for downloading dive logs from all of these different "
"pieces of equipment, storing and analyzing the dive logs within a unified "
"system."
msgstr ""
"Utilisez-vous deux marques différentes d'ordinateurs de plongée, chacun avec "
"son propre logiciel propriétaire pour télécharger les enregistrements des "
"plongées ? Plongez-vous avec un recycleur ou un équipement en circuit ouvert "
"ou de loisir ? Utilisez-vous un enregistreur de profondeur et de durée "
"Reefnet Sensus avec un ordinateur de plongée ? _Subsurface_ offre une "
"interface standard pour télécharger les enregistrements des plongées à "
"partir de tous ces équipements de plongée, en enregistrant et en analysant "
"ces enregistrements dans un système unique."

#. type: Plain text
#: user-manual.txt:41
msgid ""
"Do you use more than one operating system? _Subsurface_ is fully compatible "
"with Mac, Linux and Windows, letting you access your dive log on a range of "
"operating systems using a single application."
msgstr ""
"Utilisez-vous plus d'un système d'exploitation ? _Subsurface_ est "
"intégralement compatible avec Mac, Linux et Windows, ce qui vous permet "
"d'accéder à votre carnet de plongées sur chaque système d'exploitation en "
"utilisant une application unique."

#. type: Plain text
#: user-manual.txt:44
msgid ""
"Do you use Linux or Mac, but your dive computer has only Windows-based "
"software for downloading dive information (e.g. Mares or Scubapro)? "
"_Subsurface_ provides a way of downloading and analyzing your dive logs on "
"other operating systems."
msgstr ""
"Utilisez-vous Linux ou Mac mais votre ordinateur de plongée n'a que des "
"logiciels pour Windows pour télécharger les informations de plongées (par "
"exemple Mares ou scubapro) ? _Subsurface_ fournit un moyen de télécharger et "
"d'analyser vos enregistrements de plongées sur d'autres systèmes "
"d'exploitation."

#. type: Plain text
#: user-manual.txt:46
msgid ""
"Do you need an intuitive graphical dive planner that integrates with, and "
"takes into account, dives you’ve already logged?"
msgstr ""
"Avez-vous besoin d'un planificateur de plongée graphique intuitif qui "
"intègre et prend en compte les plongées qui ont déjà été enregistrées ?"

#. type: Plain text
#: user-manual.txt:48
msgid ""
"Do you need a way of storing or backing up your dive log on the Internet, "
"letting you view your dive log from anywhere using an Internet browser?"
msgstr ""
"Avez-vous besoin d'un moyen d'enregistrer ou de sauvegarder votre carnet de "
"plongée sur Internet, vous permettant de visualiser votre carnet depuis "
"n'importe où, en utilisant un navigateur Internet ?"

#. type: Plain text
#: user-manual.txt:49
msgid "Do you wish to access or modify your dive log using a mobile phone?"
msgstr ""
"Souhaitez-vous pouvoir accéder ou modifier votre carnet de plongée en "
"utilisant un smartphone ?"

#. type: Plain text
#: user-manual.txt:55
msgid ""
"_Subsurface_ binaries are available for Windows PCs (Win 7 or later from "
"version 4.6 of _Subsurface_ onwards), Intel based Macs (OS/X) and many Linux "
"distributions. _Subsurface_ can be built for many more hardware platforms "
"and software environments where Qt and libdivecomputer are available."
msgstr ""
"_Subsurface_ est disponible pour Windows (Win 7 ou plus récent, à partir de "
"la version 4.6 de _Subsurface_), les Macs basés sur processeurs Intel (OS/X) "
"et de nombreuses distributions Linux.  _Subsurface_ peut être compilé pour "
"bien plus de plateformes matérielles et d'environnements logiciels où Qt et "
"libdivecomputer sont disponibles."

#. type: Plain text
#: user-manual.txt:64
msgid ""
"This manual explains how to use the _Subsurface_ program. To install the "
"software, consult the _Downloads_ page on the "
"https://subsurface-divelog.org/[_Subsurface_ web site].  Please discuss "
"issues with this program by sending an email to "
"mailto:subsurface@subsurface-divelog.org[our mailing list] and report bugs "
"at https://github.com/Subsurface-divelog/subsurface/issues[our bugtracker].  "
"For instructions on how to build the software and (if needed) its "
"dependencies please consult the INSTALL file included with the source code."
msgstr ""
"Ce manuel explique comment utiliser le programme _Subsurface_. Pour "
"installer le logiciel, consultez la page _Téléchargement_ sur le "
"https://subsurface-divelog.org/[site web de _Subsurface_]. En cas de "
"problème, vous pouvez envoyer un e-mail sur "
"mailto:subsurface@subsurface-divelog.org[notre liste de diffusion] et "
"rapportez les bogues sur http://trac.hohndel.org[notre bugtracker].  Pour "
"des instructions de compilation du logiciel et (si besoin) de ses "
"dépendances, merci de consulter le fichier INSTALL inclus dans les sources "
"logicielles."

#. type: Plain text
#: user-manual.txt:67
#, no-wrap
msgid ""
"*Audience*: Recreational Scuba Divers, Free Divers, Tec Divers, Professional\n"
"Divers\n"
msgstr ""
"*Public* : Plongeurs loisirs, apnéistes, plongeurs Tek et plongeurs \n"
"professionnels\n"

#. type: Plain text
#: user-manual.txt:69
msgid "toc::[]"
msgstr "toc::[]"

#. type: Title -
#: user-manual.txt:72
#, no-wrap
msgid "Using this manual"
msgstr "Utilisation de ce manuel"

#. type: Plain text
#: user-manual.txt:75
msgid ""
"When opened from within _Subsurface_, this manual does not have external "
"controls for paging or selecting previous pages. However, two facilities are "
"provided:"
msgstr ""
"Lorsqu'il est ouvert depuis _Subsurface_, ce manuel ne dispose pas de "
"contrôles externes pour la pagination ou la sélection des pages précédentes. "
"Cependant, deux options sont disponibles:"

#. type: Plain text
#: user-manual.txt:82
msgid ""
"The _SEARCH_ function is activated by pressing control-F or command-F on the "
"keyboard. A text box appears at the bottom right-hand of the window (see "
"image below).  For instance, typing the word \"_weights_\" into the search "
"text box, searches throughout the user manual. To the right of the search "
"text box are two arrows pointing up and down. These find the previous and "
"the next occurrence of the search term."
msgstr ""
"La fonction _RECHERCHE_ est activée avec le raccourci clavier Contrôle-F ou "
"Commande-F. Une boîte de texte apparaît en bas à droite de la fenêtre (voir "
"image ci-dessous). Par exemple, entrer le mot \"_weights_\" dans la boîte de "
"texte de recherche lancera  la recherche dans tout le manuel utilisateur. À "
<<<<<<< HEAD
"droite de la boîte de recherche se trouvent deux flèches, l'une vers le haut "
=======
"droite de la boîte de recherche se trouven deux flèches, l'une vers le haut "
>>>>>>> 12ea31ef
"l'autre vers le bas. Elles mènent respectivement vers l'occurence précédente "
"et suivante du terme recherché."

#. type: Target for macro image
#: user-manual.txt:83
#, no-wrap
msgid "images/UserManualSearch.jpg"
msgstr "images/UserManualSearch.jpg"

#. type: Plain text
#: user-manual.txt:95
msgid ""
"_PREVIOUS/NEXT LINK_. Move between links (underlined words that jump to "
"specific sections in the user manual) by right-clicking on the text of the "
"manual.  This brings up a context menu to PREVIOUS links selected.  (see "
"image below). For instance if a link has been selected, then the option to "
"_Go Back_ shows the text at the previous link selected (similar to the "
"Previous Page button in a browser). Conversely the _Go Forward_ option jumps "
"to the text seen before selecting the _Go Back_ option. The _Reload_ option "
"reloads the complete user manual into the window."
msgstr ""
"_LIEN PRÉCÉDENT/SUIVANT_. Naviguez entre les liens (les mots soulignés qui "
"vous conduisent vers des sections précises du manuel utilisateur) en "
"cliquant-droit sur le texte du manuel. Cela fera apparaître un menu "
"contextuel vers les liens PRÉCÉDENTS sélectionnés (voir image ci-dessous). "
"Par exemple, si un lien a été sélectionné, l'option _Retour lien précédent_ "
"affiche le texte au lien précédent sélectionné (comme le fait le bouton Page "
"Précédente d'un navigateur). Inversement, l'option _Aller au lien suivant_ "
"navigue vers le texte vu avant l'utilisation de l'option _Retour lien "
"précédent_. L'option _Recharger_ recharge le manuel utilisateur complet dans "
"la fenêtre."

#. type: Target for macro image
#: user-manual.txt:96
#, no-wrap
msgid "images/UserManualLinksBack.jpg"
msgstr "images/UserManualLinksBack.jpg"

#. type: Title -
#: user-manual.txt:101
#, no-wrap
msgid "The user survey"
msgstr "Le sondage utilisateur"

#. type: Plain text
#: user-manual.txt:112
msgid ""
"In order to develop _Subsurface_ to serve its users in the best possible "
"way, it’s important to have user information. Upon launching _Subsurface_ "
"and using the software for a week or so, a one-box user survey pops up. It "
"is entirely optional and the user controls what, if any, data are sent to "
"the _Subsurface_ development team. All data the user sends is useful, and "
"will only be used to steer future development and to customize the software "
"to fit the needs of the _Subsurface_ users. If you complete the survey, or "
"click the option not to be asked again, that should be the last "
"communication of this type you receive.  However, if your diving and/or "
"subsurface habits change and you wish to fill in another survey, just launch "
"_Subsurface_ with the _--survey_ option on the command line."
msgstr ""
"Dans le but de développer _Subsurface_ pour servir ses utilisateurs de la "
"meilleur manière qui soit, il est important d'avoir des informations sur les "
"utilisateurs. À l'ouverture de _Subsurface_ après avoir utilisé le logiciel "
"pendant une semaine environ, une fenêtre de sondage apparait. Cela est "
"complètement optionnel et l'utilisateur contrôle quelles informations sont "
"envoyées ou non à l'équipe de développement de _Subsurface_. Toutes les "
"données que l'utilisateur envoie sont utiles et ne seront utilisées que pour "
"les futurs développements et modifications du logiciel pour coller au mieux "
"aux besoins des utilisateurs de _Subsurface_. Si vous complétez le sondage "
"ou cliquez sur l'option pour ne plus être sondé, cela devrait être la "
"dernière communication de ce type que vous recevrez. Cependant, si vos "
"habitudes de plongées ou d'utilisation de Subsurface changent, vous pouvez "
"envoyer un nouveau sondage en démarrant _Subsurface_ avec l'option  "
"_--survey_ sur la ligne de commande."

#. type: Title -
#: user-manual.txt:115
#, no-wrap
msgid "Start Using the Program"
msgstr "Commencer à utiliser le programme"

#. type: Plain text
#: user-manual.txt:120
msgid ""
"The _Subsurface_ window is usually divided into four panels with a *Main "
"Menu* (File Edit Import Log View Share Help) at the top of the window (for "
"Windows and Linux) or the top of the screen (for Mac and Ubuntu Unity). The "
"four panels are:"
msgstr ""
"La fenêtre _Subsurface_ est généralement divisée en 4 panneaux avec un *Menu "
"principal* (Fichier Édition Importer Journal Vue Partager Aide) en haut de "
"la fenêtre (pour Windows et Linux) ou en haut de l'écran (pour Mac et Ubuntu "
"Unity). Les quatre panneaux sont :"

#. type: Plain text
#: user-manual.txt:126
msgid ""
"The *Dive List* on the bottom left, showing all the dives in the user's dive "
"log. A dive can be selected and highlighted on the dive list by clicking on "
"it. In most situations the up/down keys can be used to switch between dives. "
"The *Dive List* is an important tool for manipulating a dive log."
msgstr ""
"La *liste des plongées* en bas à gauche, affichant toutes les plongées du "
"journal (carnet) de plongées de l'utilisateur. Une plongée peut être "
"sélectionnée et mise en surbrillance dans la liste en cliquant dessus. Dans "
"la plupart des cas, les touches haut/bas peuvent être utilisées pour passer "
"d'une plongée à l'autre. La *liste des plongées* est un outil important pour "
"manipuler un journal (carnet) de plongée."

#. type: Plain text
#: user-manual.txt:130
msgid ""
"The *Dive Map* on the bottom right, showing the user's dive sites on a world "
"map and centered on the site of the last dive selected in the *Dive List*. "
"The map scale can be increased or decreased."
msgstr ""
"La *carte de plongée* en bas à droite, affiche les sites de plongées de "
"l'utilisateur, sur une carte mondiale et centrée sur le site de la dernière "
"plongée sélectionnée dans la *liste des plongées*. L'échelle de la carte "
"peut être augmentée ou réduite."

#. type: Plain text
#: user-manual.txt:134
msgid ""
"The *Info* on the top left, giving more detailed information on the dive "
"selected in the *Dive List*, including some statistics for the selected dive "
"or for all highlighted dive(s)."
msgstr ""
"Les *informations* en haut à gauche, fournissent des informations détaillées "
"sur la plongée sélectionnée dans la *liste des plongées*, dont des "
"statistiques pour la plongée sélectionnée ou pour toutes les plongées mises "
"en surbrillance."

#. type: Plain text
#: user-manual.txt:138
msgid ""
"The *Dive Profile* on the top right, showing a graphical dive profile of the "
"selected dive in the *Dive List*. You can zoom into the dive profile for a "
"more detailed view."
msgstr ""
"Le *profil de plongée* en haut à droite, affiche un profil de plongée "
"graphique de la plongée sélectionnée dans la *liste des plongées*. Vous "
"pouvez zoomer sur le profil de plongée pour une vue plus détaillée."

#. type: Plain text
#: user-manual.txt:142
msgid ""
"The dividers between panels can be dragged to change the size of any of the "
"panels. _Subsurface_ remembers the position of the dividers, so the next "
"time _Subsurface_ starts it uses the positions of the dividers from the last "
"time the program was used."
msgstr ""
"Les séparateurs entre ces panneaux peuvent être déplacés pour modifier la "
"taille de chaque panneau. _Subsurface_ mémorise la position de ces "
"séparateurs, pour qu'au prochain lancement _Subsurface_ utilise ces "
"positions."

#. type: Plain text
#: user-manual.txt:150
msgid ""
"If a single dive is selected in the *Dive List*, the dive location, detailed "
"information and profile of the _selected dive_ are shown in the respective "
"panels. If several dives are selected, the last highlighted dive is the "
"_selected dive_, but summary data of all _highlighted dives_ is shown in the "
"*Stats* tab of the *Info* panel (maximum, minimum and average depths, "
"durations, water temperatures and SAC; total time and number of dives "
"selected)."
msgstr ""
"Si une unique plongée est sélectionnée dans la *liste des plongées*, "
"l'emplacement de la plongée, les informations détaillées et le profil de la "
"_plongée sélectionnée_ sont affichées dans les panneaux respectifs. Si "
"plusieurs plongées sont sélectionnées, la dernière mise en surbrillance est "
"la _plongée sélectionnée_, mais les données de _toutes les plongées mises en "
"surbrillances_ sont affichées dans l'onglet *Statistiques* du panneau "
"*Informations* (profondeur maximale, minimale et moyenne, les durées, les "
"températures de l'eau et le SAC (air consommé); temps total et nombre de "
"plongées sélectionnées)."

#. type: Target for macro image
#: user-manual.txt:153
#, no-wrap
msgid "images/main_window_f22.jpg"
msgstr "images/main_window_f22.jpg"

#. type: Plain text
#: user-manual.txt:157
msgid ""
"The user decides which of the four panels are displayed by selecting the "
"*View* option on the main menu. This feature has several choices of display:"
msgstr ""
"L'utilisateur décide quels panneaux sont affichés, parmi les 4, en "
"sélectionnant l'option *Vue* dans le menu principal. Cette fonctionnalité "
"permet plusieurs choix d'affichage :"

#. type: Plain text
#: user-manual.txt:159
#, no-wrap
msgid "*All*: show all four of the panels as in the screenshot above.\n"
msgstr "*Tout* : affiche les quatre panneaux tels que sur la capture d'écran ci-dessus.\n"

#. type: Plain text
#: user-manual.txt:161
#, no-wrap
msgid "*Divelist*: Show only the Dive List.\n"
msgstr "*Liste des plongées* : affiche uniquement la liste des plongées.\n"

#. type: Plain text
#: user-manual.txt:163
#, no-wrap
msgid "*Profile*: Show only the Dive Profile of the selected dive.\n"
msgstr "*Profil* : affiche uniquement le profile de plongée de la plongée sélectionnée.\n"

#. type: Plain text
#: user-manual.txt:166
#, no-wrap
msgid ""
"*Info*: Show only the Notes about the last selected dive and statistics for\n"
"all highlighted dives.\n"
msgstr ""
"*Info* : affiche uniquement les notes de plongées de la dernière plongée sélectionnée et les statistiques pour\n"
"toutes les plongées mises en surbrillance.\n"

#. type: Plain text
#: user-manual.txt:168
#, no-wrap
msgid "*Globe*: Show only the world map, centered on the last selected dive.\n"
msgstr "*Globe* : affiche uniquement la carte mondiale, centrée sur la dernière plongée sélectionnée.\n"

#. type: Plain text
#: user-manual.txt:173
msgid ""
"Like other functions that can be accessed via the Main Menu, these options "
"can also be triggered using keyboard shortcuts. The shortcuts are shown with "
"an underline in the main menu entries, with the Alt-key pressed, or are "
"denoted after the menu item."
msgstr ""
"Comme d'autres fonctions auxquelles on peut accéder via le menu principal, "
"ces options peuvent aussi être activées par des raccourcis clavier. Les "
"raccourcis pour un système particulier sont affichés avec un souligné dans "
"les entrées de menu. À cause des différents systèmes d'exploitation et "
<<<<<<< HEAD
"langues, _Subsurface_ peut utiliser différentes touches de raccourcis et ne "
=======
"langages, _Subsurface_ peut utiliser différentes touches de raccourcis et ne "
>>>>>>> 12ea31ef
"sont donc pas détaillées ici."

#. type: Plain text
#: user-manual.txt:177
msgid ""
"When the program is started for the first time, it shows no information at "
"all, because it does not have any dive information available. In the "
"following sections, the procedures to create a new logbook will be explained."
msgstr ""
"Lorsque le programme est lancé pour la première fois, il n'affiche aucune "
"information, parce qu'il n'a aucune information de plongée disponible. Dans "
"les sections suivantes, la procédure pour créer un nouveau carnet de plongée "
"sera détaillée."

#. type: Title -
#: user-manual.txt:180
#, no-wrap
msgid "Creating a new logbook"
msgstr "Créer un nouveau carnet de plongée"

#. type: Plain text
#: user-manual.txt:185
msgid ""
"Select _File -> New Logbook_ from the main menu. All existing dive data are "
"cleared so new information can be added. If there are unsaved data in an "
"open logbook, the user is asked whether the open logbook should be saved "
"before a new logbook is created."
msgstr ""
"Sélectionner _Fichier -> Nouveau carnet de plongée_ à partir du menu "
"principal. Toutes les données de plongées sont effacées pour que de "
"nouvelles puissent être ajoutées. S'il existe des données non encore "
"enregistrées dans le carnet ouvert, l'utilisateur devra sélectionner s'il "
"faut les enregistrer ou non avant de créer le nouveau carnet."

#. type: Title ==
#: user-manual.txt:187
#, no-wrap
msgid "Storing dive information in the logbook"
msgstr "Enregistrement des informations de plongée dans le carnet"

#. type: Plain text
#: user-manual.txt:190
msgid ""
"Now that a new logbook is created, it is simple to add dive data it.  "
"_Subsurface_ allows several ways of adding dive data to a logbook."
msgstr ""
"Maintenant qu'un nouveau carnet de plongée a été créé, il est simple de lui "
"ajouter des données. _Subsurface_ comporte plusieurs façons pour ajouter des "
"données de plongée au carnet."

#. type: Plain text
#: user-manual.txt:192
msgid "If the user has a handwritten divelog, a spreadsheet or another form of"
msgstr ""
"Si l'utilisateur possède un carnet manuscrit, un tableur ou une autre forme "
"de "

#. type: Plain text
#: user-manual.txt:194
msgid ""
"manually maintained divelog, dive data can be added to the logbook using one "
"of these approaches:"
msgstr ""
"carnet maintenu manuellement, les données de plongée peuvent être ajoutées "
"au carnet en utilisant une des approches suivantes :"

#. type: Plain text
#: user-manual.txt:196
msgid "Enter dive information by hand. This is useful if the diver didn’t"
msgstr ""
"Entrer les informations de plongée à la main. Cela est utile si le plongeur "
"n'a pas"

#. type: Plain text
#: user-manual.txt:198
msgid ""
"use a dive computer and dives were recorded in a written logbook. See: "
"xref:S_EnterData[Entering dive information by hand]"
msgstr ""
"utilisé d'ordinateur de plongée et que les plongées sont inscrites dans un "
"carnet manuscrit. Voir  xref:S_EnterData[Entrer les informations de plongée "
"à la main]"

#. type: Plain text
#: user-manual.txt:200
msgid ""
"Import dive log information that has been maintained either as a spreadsheet"
msgstr ""
"Importer les informations de plongée qui ont été maintenues soit dans un "
"tableur"

#. type: Plain text
#: user-manual.txt:202
msgid ""
"or as a CSV file. Refer to: xref:S_Appendix_D[APPENDIX D: Exporting a "
"spreadsheet to CSV format] and to xref:S_ImportingCSVDives[Importing dives "
"in CSV format]."
msgstr ""
"soit dans un fichier CSV. Se reporter à : xref:S_Appendix_D[ANNEXE D : "
"Exporter un tableur vers le format CSV] et à "
"xref:S_ImportingCSVDives[Importer des plongées au format CSV]."

#. type: Plain text
#: user-manual.txt:206
msgid ""
"If a dive is recorded using a dive computer, the depth profile and a large "
"amount of additional information can be accessed.  These dives can be "
"imported from:"
msgstr ""
"Si une plongée est enregistrée par un ordinateur de plongée, le profil de "
"profondeur et de nombreuses informations supplémentaires peuvent être "
"obtenues. Ces plongées peuvent être importées à partir de :"

#. type: Plain text
#: user-manual.txt:208
msgid ""
"The dive computer itself. See: xref:S_ImportDiveComputer[Importing new dive "
"information from a Dive Computer];"
msgstr ""
"L'ordinateur de plongée lui-même. Voir : xref:S_ImportDiveComputer[Importer "
"de nouvelles informations de plongée à partir de l'ordinateur de plongée];"

#. type: Plain text
#: user-manual.txt:209
msgid ""
"Proprietary software distributed by manufacturers of dive computers. Refer"
msgstr ""
"Logiciels propriétaires fournis par les fabricants d'ordinateurs de plongée. "
"Voir"

#. type: Plain text
#: user-manual.txt:210
msgid ""
"to: xref:S_ImportingAlienDiveLogs[Importing dive information from other "
"digital data sources or other data formats]."
msgstr ""
"xref:S_ImportingAlienDiveLogs[Importer les informations à partir d'autres "
"sources de données numériques ou d'autres formats de données]."

#. type: Plain text
#: user-manual.txt:211
msgid "Spreadsheet or CSV files containing dive profiles."
msgstr "Tableur ou de fichiers CSV contenant les profils de plongées."

#. type: Plain text
#: user-manual.txt:212
msgid ""
"See: xref:S_ImportingCSVDives[Importing dives in CSV format from dive "
"computers or other dive log software]"
msgstr ""
"Voir : xref:S_ImportingCSVDives[Importer les plongées au format CSV à partir "
"des ordinateurs de plongées ou d'autres logiciels de carnet de plongée]"

#. type: Title ===
#: user-manual.txt:215
#, no-wrap
msgid "Entering dive information by hand"
msgstr "Entrer les informations de plongée à la main"

#. type: Plain text
#: user-manual.txt:230
msgid ""
"This is usually the approach for dives without a dive computer. The basic "
"record of information within _Subsurface_ is a dive. The most important "
"information in a simple dive logbook usually includes dive type, date, time, "
"duration, depth, the names of your dive buddy and the divemaster or dive "
"guide, and some remarks about the dive. _Subsurface_ can store much more "
"information for each dive.  To add a dive to a dive log, select _Log -> Add "
"Dive_ from the Main Menu. The program then shows three panels on which to "
"enter information for a dive: two tabs in the *Info* panel (*Notes* and "
"*Equipment*), as well as the *Dive Profile* panel that displays a graphical "
"profile of each dive. These panels are respectively marked [red]#A#, "
"[red]#B# and [red]#C# in the figure below. Each of these tabs will now be "
"explained for data entry."
msgstr ""
"C'est en général l'approche des plongées sans ordinateur. L'enregistrement "
"de l'information de base dans _Subsurface_ est une plongée. L'information la "
"plus importante dans un simple carnet de plongée inclut généralement le type "
"de plongée, la date et l'heure, la durée, la profondeur, le nom des "
"équipiers et du moniteur ou du guide de palanquée, et quelques remarques à "
"propos de la plongée. _Subsurface_ peut stocker bien plus d'informations "
"pour chaque plongée. Pour ajouter une plongée au carnet, sélectionner "
"_Journal -> Ajouter une plongée_ depuis le menu principal. Le logiciel "
"affiche alors trois panneaux sur lesquels on peut entrer des informations "
"pour une plongée: deux onglets dans le panneau *Informations* (*Notes* et "
"*Équipement*), ainsi que le panneau *Profil de plongée* qui affiche un "
"profil graphique pour chaque ploingée. Ces panneaux sont respectivement "
"marqués [red]#A#, [red]#B# et [red]#C# dans l'llustration ci-dessous. Chaque "
"de ces onglets sera expliqué pour l'entrée de données."

#. type: Target for macro image
#: user-manual.txt:231
#, no-wrap
msgid "images/AddDive1_f22.jpg"
msgstr "images/AddDive1_f22.jpg"

#. type: Plain text
#: user-manual.txt:235
msgid ""
"When you edit a field in Notes or Equipment panels, _Subsurface_ enters "
"*Editing Mode*, indicated by the message in the blue box at the top of the "
"*Notes* panel (see the image below). This message is displayed in all the "
"panels under Notes and Equipment when in *Editing Mode*."
msgstr ""
"Lorsque vous éditez un champ dans Notes ou Équipement, _Subsurface_ entre en "
"*Mode édition*, indiqué par un message dans une boîte bleue en haut du "
"panneau *Notes* (voir image ci-dessous). Ce message est affiché dans tous "
"les panneau sous Notes et Équipement en *Mode édition*."

#. type: Target for macro image
#: user-manual.txt:236 user-manual.txt:802
#, no-wrap
msgid "images/BlueEditBar_f22.jpg"
msgstr "images/BlueEditBar_f22.jpg"

#. type: Plain text
#: user-manual.txt:245
msgid ""
"The _Apply changes_ button should only be selected after all the parts of a "
"dive have been entered.  When entering dives by hand, the _Info_, "
"_Equipment_ and _Profile_ tabs should be completed before applying the "
"information. By selecting the _Apply changes_ button, a local copy of the "
"information for this specific dive is saved in memory but NOT written to "
"disk.  The _Apply changes_ button should ONLY be selected after all parts of "
"a dive have been entered. When closing Subsurface, the program will ask "
"again, this time whether the complete dive log should be saved on disk or "
"not."
msgstr ""
"Le bouton _Appliquer les modifications_ ne doit être cliqué qu'après avoir "
"complété toutes les parties d'une plongée. Lors de l'entrée manuelle d'une "
"plongée, les onglets _Informations_, _Équipement_ et _Profil_ doivent être "
"complétés avant d'appliquer les modifications. En cliquant le bouton "
"_Appliquer les modifications_, une copie locale des informations d'une "
"plongée sont sauvegardées dans la mémoire, mais ne sont pas écrites sur le "
"disque. Le bouton _Appliquer lesmodifications_ ne devrait UNIQUEMENT être "
"utilisé qu'après avoir entré toutes les informations d'une plongée. En "
"quittant Subsurface, le logiciel demandera si les carnet de plongée complet "
"doit être enregistré sur le disque ou non."

#. type: Title ====
#: user-manual.txt:247
#, no-wrap
msgid "Creating a Dive Profile"
msgstr "Création d'un profil de plongée"

#. type: Plain text
#: user-manual.txt:254
msgid ""
"The *Dive Profile* (a graphical representation of the depth of the dive as a "
"function of time) is shown in the panel on the top right hand of the "
"_Subsurface_ window. When a dive is manually added to a logbook, "
"_Subsurface_ presents a default dive profile that needs to be modified to "
"best represent the dive described:"
msgstr ""
"Le *Profil de plongée* (une représentation graphique de la profondeur d'une "
"plongée en fonction du temps) est affiché dans le panneau en haut à droite "
"de la fenêtre de _Subsurface_. Lorsqu'il est ajouté manuellement au carnet, "
"_Subsurface_ affiche un profil de plongée par défaut qui nécessite d'être "
"modifié pour représenter au mieux la plongée décrite:"

#. type: Target for macro image
#: user-manual.txt:255
#, no-wrap
msgid "images/DiveProfile1_f20.jpg"
msgstr "images/DiveProfile1_f20.jpg"

# "waypoint" -> point d'ancrage? ou de passage
#. type: Plain text
#: user-manual.txt:274
msgid ""
"_Modifying the dive profile_: When the cursor is moved around the dive "
"profile, its position is shown by two right-angled red lines as seen below.  "
"The time and depth represented by the cursor are indicated at the top of the "
"black information box (@ and D). The units (metric/imperial) on the axes are "
"determined by the *Preference* settings. The dive profile itself comprises "
"several line segments demarcated by waypoints (white dots on the profile, as "
"shown above). The default dive depth is 15 m.  If the dive depth was 20 m "
"then you need to drag the appropriate waypoints downward to 20 m. To add a "
"waypoint, double-click on any line segment. To move an additional waypoint, "
"drag it. Moving can also be done by selecting the waypoint and using the "
"arrow keys.  To remove a waypoint, right-click on it and choose \"Remove "
"this point\" from the context menu. Drag the waypoints to represent an "
"accurate time duration for the dive. Below is a dive profile for a dive to "
"20 m for 30 min, followed by a 5 minute safety stop at 5 m."
msgstr ""
"_Modifier le profile de plongée_: lorsque le curseur est déplacé dans la "
"zone du profil, sa position est affichée par deux lignes rouges à angle "
"droit, comme illustré ci-dessous. Le temps et la profondeur sont représentés "
"en haut de la boîte noire d'information (@ et D). Les unités (métriques/"
"impériales) sur les axes sont déterminées dans les réglages des "
"*Préférences*. Le profil de plongée lui-même comporte plusieurs segments de "
"ligne séparés par des points de passage (les points blancs sur le profil, "
"voir ci-dessous). La profondeur par défaut d'une plongée est de 15m. Si la "
"prfondeur de votre plongée était de 20m, vous devez glisser le point de "
"passage approprié jusqu'à 20m. Pour ajouter un point de passage, double-"
"cliquez sur n'importe quel segment de la ligne. Pour bouger un point de "
"passage supplémentaire, glissez-le. Le bouger peut également être réalisé en "
"le sélectionnant et en utilisant les flèches du clavier. Pour supprimer un "
"point de passage, faites un clic-droit dessus et choisissez \"Supprimer ce "
"point\" dans le menu contextuel. Glissez les points de passage pour "
"représenter une durée correspondante à celle de votre plongée. Ci-dessous se "
"trouve un profil pour une plongée à 20m durant 30min, suivie d'un palier de "
"sécurité de 5 minutes à 5 m."

#. type: Target for macro image
#: user-manual.txt:275
#, no-wrap
msgid "images/DiveProfile2_f20.jpg"
msgstr "images/DiveProfile2_f20.jpg"

#. type: Plain text
#: user-manual.txt:287
msgid ""
"_Specifying the gas composition:_ The gas composition used is indicated "
"along the line segments of the dive profile. This defaults to the first gas "
"mixture specified in the *Equipment* tab, which was air in the case of the "
"profile above. The gas mixtures of segments of the dive profile can be "
"changed by right-clicking on the particular waypoint and selecting the "
"appropriate gas from the context menu. Changing the gas for a waypoint "
"affects the gas shown in the segment _to the right_ of that waypoint. Note "
"that only the gases defined in the *Equipment* tab appear in the context "
"menu (see image below)."
msgstr ""
"_Spécifier la composition du gaz:_ la composition du gaz utilisé est "
"indiquée le long des segments de ligne du profil de plongée. Ceci est le "
"réglage par défaut pour le premier mélange gazeux spécifié dans l'ongle "
"*Équipement*, qui était de l'air dans le cas du profil ci-dessus. Les "
"mélanges gazeux des segments du profil peuvent être modifiés dans cliquant-"
"droit sur un point de passage précis et en sélectionnant le gaz approprié "
"dans le menu contextuel. Changer un gaz à un point de passage modifie le gaz "
"affiché dans le segment _à droite_ du point de passage. Notez que seuls les "
"gaz définis dans l'onglet *Équipement* apparaissent dans le menu contextuel "
"(voir image ci-dessous)."

#. type: Target for macro image
#: user-manual.txt:288
#, no-wrap
msgid "images/DiveProfile3_f20.jpg"
msgstr "images/DiveProfile3_f20.jpg"

#. type: Plain text
#: user-manual.txt:295
msgid ""
"With the profile now defined, more details must be added to have a fuller "
"record of the dive. To do this, the *Notes* and the *Equipment* tabs on the "
"top left hand of the _Subsurface_ window should be used. Click on "
"xref:S_Notes_dc[*this link*] for instructions on how to use these tabs."
msgstr ""
"Une fois le profil déterminé, d'autres détails doivent être ajoutés pour "
"obtenir un enregistrement complet de la plongée. Pour y arriver, les onglets "
"*Notes* et *Équipement* en haut à gauche de la fenêtre de _Subsurface_ "
"doivent être utilisés. Cliquez sur xref:S_Notes_dc[*ce lien*] pour plus "
"d'informations sur l'utilisation de ces onglets."

#. type: Title ===
#: user-manual.txt:296
#, no-wrap
msgid "Importing new dive information from a Dive Computer"
msgstr "Importer de nouvelles informations de plongée à partir de l'ordinateur de plongée"

#. type: Title ====
#: user-manual.txt:298
#, no-wrap
msgid "Connecting and importing data from a dive computer."
<<<<<<< HEAD
msgstr "Connecter et importer des données depuis un ordinateur de plongée."
=======
msgstr "Connection et importation des données depuis un ordinateur de plongée"
>>>>>>> 12ea31ef

#. type: Plain text
#: user-manual.txt:308
msgid ""
"The use of dive computers allows the collection of a large amount of "
"information about each dive, e.g. a detailed record of depth, duration, "
"rates of ascent/descent and of gas partial pressures. _Subsurface_ can "
"capture this information, using dive details from a wide range of dive "
"computers. The latest list of supported dive computers can be found at: "
"link:https://subsurface-divelog.org/documentation/supported-dive-computers/[ "
"Supported dive computers]."
msgstr ""
"L'utilisation d'ordinateurs de plongée permet la collecte d'un grand nombre "
"d'informations à propos de chaque plongée, comme un enregistrement détaillé "
"de la profondeur, la durée, la vitesse de remontée ou de descente et les "
"pression partielles des gaz. _Subsurface_ peut récupérer ces informations, "
"en utilisant les données venant d'une grande variété d'ordinateurs de "
"plongée. La liste la plus récente des ordinateurs supportés peut être trouvé "
"ici: link:https://subsurface-divelog.org/documentation/supported-dive-"
"computers/[Ordinateurs de plongée supportés]."

#. type: Named 'icon' AttributeList argument for style 'icon'
#: user-manual.txt:309 user-manual.txt:677 user-manual.txt:1103
#: user-manual.txt:3398
#, no-wrap
msgid "images/icons/warning2.png"
msgstr "images/icons/warning2.png"

#. type: Plain text
#: user-manual.txt:319
msgid ""
"Several dive computers consume more power when they are in PC-Communication "
"mode. **This could drain the dive computer's battery**. We recommend the "
"user checks to be sure the dive computer is charged when connected to the "
"USB port of a PC. For example, several Suunto and Mares dive computers do "
"not recharge through the USB connection. Users should refer to the dive "
"computer's manual if they are unsure whether the dive computer recharges its "
"batteries while connected to the USB port."
msgstr ""
"Certains ordinateurs de plongée consomme plus d'énergie lorsqu'ils sont en "
"mode Communication PC. **Ceci peut consommer une grande partie de la "
"batterie de votre ordinateur de plongée**. Nous recommandons à l'utilisateur "
"de vérifier que l'ordinateur de plongée est chargé lorsqu'il est conneté au "
"port USB du PC. Par exemple, certains ordinateurs Suunto et Mares ne se "
"rechargent pas via la connection USB. Les utilisateurs doivent se reporter "
"au manuel de leur ordinateur de plongée s'ils ne savent pas si leur "
"ordinateur de plongée recharge ou non ses batteries lorsqu'il est connecté "
"au port USB."

#. type: Plain text
#: user-manual.txt:335
msgid ""
"To import dive information from a dive computer to a computer with "
<<<<<<< HEAD
"_Subsurface_, the two pieces of equipment must communicate with one "
"another.  This involves setting up the communications port (or mount point) "
"of the computer with _Subsurface_ that communicates with the dive computer. "
"To set up this communication, users need to find the appropriate information "
"to instruct _Subsurface_ where and how to import the dive information.  xref:"
"_appendix_a_operating_system_specific_information_for_importing_dive_information_from_a_dive_computer[Appendix "
"A] provides the technical information to help the user achieve this for "
"different operating systems and xref:"
"_appendix_b_dive_computer_specific_information_for_importing_dive_information[Appendix "
=======
"_Subsurface_, the two pieces of equipment must communicate with one another. "
" This involves setting up the communications port (or mount point) of the "
"computer with _Subsurface_ that communicates with the dive computer. To set "
"up this communication, users need to find the appropriate information to "
"instruct _Subsurface_ where and how to import the dive information.  "
"xref:_appendix_a_operating_system_specific_information_for_importing_dive_information_from_a_dive_computer[Appendix "
"A] provides the technical information to help the user achieve this for "
"different operating systems and "
"xref:_appendix_b_dive_computer_specific_information_for_importing_dive_information[Appendix "
>>>>>>> 12ea31ef
"B] has dive computer specific information."
msgstr ""
"Pour importer les informations depuis un ordinateur de plongée vers un "
"ordinateur utilisant _Subsurface_, les deux pièces d'équipement doivent "
"communiquer entre elles. Ceci implique la configuration des ports de "
"communication (ou point de montage) de l'ordinateur sur lequel tourne "
"_Subsurface_ qui communique avec l'ordinateur de plongée. Pour configurer "
"cette communication, les utilisateurs doivent trouver l'information "
"appropriée pour renseigner à _Subsurface_ d'où et comment importer les "
"informations de plongée. xref:"
"_appendix_a_operating_system_specific_information_for_importing_dive_information_from_a_dive_computer[Annexe "
"A] donne les informations techniques pour aider l'utilisateur à configurer "
"ceci pour les différents systèmes d'exploitation et xref:"
"_appendix_b_dive_computer_specific_information_for_importing_dive_information[Annexe "
"B] contient des informations spécifiques à chaque ordinateur de plongée."

#. type: Plain text
#: user-manual.txt:337
msgid ""
"After this, the dive computer can be hooked up to the user's PC using these "
"steps:"
msgstr ""
"Après ceci, l'ordinateur de plongée peut être branché au PC de l'utilisateur "
"en suivant ces étapes:"

#. type: Plain text
#: user-manual.txt:339
msgid ""
"The interface cable should be connected to a free USB port (or the Infra-red"
msgstr ""
"Le cable d'interface doit être connecté à un port USB libre (ou une "
"connection infrarouge"

#. type: Plain text
#: user-manual.txt:340
msgid "or Bluetooth connection set up as described later in this manual)"
msgstr ""
"ou Bluetooth doit être configurée comme décrit ultérieurement dans ce manuel)"

#. type: Plain text
#: user-manual.txt:342
msgid "The dive computer should be placed into PC Communication mode."
msgstr "L'ordinateur de plongée doit être placé en mode Communication PC."

#. type: Plain text
#: user-manual.txt:343
msgid "(Refer to the manual of the specific dive computer)"
msgstr "(Se reporter au manuel de l'ordinateur de plongée)"

#. type: Plain text
#: user-manual.txt:347
msgid ""
"In _Subsurface_, from the Main Menu, select _Import -> Import From Dive "
"Computer_.  Dialogue *A* in the figure below appears:"
msgstr ""
"Dans _Subsurface_, depuis le menu principal, sélectionner _Importer -> "
"Importer depuis l'ordinateur de plongée_. La boîte de dialogue *A* apparaît "
"comme sur la figure ci-dessous:"

#. type: Target for macro image
#: user-manual.txt:349
#, no-wrap
msgid "images/DC_import_f20.jpg"
msgstr "images/DC_import_f20.jpg"

#. type: Plain text
#: user-manual.txt:357
msgid ""
"Dive computers tend to keep a certain number of dives in memory, even though "
"these dives have already been imported to _Subsurface_. For that reason, if "
"the dive computer allows this, _Subsurface_ only imports dives that have not "
"been downloaded before. This makes the download process faster on most dive "
"computers and also saves battery power of the dive computer (at least for "
"those not charging while connected via USB)."
msgstr ""
"Les ordinateurs de plongée gardent généralement un certain nombre de "
"plongées en mémoire, même si ces plongées ont déjà été importées dans "
"_Subsurface_. Pour cette raison, si l'ordinateur de plongée le permet, "
"_Subsurface_ importe uniquement les plongées qui n'ont pas été téléchargées "
"précédemment. Cela accélère le processus de téléchargement sur la plupart "
"des ordinateurs de plongée et cela économise la batterie de l'ordinateur de "
"plongée (en tout cas pour ceux qui ne se rechargent pas via USB)."

#. type: Plain text
#: user-manual.txt:364
msgid ""
"The dialogue has two drop-down lists, *Vendor* and *Dive Computer*. On the "
"*vendor* drop-down list select the make of the computer, e.g.  Suunto, "
"Oceanic, Uwatec, Mares. On the *Dive Computer* drop-down list, the model "
"name of the dive computer must be selected, e.g. D4 (Suunto), Veo200 "
"(Oceanic), or Puck (Mares)."
msgstr ""
"La boîte de dialogue propose deux menus déroulants, *Fournisseur* et "
"*Ordinateur de plongée*. Dans le menu déroulant *Fournisseur*, sélectionnez "
"la marque de l'ordinateur, p. ex. Suunto, Oceanic, Uwatec, Mares. Dans le "
"menu déroulant *Ordinateur de plongée*, le nom du modèle doit être "
"sélectionné, p. ex. D4 (Suunto), Veo200 (Oceanic), ou Puck (Mares)."

#. type: Plain text
#: user-manual.txt:375
msgid ""
"The *Device or Mount Point* drop-down list contains the USB or Bluetooth "
"port name that _Subsurface_ needs in order to communicate with the dive "
<<<<<<< HEAD
"computer.  The appropriate port name must be selected. Consult xref:"
"_appendix_a_operating_system_specific_information_for_importing_dive_information_from_a_dive_computer[Appendix "
"A] and xref:"
"_appendix_b_dive_computer_specific_information_for_importing_dive_information[Appendix "
=======
"computer.  The appropriate port name must be selected. Consult "
"xref:_appendix_a_operating_system_specific_information_for_importing_dive_information_from_a_dive_computer[Appendix "
"A] and "
"xref:_appendix_b_dive_computer_specific_information_for_importing_dive_information[Appendix "
>>>>>>> 12ea31ef
"B] for technical details on how to find the appropriate port information for "
"a specific dive computer and, in some cases, how to do the correct settings "
"to the operating system of the computer on which _Subsurface_ is running."
msgstr ""
"Le menu déroulant *Périphérique ou point de montage* le nom du port USB ou "
"Bluetooth dont _Subsurface_ a besoin pour communiquer avec l'ordinateur de "
"plongée. Le port approprié doit être sélectionné. Consultez xref:"
"_appendix_a_operating_system_specific_information_for_importing_dive_information_from_a_dive_computer[Annexe "
"A] et xref:"
"_appendix_b_dive_computer_specific_information_for_importing_dive_information[Annexe "
"B] pour obtenir des détails techniques sur la façon de trouver des "
"informations sur le port approprié à chaque ordinateur de plongée et, dans "
"certains cas, sur les réglages requis pour le système d'exploitation de "
"l'ordinateur sur lequel _Subsurface_ fonctionne."

#. type: Plain text
#: user-manual.txt:385
msgid ""
"If all the dives on the dive computer need to be downloaded, check the "
"checkbox _Force download of all dives_. Normally, _Subsurface_ only "
"downloads dives after the date-time of the last dive in the *Dive List* "
"panel. If one or more of your dives in _Subsurface_ has been accidentally "
"deleted or if there are older dives that still need to be downloaded from "
"the dive computer, this box needs to be checked. Some dive computers (e.g. "
"Mares Puck) do not provide a contents list to _Subsurface_ before the "
"download in order to select only new dives.  Consequently, for these dive "
"computers, all dives are downloaded irrespective of the status of this check "
"box."
msgstr ""
"Si toutes les plongées de l'ordinateur de plongée doivent être téléchargées, "
"cochez la case _Forcer le téléchargement de toutes les plongées_. "
"Normalement, _Subsurface_ télécharge uniquement les plongées postérieures à "
"la date et heure de la dernière plongée du panneau *Liste des plongées*. Si "
"une ou plusieurs de vos plongées ont été accidentellement effacées de "
"_Subsurface_ ou si des plongées plus anciennes doivent encore être "
"téléchargées depuis l'ordinateur de plongée, cette case doit être cochée. "
"Certains ordinateurs de plongée (p. ex. Mares Puck) ne proposent pas de "
"liste à _Subsurface_ avant le téléchargement qui permettrait de n'en "
"sélectionner que certaines. Par conséquent, pour ces ordinateurs de "
"plongées, toutes les plongées sont téléchargées quel que soit le statut de "
"cette case à cocher."

#. type: Plain text
#: user-manual.txt:391
msgid ""
"If the checkbox _Always prefer downloaded dives_ has been checked and, "
"during download, dives with identical date-times exist on the dive computer "
"and on the _Subsurface_ *Dive List* panel, the dive in the _Subsurface_ "
"divelog will be overwritten by the dive record from the computer."
msgstr ""
"Si la case _Toujours préférer les plongées téléchargées_ a été cochée et "
"que, durant le téléchargement, des plongées avec date et heure identiques se "
"trouvent sur l'ordinateur de plongée et dans le panneau *Liste des plongées* "
"de _Subsurface_, la plongée dans le carnet de _Subsurface_ sera écrasée par "
"l'enregistrement de l'ordinateur de plongée."

#. type: Plain text
#: user-manual.txt:394
msgid ""
"The checkbox marked _Download into new trip_ ensures that, after upload, the "
"downloaded dives are grouped together as a new trip(s) in the *Dive List*."
msgstr ""
"La case à cocher _Télécharger dans un nouveau voyage_ assure que, après "
"l'importation, les plongées téléchargées seront regroupées ensemble dans un "
"nouveau voyage dans la *Liste des plongées*."

#. type: Plain text
#: user-manual.txt:398
msgid ""
"Do *not* check the checkboxes labelled _Save libdivecomputer logfile_ and "
"_Save libdivecomputer dumpfile_. These are only used as diagnostic tools "
"when there are problems with downloads(see below)."
msgstr ""
"Ne cochez *pas* les cases nommées _Sauvegarder le fichier log de "
"libdivecomputer_ et _Sauvegarder le fichier de données brutes de "
"libdivecomputer_. Elles sont uniquement utilisées comme outils de diagnostic "
"lorsque des problèmes de téléchargement se présentent (voir ci-dessous)."

#. type: Plain text
#: user-manual.txt:416
msgid ""
"Then select the _Download_ button.  With communication established, you can "
"see how the data are retrieved from the dive computer.  Depending on the "
"make of the dive computer and/or number of recorded dives, this could take "
"some time. Be patient. The _Download_ dialogue shows a progress bar at the "
"bottom of the dialogue. Remember for some dive computers progress "
"information could be inaccurate since _Subsurface_ doesn’t know how much "
"downloadable data there are until the download is complete.  After the dives "
"have been downloaded, they appear in a tabular format on the right-hand side "
"of the dialogue (see image *B*, above). Each dive comprises a row in the "
"table, showing the date, duration and depth. Next to each dive is a "
"checkbox: check all the dives that need to be transferred to the *Dive "
"List*. In the case of the image above, the last six dives are checked and "
"will be transferred to the *Dive List*. Then click the _OK_ button at the "
"bottom of the dialogue. All the imported dives appear in the *Dive List*, "
"sorted by date and time. Disconnect and switch off the dive computer to "
"conserve its battery power."
msgstr ""
"Ensuite, cliquez sur le bouton _Télécharger_. Une fois la communication "
"établie, vous pouvez voir comment les données sont récupérées depuis "
"l'ordinateur de plongée. Selon la marque de l'ordinateur de plongée et/ou le "
"nombre de plongées enregistrées, cela peut prendre un certain temps. Soyez "
"patient. En bas de la boîte de dialogue de _Téléchargement_, vous trouverez "
"une barre de progression. Rappelez-vous que pour certains ordinateurs de "
"plongée, l'information de progression peut être incorrecte, puisque "
"_Subsurface_ ne connait pas la quantité de données à télécharger tant que le "
"téléchargement n'est pas terminé. Après le téléchargement des plongées, "
"elles apparaissent sous forme de tableau dans la partie droite de la boîte "
"de dialogue (voir image *B*, ci-dessus). Chaque plongée comporte une rangée "
"dans le tableau, montrant la date, la durée et la profoneur. À côté de "
"chaque plongée se trouve une case à cocher: cochez toutes les plongées qui "
"doivent être transférées vers la *Liste des plongées*. Dans le cas de "
"l'image ci-dessus, les six dernières plongées sont cochées et seront "
"transférées vers la *Liste des plongées*. Cliquez ensuite sur le bouton _OK_ "
"en bas de la boîte de dialogue. Toutes les plongées importées apparaissent "
"dans la *Liste des plongées*, classées par date et heure. Déconnectez et "
"éteignez l'ordinateur de plongée pour économiser sa batterie."

#. type: Plain text
#: user-manual.txt:420
msgid ""
"If there is a problem in communicating with the dive computer, an error "
"message is shown, similar to this text: \"Unable to open /dev/ttyUSB0 Mares "
"(Puck Pro)\". Refer to the text in the box below."
msgstr ""
"S'il y a un problème de communication avec l'ordinateur de plongée, un "
"message d'erreur s'affiche, semblable à ce texte: \"Impossible d'ouvrir /dev/"
"ttyUSB0 Mares (Puck Pro)\". Rapportez-vous au texte dans le boîte de "
"dialogue ci-dessous."

#. type: delimited block *
#: user-manual.txt:424
#, no-wrap
msgid "*PROBLEMS WITH DATA DOWNLOAD FROM A DIVE COMPUTER?*\n"
msgstr "*PROBLÈMES AVEC LE TÉLÉCHARGEMENT DES DONNÉS DE L'ORDINATEUR DE PLONGÉE?*\n"

#. type: Named 'icon' AttributeList argument for style 'icon'
#: user-manual.txt:424 user-manual.txt:531 user-manual.txt:575
#: user-manual.txt:588 user-manual.txt:1244 user-manual.txt:1309
#: user-manual.txt:1472 user-manual.txt:1548 user-manual.txt:1867
#, no-wrap
msgid "images/icons/important.png"
msgstr "images/icons/important.png"

#. type: delimited block *
#: user-manual.txt:427
msgid "Check the following:"
msgstr "Vérifiez les éléments suivants:"

#. type: delimited block *
#: user-manual.txt:430
msgid "Is the dive computer still in PC-communication or Upload mode?"
msgstr ""
"L'ordinateur de plongée est-il en mode Communication PC ou Téléchargement?"

#. type: delimited block *
#: user-manual.txt:432
msgid ""
"Is the dive computer’s battery fully charged? If not then charge or replace "
"it."
msgstr ""
"La batterie de l'ordinateur de plongée est-elle complètement chargée? Si ce "
"n'est pas le cas, chargez-la ou remplacez-la."

#. type: delimited block *
#: user-manual.txt:436
msgid ""
"Is the connecting cable faulty? Does the cable work using other software? "
"Has it worked before, or is this the first time the cable is being used? Are "
"the contacts on the dive computer and the cable clean?"
msgstr ""
"Le câble de connection est-il fautif? Le câble fonctionne-t-il avec d'autres "
"logiciels? A-t-il fonctionné précédemment, ou est-ce la première fois que ce "
"câble est utilisé? Les contacts sur l'ordinateur de plongée et le câble sont-"
"ils propres?"

#. type: delimited block *
#: user-manual.txt:441
msgid ""
<<<<<<< HEAD
"Consult xref:"
"_appendix_a_operating_system_specific_information_for_importing_dive_information_from_a_dive_computer[Appendix "
=======
"Consult "
"xref:_appendix_a_operating_system_specific_information_for_importing_dive_information_from_a_dive_computer[Appendix "
>>>>>>> 12ea31ef
"A] to be sure the correct Mount Point was specified (see above)."
msgstr ""
"Consultez xref:"
"_appendix_a_operating_system_specific_information_for_importing_dive_information_from_a_dive_computer[Annexe "
"A] pour être certain que le point de montage correct a été spécifié (voir ci-"
"dessus)."

#. type: delimited block *
#: user-manual.txt:445
msgid ""
"On Unix-like operating systems, does the user have write permission to the "
<<<<<<< HEAD
"USB port? If not, consult xref:"
"_appendix_a_operating_system_specific_information_for_importing_dive_information_from_a_dive_computer[Appendix "
=======
"USB port? If not, consult "
"xref:_appendix_a_operating_system_specific_information_for_importing_dive_information_from_a_dive_computer[Appendix "
>>>>>>> 12ea31ef
"A]"
msgstr ""
"Sur les systèmes d'exploitation de type Unix, l'utilisateur a-t-il les "
"droits d'écriture sur le port USB? Si non, consultez xref:"
"_appendix_a_operating_system_specific_information_for_importing_dive_information_from_a_dive_computer[Annexe "
"A]"

#. type: delimited block *
#: user-manual.txt:453
msgid ""
"If the _Subsurface_ computer does not recognize the USB adaptor by showing "
"an appropriate device name next to the Mount Point, then there is a "
"possibility the cable or USB adaptor is faulty. A faulty cable is the most "
"common cause of communication failure between a dive computer and "
"_Subsurface_.  It’s also possible _Subsurface_ cannot interpret the data. "
"Perform a download for diagnostic purposes with the following two boxes "
"checked in the download dialogue discussed above:"
msgstr ""
"Si l'ordinateur utilisant _Subsurface_ ne reconnaît pas l'adaptateur USB en "
"ne montrant pas le bon nom de périphérique à côté du Point de monage, il est "
"possible que le câble ou l'adaptateur USB soit fautif. Un câble défectueux "
"est la cause la plus courante de problème de communication entre un "
"ordinateur de plongée et _Subsurface_. Il est également possible que "
"_Subsurface_ ne puisse pas interpréter les données. Réalisez un "
"téléchargement de diagnostic en cochant les deux cases suivantes dans la "
"boîte de dialogue de téléchargement décrite ci-dessus:"

#. type: delimited block *
#: user-manual.txt:456
#, no-wrap
msgid ""
"\tSave libdivecomputer logfile\n"
"\tSave libdivecomputer dumpfile\n"
msgstr ""
"\tSave libdivecomputer logfile\n"
"\tSave libdivecomputer dumpfile\n"

#. type: delimited block *
#: user-manual.txt:462
#, no-wrap
msgid ""
"*Important*: These check boxes are only used when problems are encountered\n"
"during the download process. Under normal circumstances they should not be checked.\n"
"When checking these boxes, the user is prompted to select a folder where the information will be saved. The default folder is the one in which the\n"
"_Subsurface_\n"
"dive log is kept.\n"
msgstr ""
"*Important*: ces cases à cocher ne doivent être utilisées qu'en cas de problème\n"
"durant le processus de téléchargement. En temps normal, elles ne doivent pas être cochées.\n"
"En cochant ces cases, l'utilisateur doit sélectionner un dossier où l'information sera enregistrée. Le dossier par défaut est celui dans lequel\n"
"le carnet de\n"
"_Subsurface_ est stocké.\n"

#. type: delimited block *
#: user-manual.txt:466
#, no-wrap
msgid ""
"*Important:* _After downloading with the above checkboxes\n"
"checked, no dives are added to the\n"
"*Dive List* but two files are created in the folder selected above_:\n"
msgstr ""
"*Important:* _après un téléchargement avec les cases ci-dessus\n"
"cochées, aucune plongée n'est ajoutée à la\n"
"*Liste des plongées* mais deux fichiers sont créés dans le dossier sélectionné précédemment_:\n"

#. type: delimited block *
#: user-manual.txt:469
#, no-wrap
msgid ""
"\tsubsurface.log\n"
"\tsubsurface.bin\n"
msgstr ""
"\tsubsurface.log\n"
"\tsubsurface.bin\n"

#. type: delimited block *
#: user-manual.txt:475
msgid ""
"These files should be send to the _Subsurface_ mail list: "
"_subsurface@subsurface-divelog.org_ with a request for the files to be "
"analyzed. Provide the dive computer make and model as well as contextual "
"information about the dives recorded on the dive computer."
msgstr ""
"Ces fichiers doivent être envoyés à la liste de diffusion de _Subsurface_: "
"_subsurface@subsurface-divelog.org_ avec une demande d'analyse des "
"fichieres. Précisez la marque et le modèle de l'ordinateur ainsi que des "
"informations relatives aux plongées enregistrées sur l'ordinateur de plongée."

#. type: Title ====
#: user-manual.txt:478
#, no-wrap
msgid "Connecting _Subsurface_ to a Bluetooth-enabled dive computer"
msgstr "Connection de _Subsurface_ à un ordinateur de plongée équipé de Bluetooth"

#. type: Named 'icon' AttributeList argument for style 'icon'
#: user-manual.txt:479 user-manual.txt:4022
#, no-wrap
msgid "images/icons/bluetooth.jpg"
msgstr "images/icons/bluetooth.jpg"

#. type: Plain text
#: user-manual.txt:486
msgid ""
"Bluetooth is becoming a more common way of communication between dive "
"computers and _Subsurface_, for or instance, the Shearwater Petrel Mk2 and "
"the OSTC Mk3. _Subsurface_ provides a largely operating system independent "
"Bluetooth interface. Setting up _Subsurface_ for Bluetooth communication "
"requires four steps:"
msgstr ""
"Bluetooth devient un protocole de communication de plus en plus courant pour "
"relier des ordinateurs de plongée à _Subsurface_, par exemple le Shearwater "
"Petrel Mk2 et l'OSTC Mk3. _Subsurface_ propose une interface Bluetooth "
"largement indépendante du système d'exploitation. La configuration de "
"_Subsurface_ pour la liaison Bluetootj nécessite quatre étapes:"

#. type: Plain text
#: user-manual.txt:488
msgid ""
"Ensure Bluetooth is activated on the host computer running _Subsurface_."
msgstr ""
"Vérifiez que Blutooth est activé sur l'ordinateur sur lequel _Subsurface_ "
"est actif."

#. type: Plain text
#: user-manual.txt:489
msgid "Ensure _Subsurface_ sees the Bluetooth adapter on the host computer."
msgstr ""
"Vérifiez que _Subsurface_ détecte l'adaptateur Bluetooth de l'ordinateur."

#. type: Plain text
#: user-manual.txt:490
msgid ""
"Ensure the Bluetooth-enabled dive computer is Bluetooth-discoverable and in "
"PC upload mode."
msgstr ""
"Vérifiez que l'ordinateur de plongée Bluetooth est détectable et en mode "
"Connection PC."

#. type: Plain text
#: user-manual.txt:491
msgid "Ensure _Subsurface_ is paired with the Bluetooth-enabled dive computer."
msgstr ""
"Vérifiez que _Subsurface_ est jumelé avec l'ordinateur de plongée Bluetooth."

#. type: Plain text
#: user-manual.txt:495
msgid ""
"Select the Download dialogue by selecting _Import -> Import from dive "
"computer_ from the *Main Menu*. After checking the box labelled _\"Choose "
"Bluetooth download mode\"_, the dialogue below appears."
msgstr ""
"Faites apparaître la boîte de dialogue de téléchargement en sélectionnant "
"_Importer -> Importer depuis l'ordinateur de plongée_ depuis le *Menu "
"principal*. Après avoir coché la case _\"Choisir le mode de téléchargement "
"Bluetooth\"_, la boîte de dialogue ci-dessous apparaît."

#. type: Title =====
#: user-manual.txt:496
#, no-wrap
msgid "On Linux or MacOS:"
msgstr "Sur Linux ou MacOS :"

#. type: Target for macro image
#: user-manual.txt:498
#, no-wrap
msgid "images/DC_import_Bluetooth.jpg"
msgstr "images/DC_import_Bluetooth.jpg"

#. type: Plain text
#: user-manual.txt:529
msgid ""
"On the _Linux_ or _MacOS_ platforms the name of the _Subsurface_ computer "
"and its Bluetooth address are shown on the right hand side, On the left hand "
"side, if the computer has connected more than one local Bluetooth devices "
"you can use the list box to indicate which one needs to connect to "
"_Subsurface_.  The power state (on/off) of the Bluetooth adapter is shown "
"below the address and can be changed by checking the _Turn on/off_ box.  If "
"the Bluetooth address is not shown, then _Subsurface_ does not see the local "
"Bluetooth device. Ensure the Bluetooth driver is installed correctly on the "
"_Subsurface_ computer and check if it can be used by other Bluetooth "
"utilities like _bluetoothctl_ or _bluemoon_. This completes the first two "
"steps above.  Ensure the Bluetooth-enabled dive computer is in PC-upload "
"mode and it is discoverable by other Bluetooth devices. Consult the manual "
"of the dive computer for more information. Now the third item in the list "
"above has been finished.  Select the _Scan_ button towards the bottom left "
"of the dialogue above. After searching, the dive computer should be listed "
"(perhaps as one of a number of Bluetooth devices) in the main list box on "
"the lefthand side of the dialogue (see image above). If this does not work, "
"select the _Clear_ button, then scan again for Bluetooth devices using the "
"_Scan_ button. After taking these actions _Subsurface_ should see the dive "
"computer.  The label of the discovered dive computer contains the name of "
"the device, its address and its pairing status. If the device is not paired "
"and has a red background color, a context menu can be opened by selecting "
"the item with a right-click.  Select the the _Pair_ option and wait for the "
"task to complete. If this dive computer is being paired to Subsurface for "
"the first time, it’s possible Subsurface will request a Pass Code or PIN "
"number. The most commonly-used Pass Code is 0000, and this works for the "
"Shearwater Petrel. If necessary, consult the user manual of the dive "
"computer being used."
msgstr ""
"Sur les plateformes _Linux_ ou -MacOS_, le nom de l'ordinateur utilisant "
"Subsurface_ et son adresse Bluetooth sont affichées du côté droit. À gauche, "
"si l'ordinateur a été connecté à plusieurs périphériques Bluetootj locaux, "
"vous pouvez utiliser la liste pour indiquer lequel doit être connecté à "
"°Subsurface_. L'état (allumé/éteint) de l'adaptateur Bluetooth est affiché "
"sous l'adresse et peut être modifié en cliquer sur la case _Allumer/"
"éteindre_. Si l'adresse Bluetooth n'est pas affichée, _Subsurface_ ne "
"détecte pas le périphérique Bluetooth local. Assurez-vous que le driver "
"Bluetooth est installé correctement sur l'ordinateur utilisant _Subsurface_ "
"et vérifiez qu'il peut être utilisé par d'autres utilitaires Bluetooth comme "
"_bluetoothctl_ ou _bluemoon_. Ceci clôture les deux premières étapes.  "
"Vérifiez que l'ordinateur de plongée avec Bluetooth est en mode Connection "
"PC et est détactable pour d'autres périphériques Bluetooth. Consultez le "
"manuel de l'ordinateur de plongée pour plus d'information. À présent, la "
"troisième étape de notre liste est terminée.  Sélectionnez le bouton "
"_Scannez_ en bas à gauche de la boîte de dialogue ci-dessus. Après la "
"recherche, l'ordinateur de plongée devrait se trouver dans la liste (peut-"
"être sous la norme d'un numéro de périphérique Bluetooth) dans la liste "
"principale sur la gauche de la boîte de dialogue (voir image ci-dessus). Si "
"cela ne fonctionne pas, sélectionnez le bouton _Effacer_, puis scannez à "
"nouveau en utilisant le bouton _Scan_. Après avoir suivi cette procédure, "
"_Subsurface_ devrait voir l'ordinateur de plongée.  La dénomination de "
"l'ordinateur de plongée détecté contient le nom du périphérique, son adresse "
"et son statut de jumelage. Si le périphérique n'est pas jumelé et que son "
"nom est affiché avec un arrière-plan rouge, un menu contextuel peut être "
"ouvert en sélectionnant ce nom avec un cli-droit.  Sélectionnez l'option "
"_Jumeler_ et attendez que la tâche soit terminée. Si l'ordinateur est jumelé "
"à Subsurface pour la première fois, il est possible que Subsurface demande "
"un nombre ou un code PIN. Le plus utilisé est 0000, et c'est celui qui "
"fonctionne pour un Shearwater Petrel. Si nécessaire, consultez le manuel "
"utilisateur de l'ordinateur de plongée que vous utilisez."

#. type: delimited block *
#: user-manual.txt:536
msgid ""
"Currently _Subsurface_ does not support Bluetooth pairing with dive "
"computers that require a custom PIN code. In order to pair the devices, use "
"other OS utilities as suggested below."
msgstr ""
"Actuellement, _Subsurface_ ne supporte par le jumelage Bluetooth avec les "
"ordinateurs de plongée qui nécessitent un code PIN personnalisé. Pour "
"jumeler ces périphériques, utiliser les utilitaires du système "
"d'exploitation comme suggéré ci-dessous."

#. type: delimited block *
#: user-manual.txt:538
msgid "One way to achieve this is to use +bluetoothctl+:"
msgstr "Une façon d'y parvenir est d'utiliser +bluetoothctl+:"

#. type: delimited block *
#: user-manual.txt:549
#, no-wrap
msgid ""
"\t$ bluetoothctl\n"
"\t[bluetooth]# agent KeyboardOnly\n"
"\tAgent registered\n"
"\t[bluetooth]# default-agent\n"
"\tDefault agent request successful\n"
"\t[bluetooth]# pair 00:80:25:49:6C:E3\n"
"\tAttempting to pair with 00:80:25:49:6C:E3\n"
"\t[CHG] Device 00:80:25:49:6C:E3 Connected: yes\n"
"\tRequest PIN code\n"
"\t[agent] Enter PIN code: 0000\n"
msgstr ""
"\t$ bluetoothctl\n"
"\t[bluetooth]# agent KeyboardOnly\n"
"\tAgent registered\n"
"\t[bluetooth]# default-agent\n"
"\tDefault agent request successful\n"
"\t[bluetooth]# pair 00:80:25:49:6C:E3\n"
"\tAttempting to pair with 00:80:25:49:6C:E3\n"
"\t[CHG] Device 00:80:25:49:6C:E3 Connected: yes\n"
"\tRequest PIN code\n"
"\t[agent] Enter PIN code: 0000\n"

#. type: Plain text
#: user-manual.txt:555
msgid ""
"After the devices are paired, press the _Save_ button of the dialogue.  This "
"closes the Bluetooth dialogue. Now select _Download_ in the _Download from "
"dive computer_ dialogue which should still be open. The downloaded dives are "
"shown on the righthand side of the download dialogue."
msgstr ""
"Une fois que les péréphériques sont jumelés, cliquer sur le bouton "
"_Enregistrer_ de la boîte de dialogue. Ceci fermera la boîte de dialogue "
"Bluetooth. Ensuite, sélectionnez _Télécharger_ dans la boîte de dialogue "
"_Télécharger depuis l'ordinateur de plongée_ qui devrait encore être "
"ouverte. Les plongées téléchargées sont affichées dans la partie droite de "
"la boîte de dialogue de téléchargement."

#. type: Title ====
#: user-manual.txt:556 user-manual.txt:3949 user-manual.txt:4037
#, no-wrap
msgid "On Windows:"
msgstr "Sur Windows :"

#. type: Target for macro image
#: user-manual.txt:557
#, no-wrap
msgid "images/DC_import_Bluetooth_Windows.png"
msgstr "images/DC_import_Bluetooth_Windows.png"

#. type: Plain text
#: user-manual.txt:567
msgid ""
"On _Windows_ platforms the _Local Bluetooth device details section_ on the "
"right is not displayed as is the case on the Linux/Mac systems.  To start a "
"scan (by pressing the _Scan_ button)  check that the Bluetooth device on the "
"_Subsurface_ computer is turned on by selecting the dive computer from the "
"list of available Bluetooth devices (see image above). If the dive computer "
"is being accessed by Subsurface for the first time, it’s possible Subsurface "
"will request a Pass Code or PIN number. Supply the Pass Code recommended in "
"the user manual of the dive computer.  A Pass Code or PIN of 0000 is often "
"the default."
msgstr ""
"Sous _Windows_, les _Détails du périphérique Bluetooth local_ à droite ne "
"sont pas affichés comme dans les sytèmes Linux/Mac. Pour démarrer un scan "
"(en appuyant sur le bouton _Scan_), vérifiez que le périphérique Bluetooth "
"sur l'ordinateur de _Subsurface_ est activé en sélectionnant l'ordinateur de "
"plongée dans la liste des périphériques Bluetooth disponibles (voir image ci-"
"dessus). Si l'ordinateur de plongée est connecté à Subsurface pour la "
"première fois, il est possible que Subsurface demande un nombre ou un code "
"PIN. Entrez le code indiqué dans le manuel utilisateur de l'ordinatuer de "
"plongée. Un code ou PIN de 0000 est souvent le code par défaut."

#. type: Plain text
#: user-manual.txt:574
msgid ""
"The pairing step is checked and done automatically during the download "
"process. If the devices have never been paired the system will ask "
"permission and put a message on the right side of the screen: _Add a device, "
"Tap to set up your DC device_. Always allow this pairing. After a discovered "
"item is selected, select the _Save_ button.  Finally select the _Download_ "
"button on the _Download_ dialogue and wait for the process to complete."
msgstr ""
"L'étape de jumelage est vérifiée et réalisée automatiquement durant le "
"processus de téléchargement. Si les périphériques n'ont pas encore été "
"jumelés, le système demandera l'autorisation de le faire et affichera un "
"message sur la partie droite de l'écran. _Ajouter un périphérique_, _Tapez "
"pour configurer votre périphérique_. _Toujours autoriser le jumelage. Après "
"la sélection d'un item découvert, cliquez sur le bouton _Enregistrer_. "
"Enfin, sélectionnez le bouton \"Télécharger_ dans la boîte de dialogue de "
"téléchargement et attendez la fin du processus."

#. type: Plain text
#: user-manual.txt:582
msgid ""
"Currently _Subsurface_ works only with local Bluetooth adapters which use "
"Microsoft Bluetooth Stack. If the local device uses _Widcomm_, _Stonestreet "
"One Bluetopia Bluetooth_ or _BlueSoleil_ drivers it will not work. However, "
"Bluetooth hardware/dongles from these manufacturers (e.g. iSonic) that "
"support the Microsoft Bluetooth Stack do work."
msgstr ""
"Actuellement, _Subsurface_ ne fonctionne qu'avec les adaptateurs Bluetooth "
"locaux qui utilisent Microsoft Bluetooth Stack. Si le périphérique local "
"utilise des drivers _Widcomm_, _Stonestreet One Bluetopia Bluetooth_ ou "
"_BlueSoleil_, cela ne fonctionnera pas. Cependant, les clés/dongles de ces "
"fabricants (p. ex. iSonic) qui supportent le Microsoft Bluetooth Stack "
"fonctionneront."

#. type: Plain text
#: user-manual.txt:587
msgid ""
"A log message on the bottom left of the _Remote Bluetooth device selection_ "
"shows details about the current status of the Bluetooth agent. To select "
"another dive computer for download using the \"Remote Bluetooth selection "
"dialogue\" press the three-dots button from the _\"Choose Bluetooth download "
"mode\"_ option."
msgstr ""
"Un journal de message (log) en bas à gauche de la _sélection de périphérique "
"Bluetooth distant_ affiche des détails sur le statut actuel du l'agent "
"Bluetooth. Pour sélectionner un autre ordinateur de plongée utilisant la "
"\"boîte de dialogue de sélection Bluetooth distant\", cliquez sur le bouton "
"avec trois points à côté de l'option _\"Choisir le mode de téléchargement "
"Bluetooth\"_."

#. type: Plain text
#: user-manual.txt:597
#, no-wrap
msgid ""
"*IN CASE OF PROBLEMS*:  If the Bluetooth adapter from the _Subsurface_ computer\n"
"gets stuck and the _Download_ process fails repeatedly,\n"
" _unpair_ the devices and then repeat the above steps. If this is not successful,\n"
" xref:S_HowFindBluetoothDeviceName[_Appendix A_] contains\n"
"information for manually setting up and inspecting the Bluetooth connection\n"
"with _Subsurface_.\n"
msgstr ""
"*EN CAS DE PROBLÈMES*: si l'adaptateur Bluetooth de l'ordinateur utilisant _Subsurface_\n"
"se bloque et que le processus de _téléchargement_ échoue de façon répétée,\n"
" _dissociez_ les périphériques et répétez les étapes ci-dessus. Si cela ne fonctionne pas,\n"
" l' xref:S_HowFindBluetoothDeviceName[_Annexe A_] contient\n"
"des informations sur la configuration manuelle et la vérification de la connection Bluetooth\n"
"avec _Subsurface_.\n"

#. type: Title ====
#: user-manual.txt:599
#, no-wrap
msgid "Changing the name of a dive computer"
msgstr "Changement du nom d'un ordinateur de plongée"

#. type: Plain text
#: user-manual.txt:615
msgid ""
"It may be necessary to distinguish between different dive computers used to "
"upload dive logs to _Subsurface_. For instance if a buddy’s dive computer is "
"the same make and model as your own and dive logs are uploaded from both "
"dive computers to the same _Subsurface_ computer, then you might like to "
"call one \"Alice's Suunto D4\" and the other \"Bob's Suunto D4\". "
"Alternatively, consider a technical diver who dives with two or more dive "
"computers of the same model, the logs of both (or all) being uploaded.  In "
"this case it might be prudent to call one of them \"Suunto D4 (1)\" and "
"another \"Suunto D4 (2)\". This is easily done in _Subsurface_.  On the "
"*Main Menu*, select _Log -> Edit device names_. A dialog box opens, showing "
"the current Model, ID and Nickname of the dive computers used for upload. "
"Edit the Nickname field for the appropriate dive computer. After saving the "
"Nickname, the dive logs show the nickname for that particular device instead "
"of the model name, allowing easy identification of devices."
msgstr ""
"Il peut être nécessaire d'établir une distinction entre différents "
"ordinateurs de plongée utilisés pour télécharger des données de plongée vers "
"_Subsurface_. Par exemple, si l'ordinateur d'un équipier provient du même "
"fabriquant et est dun même modèle que le votre et que les données sont "
"téléchargées vers le même ordinateur utilisant _Subsurface_, vous voudirez "
"sans doute en appeler un \"Suunto D4 d'Alice\" et l'autre \"Suunto D4 de Bob"
"\". Ou encore, imaginez un plongeur Tek qui plonge avec deux ordinateurs ou "
"plus; les données pourraient toutes être téléchargées. Dans ce cas, il "
"serait prident de les appeler \"Suunto D4 (1)\" et \"Suunto D4 (2)\". Ceci "
"est facilement réalisable dans _Subsurface_. Dans le *Menu principal*, "
"sélectionnez _Journal -> Éditer les noms des ordinateurs de plongée_. Une "
"boîte de dialogue s'ouvre, affichant le modèle actuel, son ID et le nom des "
"ordinateurs utilisés pour le téléchargement. Éditez le champ Nom de "
"l'ordinateur de plongée concerné. Après avoir sauvegardé le Nom, le journal "
"de plongée affiche le nom de l'ordinateur concerné à la place du nom du "
"modèle, permettant une identification plus facile des périphériques."

#. type: Title ====
#: user-manual.txt:617
#, no-wrap
msgid "Uploading data for a specific dive from more than one dive computer"
msgstr "Chargement des données d'une plongée spécifique depuis plusieurs ordinateurs de plongée"

#. type: Plain text
#: user-manual.txt:628
msgid ""
"Some divers use more than one dive computer at the same time, e.g. during "
"technical diving.  If you import the dive profiles from these different dive "
"computers into _Subsurface_, the profiles can be viewed independently. "
"During upload the data from the dive computers are automatically merged into "
"a single dive. The different profiles are presented on the _Profile_ panel "
"with the name of each dive computer indicated at the bottom left.  *While "
"the dive is highlighted in the _Dive List_*, switch between the profiles of "
"the different dive computers by using either the left/right arrow keyboard "
"keys or by selecting _View -> Previous DC_ or _View -> Next DC_. The data in "
"the _Notes_ panel are not affected by the specific dive computer that is "
"selected."
msgstr ""
"Certains plongeurs utilisent plus d'un ordinateur de plongée en même,temps, "
"par exemple en plongée technique. Si vous importez les profils de ces "
"différents ordinateurs de plongée dans _Subsurface_, les profils peuvent "
"être vu indépendemment. Pendant le téléchargement, les données de ces "
"ordinateurs de plongée sont automatiquement fusionnées en une seule plongée. "
"Les différents profils sont présentés dans le panneau _Profil_ avec le nom "
"de chaque ordinateur de plongée indiqué en bas à gauche. *Lorsque la plongée "
"est en surbrillance dans la _Liste des plongées_*, passez du profil d'un "
"ordinateur de plongée à l'autre en utilisant soit les flèches gauche/droite "
"du clavier, soit en sélectionnant _Vue Ordinateur précédent_ ou _Vue -> "
"Ordinateur suivant_. Les données du panneau _Notes_ ne sont pas affectées "
"par le choix de l'un ou l'autre ordinateur de plongée."

#. type: Title ====
#: user-manual.txt:630
#, no-wrap
msgid "Updating the dive information imported from the dive computer."
msgstr "Mise à jour de l'information importée depuis un ordinateur de plongée."

#. type: Plain text
#: user-manual.txt:637
msgid ""
"With the uploaded dives in the *Dive List*, the information from the dive "
"computer is not complete and more details must be added to have a full "
"record of the dives. To do this, the *Notes* and the *Equipment* tabs on the "
"top left hand of the _Subsurface_ window should be used."
msgstr ""
"Une fois les plongées chargées dans la Liste des plongées, l'information "
"extraite de l'ordinateur de plongée n'est pas complète et d'autres détails "
"doivent être ajoutés pour obtenir un enregistrement complet des plongées. "
"Pour ce faire, les onglets *Notes* et *Équipement* et haut à gauche de la "
"fenêtre de _Subsurface_ doivent être utilisés."

#. type: Title =====
#: user-manual.txt:639
#, no-wrap
msgid "Notes"
msgstr "Notes"

#. type: Plain text
#: user-manual.txt:644
msgid ""
"To have a more complete dive record, the user needs to add additional "
"information by hand. The procedure below is virtually identical for "
"hand-entered dives and for dives downloaded from a dive computer."
msgstr ""
"Pour obtenir un enregistrement plus comple de la plongée, l'utilisateur doit "
"ajouter manuellement certaines informations. La procédure expliquée ci-"
"dessous est quasiment identique pour les plongées entrées manuellement et "
"celles qui sont téléchargées depuis un ordinateur de plongée."

#. type: Plain text
#: user-manual.txt:654
msgid ""
"In some cases, you must provide the date and time of the dive, for example "
"when entering a dive by hand or when a dive computer doesn’t provide the "
"date and time of the dive.  (Usually the date and time of the dive, gas "
"mixture and water temperature are shown as obtained from the dive computer)  "
"If the contents of the *Notes tab* is changed or edited in any way, the "
"message in a blue box at the top of the panel shows the dive is being "
"edited. If you click on the *Notes* tab, the following fields are visible "
"(left hand image, below):"
msgstr ""
"Dans certains cas, vous devrez préciser la date et l'heure de la plongée, "
"par exemple lorsque vous entrez une plongée manuellement ou qu'un ordinateur "
"de plongée ne précise pas la date et l'heure de cette plongée. (D'habitude, "
"la date et l'heure d'une plongée, le mélange de gaz et la température de "
"l'eau sont obtenues via l'ordinateur de plongée). Si le contenu de l'onglet "
"*Notes* est modifié ou édité d'une quelconque manière, le message dans la "
"boîte bleue en haut du panneau affiche que la plongée a été éditée. Si vous "
"cliquez sur l'onglet *Notes*, les champs suivants sont visibles (voir image "
"en bas à gauche):"

#. type: Target for macro image
#: user-manual.txt:655
#, no-wrap
msgid "images/AddDive3_f22.jpg"
msgstr "images/AddDive3_f22.jpg"

#. type: Plain text
#: user-manual.txt:664
msgid ""
"The right hand image, above, shows a *Notes tab* filled with dive "
"information.  The *Date* and *Time* fields reflects the date and time of the "
"dive. By clicking the date, a calendar is displayed for selecting the "
"correct date. Press ESC to close the calendar.  The time values (hour and "
"minutes) can also be edited directly by clicking on each of them in the text "
"box and by over-typing the information displayed."
msgstr ""
"L'image à droite, ci-dessus, montre l'onglet *Notes* complété avec des "
"informations de plongée. Les champs *Date* et *Heure* indiquent la date et "
"l'heure de la plongée. En cliquant sur la date, un calendrier est afficher "
"pour sélectionner la date correcte. Appuyez sur la touche ESC pour fermer le "
"calendrier. Les valeurs d'heure (heure et minutes) peuvent également être "
"éditées directement en cliquant sur chacune d'entre elles dans la boîte de "
"texte et en remplaçant l'information qui s'y trouve."

#. type: Plain text
#: user-manual.txt:674
#, no-wrap
msgid ""
"*Air/water temperatures*: Air and water temperatures during the dive are shown\n"
"in text boxes to the right of the Start time. Many dive computers supply water\n"
"temperature information and this box may have information.\n"
"If air temperature isn’t provided by the dive computer, the first temperature reading\n"
"might be used for the air temperature. Generally this is close to the real air temperature.\n"
"If editing is required, only a value is required, the units of temperature will be\n"
"automatically supplied by\n"
"_Subsurface_ (following the _Preferences_, metric or imperial units will\n"
"be used).\n"
msgstr ""
"*Température de l'air/eau*: les températures de l'air et de l'eau pendant la plongée sont affichées\n"
"dans des boîtes de texte à droite de l'heure de début de plongée. De nombreux ordinateurs de plongée \n"
"renseignent la température de l'eau, et cette boîte peut contenir cette information.\n"
"Si la température de l'air n'est pas renseignée par l'ordinateur de plongée, la première température pour l'eau\n"
"peut être utilisée comme température de l'air. En général, elle est proche de la température de l'air.\n"
"S'il est nécessaire d'éditer ces informations, seule une valeur est nécessaire, l'unité de température étant\n"
"automatiquement fournie par\n"
"_Subsurface_ (sur base des _Préférences_, les unités métriques ou impériales\n"
"seront utilisées).\n"

#. type: Plain text
#: user-manual.txt:677
#, no-wrap
msgid "*Location*:\n"
msgstr "*Lieu*:\n"

#. type: Plain text
#: user-manual.txt:685
msgid ""
"Dive locations are managed as a *separate* part of the dive log.  The dive "
"information in the *Notes* and *Equipment* tabs can therefore NOT be edited "
"at the same time as the dive site information. Save all the other dive "
"information (e.g.  divemaster, buddy, protective gear, notes about the dive) "
"by selecting _Apply changes_ on the *Notes* tab BEFORE editing the dive site "
"information. Then supply a dive site name in the textbox labelled _Location_ "
"on the *Notes* tab."
msgstr ""
"Les lieux de plongée sont gérés comme une partie *séparée* du carnet de "
"plongée.  Les informations de plongée dans les onglets *Notes* et "
"*Équipement* ne peuvent donc PAS être édités en même temps que les "
"informations sur le site de plongée. Enregistrez toutes les autres "
"informations (p. ex. instructeur, équipier, équipement, notes à propos de la "
"plongée) en sélectionnant _Appliquer les modifications_ dans l'onglet "
"*Notes* AVANT d'éditer les informations sur le site de plongée. Ensuite, "
"nommez le site de plongée dans la bpîte de texte _Lieu_ dans l'onglet "
"*Notes*."

#. type: Plain text
#: user-manual.txt:702
msgid ""
"Type in the name of the dive site, e.g. \"Tihany, Lake Balaton, Hungary\".  "
"If several dives are made at the same location, the site information for the "
"first dive is re-used.  Existing dive locations can be edited by selecting "
"(on the *Dive List* panel) a dive done at that site and by opening the "
"location information. Click the globe button on the right of the location "
"name (see image image *A* below).  When typing the name of a dive site, a "
"dropdown list appears showing all sites with similar names. If the dive site "
"has been used before, click on the already-existing name.  The dive site "
"names in the dropdown list contain either a globe symbol (indicating "
"existing dive sites in the _Subsurface_ database)  or a *+* symbol "
"(indicating dive site names that appear consistent with the current dive "
"site name but which haven’t been added to the dive site database).  If the "
"present dive site has not been used before, a message appears as follows "
"(image *A* below):"
msgstr ""
"Entrez le nom du site de plongée, p. ex. \"Tihany, Lac Balaton, Hongrie\".  "
"Si plusieurs plongées ont été faites au même endroit, les informations de "
"lieu de la première plongée sont ré-utilisées.  Les lieux de plongée "
"existants peuvent être édités en sélectionnant (dans le panneau *Liste des "
"plongées*) une plongée faite sur ce site et en ouvrant les informations de "
"cet endroit. Cliquez sur le bouton avec une image de globe à droite du nom "
"du lieu (voir l'image *A* ci-dessous).  Lorsque vous entrez le nom d'un site "
"de plongée, une liste déroulante apparaît, affichant tous les sites "
"comportant un nom similaire. Si le site de plongée a déjà été utilisé "
"précédemment, cliquez sur le nom existant.  Les noms de sites de plongée "
"présents dans la liste contiennent soit un symbole en forme de globe "
"(indiquant qu'ils sont répertoriés comme lieux de plongée dans la base de "
"données de _Subsurface_)  ou un symbole *+* (qui indique des noms de lieux "
"de plongée qui semblent consistant avec le nom du site courant mais qui "
"n'ont pas encore été ajoutés à la base de données).  Si le site de plongée "
"actuel n'a pas encore été utilisé, un message apparaît comme suit (voir "
"image *A* ci-dessous):"

#. type: Target for macro image
#: user-manual.txt:703
#, no-wrap
msgid "images/Locations1_f22.jpg"
msgstr "images/Locations1_f22.jpg"

#. type: Plain text
#: user-manual.txt:708
msgid ""
"Click the globe button and a panel appears to enter the coordinates and "
"other information about the site (image *B*, above). The most important "
"items are the coordinates of the site. There are three ways to specify "
"coordinates:"
msgstr ""
"Cliquez sur le bouton contenant une image de globe; un panneau apparaît "
"permettant d'entrer les coordonnées et d'autres informations concernant le "
"site (voir image *B* ci-dessus). Les informations les plus importantes sont "
"les coordonnées du site. Il y a trois façons de spécifier les coordonnées:"

#. type: Plain text
#: user-manual.txt:714
msgid ""
"Use the world map in the bottom right hand part of the _Subsurface_ window. "
"The map displays an orange bar indicating \"No location data - Move the map "
"and double-click to set the dive location\". Doubleclick at the appropriate "
"place, and the orange bar disappears and the coordinates are stored."
msgstr ""
"Utilisez la carte du monde en bas à droite de la fenêtre de _Subsurface_. "
"Cette carte affiche une barre orange indiquant \"Pas de données de "
"localisation - Bougez la carte et double-cliquez pour définir le lieu de "
"plongée\". Double-cliquez à l'endroit requis; la barre orange disparaît "
"alors et les coordonnées sont stockées."

#. type: Plain text
#: user-manual.txt:719
msgid ""
"Use eiher the Subsurface-Mobile App or the _Subsurface_ Companion App on an "
"Android or iPhone device with GPS and if the dive site coordinates were "
"stored using one of these apps.  xref:S_Companion[Click here for more "
"information]"
msgstr ""
"Utiliser l'application Subsurface-Mobile ou l'application _Subsurface_ "
"Companion avec un périphérique Android ou un iPhone avec GPS si les "
"coordonnées du site de plongée ont été stockées en utilisant une de ces "
"applications.  xref:S_Companion[Cliquez ici pour plus d'information]"

#. type: Plain text
#: user-manual.txt:721
msgid ""
"Enter coordiantes by hand if they are known, using one of four formats with "
"latitude followed by longitude:"
msgstr ""
"Entrez les coordonnées manuellement si vous les connaissez, en utilisant un "
"des quatre formats avec la latitude suivie de la longitude:"

#. type: Plain text
#: user-manual.txt:726
msgid ""
"ISO 6709 Annex D format e.g. 30°13'28.9\"N 30°49'1.5\"E Degrees and decimal "
"minutes, e.g. N30° 13.49760' , E30° 49.30788' Degrees minutes seconds, e.g. "
"N30° 13' 29.8\" , E30° 49' 1.5\" Decimal degrees, e.g. 30.22496 , 30.821798"
msgstr ""
"Format ISO 6709 Annexe D p. ex. 30°13'28.9\"N 30°49'1.5\"E Degrés et minutes "
"décimales, p. ex. N30° 13.49760' , E30° 49.30788' Degrés minutes secondes, "
"p. ex. N30° 13' 29.8\" , E30° 49' 1.5\" Degrés décimaux, p. ex. 30.22496 , "
"30.821798"

#. type: Plain text
#: user-manual.txt:734
msgid ""
"Southern hemisphere latitudes are given with a *S*, e.g. S30°, or with a "
"negative value, e.g. -30.22496. Similarly western longitudes are given with "
"a *W*, e.g. W07°, or with a negative value, e.g. -7.34323. Some keyboards "
"don't have the degree sign (°). It can be replaced by a *d* like this: N30d "
"W20d.  If both a dive site name and coordinates have been provided, save the "
"dive site information by selecting the button _Apply changes_ at the top of "
"the panel."
msgstr ""
"Les latitudes dans l'hémisphère sud sont données avec un *S*, p. ex. S30°, "
"ou avec une valeur négative, p. ex. -30.22496. De la même façon, les "
"longitudes ouest sont données avec un *W*, p. ex. W07°, ou avec une valeur "
"négative, p. ex. -7.34323. Certains claviers ne comportent par le signe "
"degré (°). Il peut être remplacé par un *d* comme ceci: N30d W20d.  Si le "
"nom du site de plongée et les coordonnées ont tous les deux été renseignés, "
"enregistrez les informations du site de plongée en sélectionnant le bouton "
"_Appliquer les modifications_ en haut du panneau."

#. type: Plain text
#: user-manual.txt:740
#, no-wrap
msgid ""
"*Important*: GPS coordinates of a dive site are linked to the location\n"
"name - so *saving* a dive site with only coordinates and no name\n"
"causes problems. (Subsurface will think all of these\n"
"dives have the same location and try to keep their GPS coordinates the\n"
"same).\n"
msgstr ""
"*Important*: les coordonnées GPS d'un site de plongée sont liées au nom de\n"
"lieu - ainsi, *enregistrer* un site de plongée avec uniquement les coordonnées mais aucun nom\n"
"causera des problèmes. (Subsurface pensera que toutes ces\n"
"plongées ont le même lieu et tentera de garder leurs coordonnées GPS\n"
"identiques).\n"

#. type: Plain text
#: user-manual.txt:750
#, no-wrap
msgid ""
"*Dive site name lookup:* If you typed coordinates into the appropriate\n"
"text box, you can do an automated name lookup based on the coordinates.\n"
"This is done when _Subsurface_ uses the Internet to find the name of the dive site\n"
"based on the coordinates that were typed. If a name has been found, it is\n"
"automatically inserted into the tags box. The list box\n"
"(Titled _Dive sites on same coordinates_\") at the bottom\n"
"of the dive site panel contains the names of other dives sites used at the\n"
"current location. For instance if the dive site is \"Blue Hole\" and there are several\n"
"sites named \"Blue Hole\", all of them are listed.\n"
msgstr ""
"*Recherche du nom d'un site de plongée*: si vous avez entré les coordonnées dans la boîte\n"
"de texte appropriée, vous pouvez lancer une recherche de nom sur base des coordonnées.\n"
"Ceci est réalisé lorsque _Subsurface_ utilise Internet pour trouver le nom d'un site de plongée\n"
"sur base des coordonées que vous avez entrées. Si un nom est trouvé, il est\n"
"automatiquement inséré dans la boîte Étiquettes. La liste (intitulée _\"Sites de plongée situés aux mêmes coordonnées_\") en bas\n"
"du panneau du site de plongée contient les noms d'autres sites de plongée utilisés\n"
"au même endroit. Par exemple, si le site de plongée est \"Blue Hole\" et qu'il y a plusieurs\n"
"sites nommés \"Blue Hole\", ils seront tous listés.\n"

#. type: Plain text
#: user-manual.txt:755
msgid ""
"Enter any other contextual information about the dive site (Description and "
"Notes), then select _Apply Changes_ to save the geolocation for this dive "
"site.  The dive site information can later be edited by clicking the globe "
"icon to the right of the dive site name in the *Notes tab*."
msgstr ""
"Entrez toute information contextuelle relative au site de plongée "
"(Description et Notes) puis sélectionnez _Appliquer les modifications_ pour "
"enregistrer la géolocalisation du site de plongée. L'information concernant "
"le site de plongée peut être éditée ultérieurement en cliquant sur l'icone "
"en forme de globe à droite du nom du site de plongée dans l'onglet *Notes*."

#. type: Plain text
#: user-manual.txt:760
#, no-wrap
msgid ""
"*Dive mode*: This is a dropdown box allowing you to choose the type of dive\n"
"performed. The options are OC (Open Circuit SCUBA, the default setting, for most recreational dives),\n"
"Freedive (dive without SCUBA equipment), CCR (Closed-circuit\n"
"rebreather) and pSCR (Passive semi-closed rebreather).\n"
msgstr ""
"*Mode de plongée*: cette liste déroulante vous permet de choisir le type de plongée\n"
"réalisée. Les options sont OC (scaphandre en circuit ouvert, le choix par défaut pour la plupart des plongées loisir),\n"
"Apnée (plongée sans scaphandre), CCR (recycleur\n"
"en circuit fermé) et pSCR (recycleur passif semi-fermé).\n"

#. type: Plain text
#: user-manual.txt:765
#, no-wrap
msgid ""
"*Divemaster*: The name of the divemaster or dive guide should be\n"
"entered in this field\n"
"which offers auto selection based on the list of divemasters in\n"
"the current logbook.\n"
msgstr ""
"*Moniteur/Guide de palanquée*: le nom du moniteur ou du guide de palanquée doit être\n"
"entré dans ce champ\n"
"qui permet une sélection automatique basé sur la liste des moniteurs\n"
"déjà présents dans le carnet en cours.\n"

#. type: Plain text
#: user-manual.txt:770
#, no-wrap
msgid ""
"*Buddy*: In this field, enter the name(s) of the buddy or buddies\n"
"(separated with commas) who were on the\n"
"dive. Auto selection based on the list of buddies in the current logbook is\n"
"offered.\n"
msgstr ""
"*Équipier*: dans ce champ, entrez le(s) nom(s) de votre/vos équipier(s)\n"
"(sparés par des virgules) qui participaient à la\n"
"plongée. Une sélection automatique se base sur la liste des équipiers déjà présents dans le\n"
"carnet en cours.\n"

#. type: Plain text
#: user-manual.txt:775
#, no-wrap
msgid ""
"*Suit*: Here the type of dive suit used can be entered.\n"
"Auto selection of the suit description is available.\n"
"Some dry-suit users may choose to use this field to record what combination of\n"
"suit and thermal under suit was used.\n"
msgstr ""
"*Combinaison*: le type de combinaison peut être entré ici.\n"
"Une sélection automatique est disponible.\n"
"Certains utilisateurs de vêtement étanche peuvent utiliser ce champ pour enregistrer quelle ensemble de\n"
"combinaison et souris ils ont utilisé.\n"

#. type: Plain text
#: user-manual.txt:778
#, no-wrap
msgid ""
"*Rating*: Provide a subjective overall rating of the dive on a\n"
"5-point scale by clicking the appropriate star on the rating scale.\n"
msgstr ""
"*Évaluation*: attribue une évaluation subjective à une plongée sur une\n"
"échelle de 5 points en cliquant sur l'étoile correspondante.\n"

#. type: Plain text
#: user-manual.txt:781
#, no-wrap
msgid ""
"*Visibility*: Provide a rating of visibility during the\n"
"dive on a 5-point scale by clicking the appropriate star.\n"
msgstr ""
"*Visibilité*: attribue une évaluation de la visibilité à une plongée sur une\n"
<<<<<<< HEAD
"échelle de 5 points en cliquant sur l'étoile correspondante.\n"
=======
"échelle de 5 points en cliquant sur l'étoile correspondante."
>>>>>>> 12ea31ef

#. type: Plain text
#: user-manual.txt:788
#, no-wrap
msgid ""
"*Tags*: Tags that describe the type of dive done can be entered\n"
"here (separated by commas). Examples of common tags are boat, drift, training,\n"
"cave, etc.\n"
"_Subsurface_ has many built-in tags. By starting to type a tag, _Subsurface_ lists\n"
"the tags that correspond to the typing. For instance, by typing\n"
"+cav+, the tags *cave* and *cavern* are shown to choose from.\n"
msgstr ""
"*Étiquettes*: il est possible de définir ici des étiquettes qui décrivent le\n"
"type de plongée (séparées par des virgules). Des exemples courants d'étiquettes sont bateau, \n"
"plongée dérivante, exercice, grotte, etc.\n"
"_Subsurface_ contient de nombreuses étiquettes. En commençant à taper une étiquette, _Subsurface_ liste\n"
"les étiquettes correspondant à la frappe. Par exemple, en entrant\n"
"+cav+, les étiquettes *cave* et *caverne* sont proposées.\n"

#. type: Plain text
#: user-manual.txt:790
#, no-wrap
msgid "*Notes*: Any additional information for the dive can be entered here.\n"
<<<<<<< HEAD
msgstr "*Notes*: toute information supplémentaire concernant une plongée peut être entrée ici.\n"
=======
msgstr "*Notes*: toute unformation supplémentaire concernant une plongée peut être entrée ici.\n"
>>>>>>> 12ea31ef

#. type: Plain text
#: user-manual.txt:795
msgid ""
"The _Apply changes_ and _Discard changes_ buttons are used to save all the "
"information for tabs in the *Info* panel and in the *Dive Profile* panel. "
"Use them when *ALL* other information has been added. The image "
"xref:S_Notes_dc[at the beginning of this section] shows an example of a "
"*Notes tab* after completing the dive information."
msgstr ""
"Les boutons _Appliquer les modifications_ et _Annuler les modifications_ "
"sont utilisés pour enregistrer toutes les informations des onglets du "
"panneau *Informations* et du panneau *Profil de plongée*. Utilisez-les "
"lorsque *TOUTES* les autres informations ont été ajoutées. L'image xref:"
"S_Notes_dc[située au début de cette section] montre un exemple de l'onglet "
"*Notes* après avoir complété les informations d'une plongée."

#. type: Title =====
#: user-manual.txt:796
#, no-wrap
msgid "Equipment"
msgstr "Équipement"

#. type: Plain text
#: user-manual.txt:801
msgid ""
"The Equipment tab allow entering information about the type of cylinder and "
"gas used, as well as the weights used for the dive. The message in the blue "
"box at the top of the panel:"
msgstr ""
"L'onglet Équipement permet d'entrer les informations concernant le type de "
"bloc et le gaz utilisé, ainsi que le lestage utilisé pour la plongée. Le "
"message dans la boîte bleue en haut du panneau:"

#. type: Plain text
#: user-manual.txt:808
msgid ""
"shows the equipment is being edited. This is a highly interactive part of "
"_Subsurface_ and the information on cylinders and gases (entered here) "
"determines the behavior of the *Dive profile* (top right-hand panel)."
msgstr ""
"indique que l'équipement a été édité. C'est une partie hautement interactive "
"de _Subsurface_ et les informations sur les blocs et les gaz (entrées ici) "
"déterminent le comportement du *Profil de plongée* (panneau en haut à "
"droite)."

#. type: Plain text
#: user-manual.txt:812
#, no-wrap
msgid ""
"*Cylinders*: The cylinder information is entered through a dialogue that looks\n"
"like this:\n"
<<<<<<< HEAD
msgstr ""
"*Blocs*: les informations concernant les blocs sont entrées via une boîte de dialogue\n"
"qui ressemble à ceci:\n"
=======
msgstr "*Blocs*: l'information concernant les blocs est entrée via une boîte de dialogue ressemble à ceci:\n"
>>>>>>> 12ea31ef

#. type: Target for macro image
#: user-manual.txt:813
#, no-wrap
msgid "images/DC_gas-dialogue1_f20.jpg"
msgstr "images/DC_gas-dialogue1_f20.jpg"

#. type: Plain text
#: user-manual.txt:826
msgid ""
"For hand-entered dives, this information needs to be typed in. For dive "
"computers, _Subsurface_ often gets the gas used from the dive computer and "
"automatically inserts the gas composition(% oxygen or % helium) in the "
"table. The + button at the top right allows adding more cylinders for this "
"dive. The dark dustbin icon on the left allows you to delete information for "
"a cylinder.  Note that it is not possible to delete a cylinder if it is used "
"during the dive. A cylinder might be implicitly used in the dive, even "
"without a gas change event.  Start by selecting a cylinder type on the "
"left-hand side of the table.  To select a cylinder, the _Type_ box should be "
"clicked. This brings up a list button that can be used to display a dropdown "
"list of cylinders:"
msgstr ""
"Pour les plongées entrées manuellement, cette information doit être entrée. "
"Pour les ordinateurs de plongée, _Subsurface_ reçoit souvent l'information "
"concernant le gaz utilisé et insère automatiquement sa composition (% "
"d'oxygène ou % d'hélium) dans le tableau. Le bouton + en haut à droite "
"permet d'ajouter des blocs pour cette plongée. L'icone de corbeille noire à "
"gauche permet de supprimer les informations d'un bloc. Notez qu'il n'est pas "
"possible de supprimer un bloc s'il est utilisé durant la plongée. Un bloc "
"doit être implicitement utilisé pour la plongée, même sans événement de "
"changement de gaz.  Commencez par sélectionner un type de bloc dans la "
"partie gauche du tableau.  Pour sélectionner un bloc, il faut cliquer sur la "
"boîte _Type_. Cela fera apparaître un bouton permettant d'afficher une liste "
"déroulante de blocs:"

#. type: Target for macro image
#: user-manual.txt:827
#, no-wrap
msgid "images/DC_gas-dialogue2_f20.jpg"
msgstr "images/DC_gas-dialogue2_f20.jpg"

#. type: Plain text
#: user-manual.txt:834
msgid ""
"The drop-down list can then be used to select the cylinder type that was "
"used for this dive, or just start typing in the box which shows the "
"available options for the entered characters. The *Size* of the cylinder as "
"well as its working pressure (_Work.press_) will automatically be shown in "
"the dialogue."
msgstr ""
"La liste déroulante peut être utilisée pour sélectionner le type de bloc "
"utilisé pour cette plongée, ou il suffit de commencer à taper dans la boîte "
"pour afficher les options disponibles selon les lettres entrées. La *Taille* "
"du bloc ainsi que sa pression de service (_Pression de service) seront "
"automatiquement affichées dans la boîte de dialogue."

#. type: Plain text
#: user-manual.txt:838
msgid ""
"Next, indicate the starting pressure and the ending pressure of the "
"specified gas during the dive. The unit of pressure (metric/imperial)  "
"corresponds to the settings chosen in the _Preferences_."
msgstr ""
"Ensuite, indiquez la pression de déart et celle d'arrivée pour le gaz "
"spécifié pendant la plongée. L'unité de pression (métrique/impériale) "
"correspond au réglage choisi dans les _Préférences_."

#. type: Plain text
#: user-manual.txt:849
msgid ""
"Finally, provide the gas mixture used. If air was used, the value of 21% can "
"be entered into the oxygen box or this field can be left blank. If nitrox or "
"trimix were used, their percentages of oxygen and/or helium should be "
"entered.  Any inappropriate fields should be left empty. After typing the "
"information for the cylinder, save the data either by pressing _ENTER_ on "
"the keyboard or by clicking outside the cell containing the cursor. "
"Information for any additional cylinders can be added by using the + button "
"at the top right hand. Here is an example of a complete description for a "
"dive using two cylinders (air and EAN50):"
msgstr ""
"Pour terminer, renseignez le mélange de gaz utilisé. S'il s'agit d'air, la "
"valeur de 21% peut être entrée dans la case Oxygène, ou ce champ peut être "
"laissé vide. Si du nitrox ou du trimix a été utilisé, les pourcentages "
"d'oxygène et/ou d'hélium doivent être entrés.  Tout champ non requis "
"concerné doit être laissé vide. Après avoir entré les informations du bloc, "
"enregistrez les données soit en pressant la douche _ENTRÉE_, soit en "
"cliquant hors de la case contenant le curseur. Les informatioins pour les "
"blocs supplémentaires peuvent être ajoutées en utilisant le bouton + en haut "
"à droite. Voici un exemple d'une description complète pour une plongée "
"utilisant deux blocs (air et EAN50):"

#. type: Target for macro image
#: user-manual.txt:850
#, no-wrap
msgid "images/CylinderDataEntry3_f20.jpg"
msgstr "images/CylinderDataEntry3_f20.jpg"

#. type: Plain text
#: user-manual.txt:856
#, no-wrap
msgid ""
"*Weights*: Information about the weight system used can be entered\n"
"using a dialogue similar to that of the cylinder information. If you click\n"
"the + button on the top right of the weights dialogue, the table looks like\n"
"this:\n"
msgstr ""
"*Poids*: les informations à propos du système de lestage peuvent être entrés\n"
"via une interface similaire à celles des blocs. Si vous cliquez\n"
<<<<<<< HEAD
"sur le bouton + en haut à droite , le tableau apparaît\n"
"comme suit:\n"
=======
"sur le bouton + en haut à droite , le tableau apparaît comme suit:\n"
>>>>>>> 12ea31ef

#. type: Target for macro image
#: user-manual.txt:857
#, no-wrap
msgid "images/WeightsDataEntry1_f20.jpg"
msgstr "images/WeightsDataEntry1_f20.jpg"

#. type: Plain text
#: user-manual.txt:861
msgid ""
"By clicking on the _Type_ field, a drop-down list becomes accessible through "
"a down-arrow:"
msgstr ""
"En cliquant sur le champ: _Type_, une liste déroulante devient accessible "
"via une flèche vers le bas:"

#. type: Target for macro image
#: user-manual.txt:862
#, no-wrap
msgid "images/WeightsDataEntry2_f20.jpg"
msgstr "images/WeightsDataEntry2_f20.jpg"

#. type: Plain text
#: user-manual.txt:876
msgid ""
"This can be used to select the type of weight system used during the dive. "
"You may start typing in the box to specify a different weighting mechanism "
"that will be saved by _Subsurface_.  In the *Weight* field, type in the "
"amount of weight used during the dive. After specifying the weight system, "
"save the data by pressing _ENTER_ on the keyboard or by clicking outside the "
"cell with the cursor.  It’s possible to enter information for more than one "
"weight system by adding an additional system using the + button on the top "
"right hand. Weight systems can be deleted using the dust bin icon on the "
"left hand. Here is an example of information for a dive with two types of "
"weights: integrated as well as a weight belt:"
msgstr ""
"Celle-ci peut être utilisée pour sélectionner le type de poids utilisé "
"durant la plongée. Vous pouvez commencer à taper dans la case pour spécifier "
"un mécanisme différent de lestage qui sera sauvegardé par _Subsurface_. Dans "
"le champ *Poids*, entrez la quantité de poids utilisé durant la plongée. "
"Après avoir spécifié le système de lestage, enregistrez les données avec la "
"touche _ENTRÉE_ du clavier ou en cliquant hors de la case contenant le "
"curseur.  Il est possible d'entrer des informations pour plusieurs systèmes "
"de lestage en utilisant le pouton + en haut à droite. Les systèmes de "
"lestage peuvent être supprimés en utilisant l'icone de corbeille sur la "
"gauche. Voici un exemple d'informations pour une plongée avec deux systèmes "
"de lestage: des poids intégrés et une ceinture:"

#. type: Target for macro image
#: user-manual.txt:877
#, no-wrap
msgid "images/WeightsDataEntry3_f20.jpg"
msgstr "images/WeightsDataEntry3_f20.jpg"

#. type: Title ====
#: user-manual.txt:879
#, no-wrap
msgid "Editing several selected dives simultaneously"
msgstr "Éditer simultanément une sélection de plusieurs plongées"

#. type: Plain text
#: user-manual.txt:895
msgid ""
"_METHOD 1_: After downloading dives from a dive computer, the dive profiles "
"of each is shown in the *Dive profile* tab, as well as a few items of "
"information in the *Notes* tab (e.g. water temperature) and in the "
"*Equipment* tab (e.g. gas pressures and gas composition). Other fields "
"remain empty.  It may be useful to simultaneously edit some of the fields in "
"the *Notes* and *Equipment* tabs.  For instance, it’s possible that a diver "
"performed several dives during a single day, using identical equipment at "
"the same dive site, or with the same divemaster and/or buddy or tags. "
"Instead of completing the information for each dive separately, select all "
"the dives for that day in the *Dive List* and insert the same information in "
"the *Notes* and *Equipment* fields that need identical information. This is "
"done by editing the dive notes or the equipment for any one of the selected "
"dives."
msgstr ""

#. type: Plain text
#: user-manual.txt:905
msgid ""
"Simultaneous editing only works with fields that do not already contain "
"information.  This means if some fields have been edited for a particular "
"dive among the selected dives, these are not changed while editing the dives "
"simultaneously. Technically, the rule for editing several dives "
"simultaneously is: if the data field being edited contains _exactly the same "
"information_ for all the dives that have been selected, the new, edited "
"information is substituted for all the selected dives. Otherwise only the "
"edited dive is changed, even though several dives have been selected in the "
"*Dive List*. This speeds up the completion of the dive log after several "
"similar dives."
msgstr ""

#. type: Plain text
#: user-manual.txt:914
msgid ""
"_METHOD 2_:There is a different way of achieving the same goal. Select a "
"dive with all the appropriate information typed into the *Notes* and "
"*Equipment* tabs. Then, from the main menu, select _Log -> Copy dive "
"components_.  A box is presented with a selection of check boxes for most of "
"the fields in the *Notes* and *Equipment* tabs.  Select the fields to be "
"copied from the currently selected dive, then select _OK_. Now, in the *Dive "
"List*, select the dives into which this information is to be pasted. Then, "
"from the main menu, select _Log -> Paste dive components_.  All the selected "
"dives now contain the data initially selected in the original source dive "
"log."
msgstr ""

#. type: Title ====
#: user-manual.txt:916
#, no-wrap
msgid "Adding Bookmarks to a dive"
msgstr "Ajout des signets à une plongée"

#. type: Plain text
#: user-manual.txt:921
msgid ""
"Many divers wish to annotate dives with text that indicate particular "
"events, e.g. \"Saw dolphins\", or \"Released surface buoy\". This is easily "
"done:"
msgstr ""
"De nombreux plongeurs désirent annonter leurs plongées avec du texte "
"indiquant des événements particuliers, p. ex. \"J'ai vu des dauphins\", ou "
"\"Déploiement de parachute de palier\". Ceci peut ^être facilement réalisé:"

#. type: Plain text
#: user-manual.txt:925
msgid ""
"Right-click at the appropriate point on the dive profile.  This brings up "
"the dive profile context menu. Select _Add bookmark_. A red flag is placed "
"on the dive profile at that point (see *A* below)."
msgstr ""
"Cliquez-droit à l'endroit voulu dans le profil de plongée. Cela fait "
"apparaître le menu contextuel du profil de plongée. Sélectionnez _Ajouter un "
"signet_. Un drapeau rouge est alors placé à cet endroit sur le profil de "
"plongée (voir *A* ci-dessous)."

#. type: Plain text
#: user-manual.txt:927
msgid ""
"Right-click on the red flag. This brings up the context menu (see *B* "
"below). Select _Edit name_."
msgstr ""
"Cliquez-droit sur le drapeau rouge. Ceci fait apparaître un menu contextuel "
"(voir *B* ci-dessous). Sélectionnez _Modifier le nom_."

#. type: Plain text
#: user-manual.txt:930
msgid ""
"A text box is shown. Type the explanatory text for the bookmark (see *C* "
"below). Select _OK_.  This saves the text associated with the bookmark."
msgstr ""
"Une boîte de texte s'affiche. Entrez le texte explicatif pour le signet "
"(voir *C* ci-dessous). Sélectionnez _OK_. Ceci enregistrera le texte associé "
"au signet."

#. type: Plain text
#: user-manual.txt:933
msgid ""
"Hovering the mouse over the red bookmark, the appropriate text is shown at "
"the bottom of the information box (see *D* below)."
msgstr ""
"En survolant le signet rouge avec la souris, le texte associé est affiché "
"dans le bas de la boîte d'information (voir *D* ci-dessous)."

#. type: Target for macro image
#: user-manual.txt:934
#, no-wrap
msgid "images/Bookmarks.jpg"
msgstr "images/Bookmarks.jpg"

#. type: Title ====
#: user-manual.txt:937
#, no-wrap
msgid "Saving the updated dive information"
msgstr "Enregistrer les informations de plongée mises à jour"

#. type: Plain text
#: user-manual.txt:948
msgid ""
"The information entered in the *Notes* tab and the *Equipment* tab can be "
"saved by using the two buttons on the top right hand of the *Notes* tab. If "
"the _Apply changes_ button is clicked, the dive data are saved in the memory "
"image of the dive. If the _Discard changes_ button is clicked, the newly "
"entered dive data are erased from the computer memory, although the dive "
"profile is retained. When the user exits _Subsurface_ there is a final "
"prompt to confirm the new data should now be saved permanently on the "
"computer disk."
msgstr ""
"Les informations entrées dans les onglets *Notes* et *Équipement* peuvent "
"être enregistrées en utilisant les deux boutons en haut à droite de l'onglet "
"*Notes*. Si vous cliquez sur le bouton _Appliquer les modifications_, les "
"données de la plongée sont enregistrées dans l'image mémoire de la plongée. "
"Si le bouton _Annuler les modifications_ est cliqué, les données de plongées "
"nouvellement entrées sont effacées de la mémoire de l'ordinateur, bien que "
"le profil de plongée soit conservé. Lorsque l'utilisateur quitte "
"_Subsurface_, il y a une dernière notificatioin pour confirmer que les "
"nouvelles données doivent être enregistrées de manière permanente sur le "
"disque de l'ordinateur."

#. type: Title ===
#: user-manual.txt:949
#, no-wrap
msgid "Importing dive information from other digital data sources or other data formats"
msgstr "Importer les informations à partir d'autres sources de données numériques ou d'autres formats de données"

#. type: Plain text
#: user-manual.txt:972
msgid ""
"Many divers log their dives using the proprietary software provided by the "
"manufacturers of their dive computers.  _Subsurface_ can import dive logs "
"from a range of other dive log software. While import from some software is "
"supported natively, others require export of the the dive log to an "
"intermediate format that can then be imported into _Subsurface_.  Currently, "
"_Subsurface_ supports importing CSV log files from several sources.  Dive "
"log import from APD LogViewer, XP5, Sensus and Seabear files are "
"preconfigured, but because the import is flexible, users can configure their "
"own imports.  Manually kept log files (e.g. a spreadsheet) can also be "
"imported by configuring the CSV import.  _Subsurface_ can also import UDDF "
"and UDCF files used by some dive log software and some dive computers, like "
"the Heinrichs & Weikamp DR5. Finally, for some dive log software like Mares "
"Dive Organizer we currently recommend importing the logbook first into a web "
"service like _divelogs.de_ and then import from there with _Subsurface_. "
"Divelogs.de supports a few additional logbook formats that _Subsurface_ "
"currently cannot handle."
msgstr ""

#. type: Plain text
#: user-manual.txt:984
msgid ""
"If the format of other software is supported natively on Subsurface, select "
"either _Import -> Import log files_ or _File -> Open log file_. Notice that "
"the import adds the imported data to the current *Dive list*, and the open "
"style starts a new dive list. _Subsurface_ supports the data formats of many "
"dive computers, including Suunto, Shearwater and some CCR equipment. When "
"importing dives, _Subsurface_ tries to detect multiple records for the same "
"dive and merges the information as best as it can. If there are no time zone "
"issues (or other reasons that would cause the beginning time of the dives to "
"be significantly different) _Subsurface_ will not create duplicate entries. "
"Below is more specific information to import data to _Subsurface_."
msgstr ""

#. type: Title ====
#: user-manual.txt:985
#, no-wrap
msgid "Using the universal import dialogue"
msgstr "Utilisation de la boîte de dialogue universelle d'importation"

#. type: Plain text
#: user-manual.txt:991
msgid ""
"Importing dives from other software is done through a universal interface "
"activated by selecting _Import_ from the Main Menu, then clicking on _Import "
"Log Files_. This brings up dialogue *A*, below."
msgstr ""
"L'importation de plongées depuis d'autres logiciels se fait au travers d'une "
"interface universelle en sélectionnant _Importer_ depuis le menu principal, "
"puis en cliquant sur _Importer des fichiers de plongée_. Ceci fera "
"apparaître la boîte de dialogue *A*, comme ci-dessous."

#. type: Target for macro image
#: user-manual.txt:992
#, no-wrap
msgid "images/Import1_f20.jpg"
msgstr "images/Import1_f20.jpg"

#. type: Plain text
#: user-manual.txt:997
msgid ""
"Towards the bottom right is a dropdown selector with a default label of "
"_Dive Log Files_ which accesses different types of direct imports available, "
"as in dialogue *B*, above. Currently these are:"
msgstr ""
"En bas à droite se trouve la liste déroulante avec la mention par défaut "
"_Dive Log Files_ qui permet d'accéder aux différents types d'importations "
"directes disponibles, comme dans le dialogue *B* ci-dessus. Actuellement, il "
"s'agit de:"

#. type: Plain text
#: user-manual.txt:999
msgid ""
"XML-formatted dive logs (DivingLog 5.0, MacDive and several other dive log "
"systems)"
msgstr ""
"Carnet de plongée formatés en XML (DivingLog 5.0, MacDive et divers autres "
"systèmes de carnet de plongée)"

#. type: Plain text
#: user-manual.txt:1000
msgid "Cochran dive logs"
msgstr "Carnets de plongée Cochran"

#. type: Plain text
#: user-manual.txt:1001
msgid "UDDF-formatted dive logs (e.g. Kenozooid)"
msgstr "Carnets de plongée formatés en UDDF (p. ex. Kenozooid)"

#. type: Plain text
#: user-manual.txt:1002
msgid "UDCF-formatted dive logs"
msgstr "Carnets de plongée formatés en UDCF"

#. type: Plain text
#: user-manual.txt:1003
msgid "Poseidon MkVI CCR logs"
msgstr "Logs Poseidon MkVI CCR"

#. type: Plain text
#: user-manual.txt:1004
msgid "APD Inspiration/Evolution CCR logs"
msgstr "Logs APD Inspiration/Evolution CCR"

#. type: Plain text
#: user-manual.txt:1005
msgid "LiquiVision logs"
msgstr "Logs LiquiVision"

#. type: Plain text
#: user-manual.txt:1006
msgid "divelogs.de logs"
msgstr "Logs divelogs.de"

#. type: Plain text
#: user-manual.txt:1007
msgid "OSTC Tools logs"
msgstr "Logs OSTC Tools"

#. type: Plain text
#: user-manual.txt:1008
msgid "JDiveLog"
msgstr "JDiveLog"

#. type: Plain text
#: user-manual.txt:1009
msgid "Suunto Dive Manager (DM3, DM4, DM5)"
msgstr "Suunto Dive Manager (DM3, DM4, DM5)"

#. type: Plain text
#: user-manual.txt:1010
msgid "DL7 files used by Diver's Alert network (DAN)"
msgstr "Fichers DL7 utilisés par Diver's Alert network (DAN)"

#. type: Plain text
#: user-manual.txt:1011
msgid "Underwater technologies AV1 dive logs"
msgstr "Logs Underwater technologies AV1"

#. type: Plain text
#: user-manual.txt:1012
msgid "Divesoft dive logs"
msgstr "Logs Divesoft"

#. type: Plain text
#: user-manual.txt:1013
msgid "Poseidon MK VI eCCR dive logs"
msgstr "Logs Poseidon MK VI eCCR"

#. type: Plain text
#: user-manual.txt:1014
msgid ""
"CSV (text-based and spreadsheet-based) dive logs, including APD CCR logs"
msgstr ""
"Carnet de plongée CSV (format texte ou tableau), y compris les logs APD CCR"

#. type: Plain text
#: user-manual.txt:1019
msgid ""
"Selecting the appropriate format and then the specific log file in the large "
"window containing the file list on the right of the dialogue, opens the "
"imported dive log in the _Subsurface_ *Dive List*. Some other formats not "
"accessible through the Import dialogue are also supported, as explained "
"below."
msgstr ""
"Sélectionner le format voulu puis le fichier recherché dans la fenêtre "
"contenant la liste des fichiers sur la droite de la boîte de dialogue, "
"ouvrira le carnet de plongée importé dans la *Liste des plongées* de "
"_Subsurface_. Certains autres formats, non accessible depuis la boîte de "
"dialogue d'importation, sont également supportés, comme expliqué ci-dessous."

#. type: Title ====
#: user-manual.txt:1020
#, no-wrap
msgid "Importing from  OSTCTools"
msgstr "Importation depuis OSTCTools"

#. type: Plain text
#: user-manual.txt:1029
msgid ""
"_OSTC Tools_ is a Microsoft-based suite of dive download and dive management "
"tools for the OSTC family of dive computers. _OSTC Tools_ downloads dive "
"data from the dive computer and stores it as a binary file with file "
"extension _.dive_ . Subsurface can directly import these files when using "
"the universal import dialogue. From the dropdown list at the bottom right "
"select _OSTCTools Files (.dive .DIVE)_. This makes the _OSTC Tools_ dive "
"logs visible in the file list panel. Select one or more dive, then click the "
"_Open_ button. The OSTC dives are shown in the *Dive List* panel."
msgstr ""

#. type: Plain text
#: user-manual.txt:1033
msgid ""
"All H&W devices supported by OSTCTools can be imported to _Subsurface_. This "
"includes OSTC, OSTC Mk2, OSTC 2N/2C, OSTC3, OSTC Sport, and probably "
"although untested, Frog, OSTC2 and OSTC CR."
msgstr ""
"Tous les périphériques H&W supportés par OSTCTools peuvent être importés "
"dans _Subsurface_. Ceci comprend les modèles OSTC, OSTC Mk2, OSTC 2N/2C, "
"OSTC3, OSTC Sport, et probablement, bien que non testés, Frog, OSTC2 et OSTC "
"CR."

#. type: Plain text
#: user-manual.txt:1038
msgid ""
"Please remember that OSTCTools is *not* true diving log software, but rather "
"a useful set of tools for analysis and management of OSTC devices. Only raw "
"dive computer data will be imported to _Subsurface_; the rest of the data "
"(buddies, equipment, notes, etc) need to be completed manually."
msgstr ""
"Ne perdez pas de vue qu'OSTCTools n'est *pas* un vrai logiciel de carnet de "
"plongée, mais plutôt un ensemble d'outils pour l'analyse et la gestion des "
"périphériques OSTC. Seules les données brutes de l'ordinateur de plongée "
"seront importées dans _Subsurface_, le reste des données (équipiers, "
"équipement, notes, etc.) doit être complété manuellement."

#. type: Title ====
#: user-manual.txt:1040
#, no-wrap
msgid "Importing from Mares Dive Organizer V2.1"
msgstr "Importation depuis Mares Dive Organizer V2.1"

#. type: Plain text
#: user-manual.txt:1047
msgid ""
"Since Mares uses proprietary Windows software not compatible with "
"multi-platform applications, these dive logs cannot be directly imported "
"into _Subsurface_. Mares dive logs need to be imported using a three-step "
"process, using _www.divelogs.de_ as a gateway to extract the dive log "
"information."
msgstr ""
"Vu que Mares utilise un logiciel Windows propriétaire non-compatible avec "
"les applications multi-plateformes, ces carnets de plongée ne peuvent pas "
"être importés directement dans _Subsurface_. Ceux-ci doivent être important "
"en suivant une procédure en trois étapes, en utilisant _www.divelogs.de_ "
"comme passerelle pour extraire les informations du carnet de plongée."

#. type: Plain text
#: user-manual.txt:1052
msgid ""
"Export the dive log data from Mares Dive Organizer to your desktop, using a "
"_.sdf_ file name extension. Refer to xref:Mares_Export[Appendix C] for more "
"information."
msgstr ""
"Exportez les données du carnet de plongée depuis le Mares Dive Organizer "
"vers votre bureau, en utilisant un fichier avec l'extension _.sdf_. référez-"
"vous à l'xref:Mares_Export[Annexe C] pour plus d'information."

#. type: Plain text
#: user-manual.txt:1058
msgid ""
"Data should then be imported into _www.divelogs.de_. First, create a user "
"account in _www.divelogs.de_ and Log into that web site, then select _Import "
"Logbook -> Dive Organizer from the menu on the left hand side.  The "
"instructions must be carefully followed to transfer the dive information (in "
"_.sdf_ format) from the Dive Organizer database to _www.divelogs.de_."
msgstr ""

#. type: Plain text
#: user-manual.txt:1060
msgid ""
"Finally, import the dives from _divelogs.de_ to _Subsurface_, using the "
"instructions below."
msgstr ""
"Enfin, importez les plongées depuis _divelogs.de_ vers _Subsurface_, en "
"suivant les instructions ci-dessous."

#. type: Title ====
#: user-manual.txt:1063
#, no-wrap
msgid "Importing Scubapro _SmartTrak_ divelogs"
msgstr "Importer les logs Scubapro _SmartTrak_"

#. type: Plain text
#: user-manual.txt:1070
msgid ""
"_SmartTrak_ stores the raw data from a Uwatec/Scubapro dive computer along "
"with a plethora of other data manually added by the user, ranging from dive "
"points to buddies data or DAN survey info. However, this is Microsoft "
"Windows-based propietary software by Uwatec (today Scubapro)  using "
"Microsoft Access databases, preventing the integration the importer into the "
"_Subsurface_ core application."
msgstr ""

#. type: Plain text
#: user-manual.txt:1075
msgid ""
"A stand alone tool for Linux has been developed to import the _.slg_ files "
"generated by SmartTrak to Subsurface's _.xml_ format. It can be built "
"together with _Subsurface_ for Linux systems. Two dependencies need to be "
"installed in your system before building: _libglib2.0_ and _libmdb2_."
msgstr ""

#. type: Plain text
#: user-manual.txt:1078
msgid ""
"Feel free to contact the _Subsurface_ development team on "
"mailto:subsurface@subsurface-divelog.org[our mailing list] for assistance in "
"importing _SmartTrak_ dive logs."
msgstr ""
"N'hésitez pas à contacter l'équipe de développement de _Subsurface_ via "
"mailto:subsurface@subsurface-divelog.org[notre liste de diffusion] pour de "
"l'aide à l'importation des lofs _SmartTrak_."

#. type: Plain text
#: user-manual.txt:1081
msgid ""
"Assuming the above dependencies have been installed and the _Subsurface_ "
"source tree is in the directory _~/src/subsurface_, then:"
msgstr ""

#. type: Title =====
#: user-manual.txt:1082
#, no-wrap
msgid "Building _smtk2ssrf_"
msgstr "Compiler _smtk2ssrf_"

#. type: Plain text
#: user-manual.txt:1085
msgid "Move to the source tree directory."
msgstr ""

#. type: Plain text
#: user-manual.txt:1087
msgid ""
"Run \" $ ccmake build \" and set SMARTTRAK_IMPORT option to *on* (off by "
"default)."
msgstr ""

#. type: Plain text
#: user-manual.txt:1088
msgid "Generate with [c] and save and exit with [g]."
msgstr ""

#. type: Plain text
#: user-manual.txt:1090
msgid ""
"Build as you prefer, using the _build.sh_ script (recomended) or moving to "
"build directory and running _make_."
msgstr ""

#. type: Plain text
#: user-manual.txt:1093
msgid ""
"After a successful build, there will be an executable named _smtk2ssrf_ in "
"the _subsurface/build_ directory.  Copy or move it to a directory in your "
"$PATH, e.g. _~/bin_."
msgstr ""

#. type: Title =====
#: user-manual.txt:1094
#, no-wrap
msgid "Running"
msgstr "Utilisation"

#. type: Plain text
#: user-manual.txt:1100
msgid ""
"_smtk2ssrf_ accepts 0, 2 or more parameters. If it is launched without "
"parameters in a graphical user interface, a simple window opens for choosing "
"the _.slg_ file(s) to import and a destination file to store the "
"_Subsurface_-formatted data into (see image below)."
msgstr ""

#. type: Target for macro image
#: user-manual.txt:1101
#, no-wrap
msgid "images/smtk2ssrf.jpg"
msgstr "images/smtk2ssrf.jpg"

#. type: Plain text
#: user-manual.txt:1108
msgid ""
"Existing data in the destination file will be erased, so *DO NOT* use a "
"regular subsurface divelog file as a destination: rather, specify a *new* "
"filename as a destination."
msgstr ""

#. type: Plain text
#: user-manual.txt:1110
msgid ""
"If launched from a command line with two or more parameters, the format is "
"as follows:"
msgstr ""

#. type: Plain text
#: user-manual.txt:1112
#, no-wrap
msgid "\t$ smrtk2ssrf /input/file_1.slg /input/file_2.slg /output/file3.xml\n"
msgstr "\t$ smrtk2ssrf /input/file_1.slg /input/file_2.slg /output/file3.xml\n"

#. type: Plain text
#: user-manual.txt:1120
msgid ""
"where _input_ is the directory containing the .slg file(s) and _output_ is "
"the directory where the _Subsurface_-formatted output is written to.  Files "
"_file_1.slg_ and _file_2.slg_ in the _input_ directory are imported and "
"stored in _file3.xml_ in the _output_ directory. Check any warning and error "
"messages in the console or in the graphical window: some may be relevant as "
"support for Galileo family of dive computers is still a work in progress."
msgstr ""

#. type: Title =====
#: user-manual.txt:1121
#, no-wrap
msgid "Merging the imported dives with the existing divelog"
msgstr "Fusionner les plongées importées dans un carnet de plongée existant"

#. type: Plain text
#: user-manual.txt:1131
msgid ""
"Open the new file (generated in the previous steps) using _Subsurface_ and "
"check the dives and data.  If everything is fine, close the _.xml_ file and "
"open your regular divelog.  Then from the *Main Menu* select _Import -> "
"Import log file_ and choose the _.xml_ file containing the imported dives: "
"these will show in the *Dive List*, time ordered, along with the existing "
"dives.  The new dives, although time ordered, will keep the numbering system "
"from _SmartTrak_, so a renumbering action is needed. See the section on "
"xref:S_Renumber[Renumbering the dives] for instructions on this topic."
msgstr ""

#. type: Title ====
#: user-manual.txt:1133
#, no-wrap
msgid "Importing dives from *divelogs.de*"
msgstr "Importer des plongées depuis *divelogs.de*"

#. type: Plain text
#: user-manual.txt:1146
msgid ""
"Importing dive information from _divelogs.de_ is simple, using a single "
"dialogue box. The _Import -> Import from Divelogs.de_ option should be "
"selected from the Main Menu. This brings up a dialogue box (see image *A* "
"below). Enter a user-ID and password for _divelogs.de_ and then select the "
"_Download_ button. Download from _divelogs.de_ starts immediately, "
"displaying a progress bar in the dialogue box. At the end of the download, "
"the success status is shown (see image *B*, below). The _Apply_ button "
"should then be selected, after which the imported dives appear in the "
"_Subsurface_ *Dive List* panel."
msgstr ""

#. type: Target for macro image
#: user-manual.txt:1147
#, no-wrap
msgid "images/Divelogs1.jpg"
msgstr "images/Divelogs1.jpg"

#. type: Title ====
#: user-manual.txt:1150
#, no-wrap
msgid "Importing data in CSV format"
msgstr "Importer des données au format CSV"

#. type: Plain text
#: user-manual.txt:1161
msgid ""
"A comma-separated file (.csv) can be used to import dive information either "
"as dive profiles (as in the case of the APD Inspiration and Evolution closed "
"circuit rebreathers) or as dive metadata (in case the user keeps dive data "
"in a spreadsheet). The _CSV_ format is a universal simplified format that "
"allows easy information exchange between different computers or software "
"packages. For an introduction to CSV-formatted files see xref:S_CSV_Intro[A "
"Diver's Introduction To CSV Files]. _Subsurface_ dive logs can also be "
"exported in _CSV_ format to other software that reads this format. See "
"xref:S_Appendix_D[APPENDIX D: Exporting a spreadsheet to CSV format] for "
"information that may be helpful for importing spreadsheet-based data into "
"_Subsurface_."
msgstr ""

#. type: Title =====
#: user-manual.txt:1163
#, no-wrap
msgid "Importing dives in CSV format from dive computers or other dive log software"
msgstr "Importer les plongées au format CSV à partir des ordinateurs de plongées ou d'autres logiciels de carnet de plongée"

#. type: Plain text
#: user-manual.txt:1168
msgid ""
"_CSV_ files can be viewed using an ordinary text editor. A _CSV_ file is "
"normally organized into a single line that provides the headers (or _field "
"names_ or _column headings_) of the data columns, followed by the data, one "
"record per line."
msgstr ""

#. type: Plain text
#: user-manual.txt:1170
msgid ""
"There are two types of _CSV_ dive logs that can be imported into "
"_Subsurface_:"
msgstr ""
"Il y a deux types de carnets de plongée au format _CSV_ pouvant être "
"importées dans _Subsurface_:"

#. type: Plain text
#: user-manual.txt:1176
msgid ""
"_CSV dive details_: This dive log format contains similar information to "
"that of a typical written dive log, e.g. dive date and time, dive depth, "
"dive duration, names of buddy and divemaster and information about cylinder "
"pressures before and after the dive, as well as comments about the dive. All "
"the data for a single dive go on a single line of text, following the order "
"of the column headings."
msgstr ""

#. type: Plain text
#: user-manual.txt:1185
msgid ""
"_CSV dive profile_: This dive log format includes much more information "
"about a single dive. For instance there may be information at 30-second "
"intervals, indicating depth, water temperature, and cylinder pressure at "
"that moment in time. Each line contains the information for a single instant "
"in time during the dive, 30 seconds after that of the previous instant. Many "
"lines are required to complete the depth profile information for a single "
"dive. This is a common export format used by closed-circuit rebreather (CCR) "
"dive equipment and many software packages that handle dive computer data "
"and/or dive logs."
msgstr ""

#. type: Plain text
#: user-manual.txt:1188
msgid ""
"Before being able to import the _CSV_ data to _Subsurface_ *you need to know "
"a few things about the data being imported*:"
msgstr ""

#. type: Plain text
#: user-manual.txt:1196
msgid ""
"Which character separates the different columns within a single line of "
"data? This field separator should be either a comma (,) a semicolon (;) or a "
"TAB character.  This can be determined by opening the file with a text "
"editor. If it is comma-delimited or semicolon-delimited, the comma or "
"semicolon characters between the values are clearly visible. If these are "
"not evident and the numbers are aligned in columns, the file is probably "
"TAB-delimited (i.e. it uses a TAB as a field separator)."
msgstr ""

#. type: Plain text
#: user-manual.txt:1200
msgid ""
"Which data columns need to be imported into _Subsurface_? Is it a _CSV dive "
"details_ file or a _CSV dive profile_ file? Open the file using a text "
"editor and note the titles of the columns to be imported and their column "
"positions."
msgstr ""

#. type: Plain text
#: user-manual.txt:1202
msgid ""
"Is the numeric information (e.g. dive depth) in metric or in imperial units?"
msgstr ""
"Les données numériques (p. ex. la profondeur de plongée) sont-elles en "
"système métrique ou mesures impériales?"

#. type: Plain text
#: user-manual.txt:1209
msgid ""
"With this information, importing the data into _Subsurface_ is "
"straightforward. Select _Import -> Import Log Files_ from the main menu. In "
"the resulting file selection menu, select _CSV files_ (towards the bottom "
"right). This shows all .CSV files in the selected directory. Select the file "
"that needs to be imported. A configuration panel appears as depicted below:"
msgstr ""

#. type: Target for macro image
#: user-manual.txt:1210
#, no-wrap
msgid "images/csv_import1_f20.jpg"
msgstr "images/csv_import1_f20.jpg"

#. type: Plain text
#: user-manual.txt:1221
#, no-wrap
msgid ""
"At the top left, there is a dropdown list containing pre- configured\n"
"settings for common dive computers and software packages.\n"
" If the _CSV_ file being imported originated from any of\n"
"these pre-configured items, select it. Otherwise use the _Manual Import_\n"
"option. The configuration panel also has dropdown lists for the specification of the appropriate\n"
"field separator (Tab, comma or semicolon), the date format used in the _CSV_ file,\n"
"the time units (seconds, minutes or minutes:seconds), as well as the unit system\n"
"(metric or imperial). Selecting the appropriate options among these is critical for\n"
"successful data import.\n"
msgstr ""

#. type: Plain text
#: user-manual.txt:1233
msgid ""
"Complete this by ensuring that all the data columns have the appropriate "
"column headings. The top blue row of the data table contains the column "
"headings found in the _CSV_ data file. The blue row of balloons immediately "
"above these contains the names understood by _Subsurface_. These balloons "
"can be moved using a drag-and-drop action. For instance, _Subsurface_ "
"expects the column heading for Dive number (\" # \") to be \"Dive # \". If "
"the column heading that _Subsurface_ expects is not in the blue row, drag "
"the appropriate balloon from the upper area and drop it in the appropriate "
"blue cell at the top of the table. For example, to indicate the correct "
"column for \"Dive #\", drag the ballooned item labelled \"Dive # \" and drop "
"it in the blue cell immediately above the white cell containing \" # \", "
"depicted in the image below."
msgstr ""

#. type: Target for macro image
#: user-manual.txt:1234
#, no-wrap
msgid "images/csv_import2_f20.jpg"
msgstr "images/csv_import2_f20.jpg"

#. type: Plain text
#: user-manual.txt:1240
msgid ""
"Continue in this way to ensure all the column headings in the blue row of "
"cells correspond to the headings listed in the top part of the dialogue.  "
"When finished, select the _OK_ button on the bottom right of the dialogue.  "
"The data from the _CSV_ file are imported and shown in the *Dive List* panel."
msgstr ""

#. type: delimited block *
#: user-manual.txt:1244
#, no-wrap
msgid "*A Diver's Introduction to _CSV_ Files*\n"
msgstr "*Introduction aux fichiers _CSV_ pour la plongée*\n"

#. type: delimited block *
#: user-manual.txt:1258
msgid ""
"_CSV_ is an abbreviation for a data file format: _Comma-Separated Values_. "
"It is a file format that allows you to view or edit information using a text "
"editor like Notepad (Windows), gedit (Linux) or TextWrangler (OS/X). There "
"are two main advantages of the _CSV_ format.  First, the data are easily "
"editable as text without any proprietary software.  Second, all information "
"is human-readable, not obscured by any custom or proprietary attributes that "
"proprietary software inserts into files.  Because of its simplicity the "
"_CSV_ format is used as an interchange format between many software "
"packages, e.g. between spreadsheet, statistical, graphics, database and "
"diving software. Within _Subsurface_, _CSV_ files can also be used to import "
"information from other sources like spreadsheet-based dive logs and some "
"dive computers."
msgstr ""

#. type: delimited block *
#: user-manual.txt:1267
msgid ""
"The most important attribute of a _CSV_ file is the _field separator_, the "
"character used to separate fields within a single line. The field separator "
"is frequently a comma, a colon, a SPACE character or a TAB character. When "
"exporting data from spreadsheet software, the field separator needs to be "
"specified in order to create the _CSV_ file. _CSV_ files are normally "
"organized into a single line that provides the headers (or _field names_) of "
"the data columns, followed by the data, one record per line. Note that each "
"field name may comprise more than one word separated by spaces; for instance "
"_Dive site_, below. Here is an example of dive information for four dives "
"using a comma as a field separator:"
msgstr ""

#. type: delimited block *
#: user-manual.txt:1273
#, no-wrap
msgid ""
"\tDive site,Dive date,Time,Dive_duration, Dive_depth,Dive buddy\n"
"\tIllovo Beach,2012-11-23,10:45,46:15,18.4,John Smith\n"
"\tKey Largo,2012-11-24,09:12,34:15,20.4,Jason McDonald\n"
"\tWismar Baltic,2012-12-01,10:13,35:27,15.4,Dieter Albrecht\n"
"\tPulau Weh,2012-12-20,09:46,55:56,38.6,Karaeng Bontonompo\n"
msgstr ""

#. type: delimited block *
#: user-manual.txt:1275
#, fuzzy
msgid ""
"The above data are not easily read by a human. Here is the same information "
"in TAB-delimited format:"
msgstr ""
"Les données ci-dessus ne sont pas aisément lisible pour un être humain. "
"Voici les mêmes informations dans un format avec tabulations:"

#. type: delimited block *
#: user-manual.txt:1281
#, no-wrap
msgid ""
"\tDive site\tDive date\tTime\tDive_duration\tDive_depth\tDive buddy\n"
"\tIllovo Beach\t2012-11-23\t10:45\t46:15\t18.4\tJohn Smith\n"
"\tKey Largo\t2012-11-24\t09:12\t34:15\t20.4\tJason McDonald\n"
"\tWismar Baltic\t2012-12-01\t10:13\t35:27\t15.4\tDieter Albrecht\n"
"\tPulau Weh\t2012-12-20\t09:46\t55:56\t38.6\tKaraeng Bontonompo\n"
msgstr ""

#. type: delimited block *
#: user-manual.txt:1289
msgid ""
"It is clear why many people prefer the TAB-delimited format to the "
"comma-delimited format. The disadvantage is that you cannot see the TAB "
"characters. For instance, the space between _Dive_ and _date_ in the top "
"line may be a SPACE character or a TAB character (in this case it is a SPACE "
"character: the tabs are before and after _Dive date_). If the field names in "
"the first line are long, the alignment with data in the other lines cannot "
"be maintained. Here is a highly simplified and shortened TAB-delimited "
"example of a _CSV_ dive log from an APD closed-circuit rebreather (CCR) dive "
"computer:"
msgstr ""

#. type: delimited block *
#: user-manual.txt:1300
#, no-wrap
msgid ""
"\tDive Time (s)\tDepth (m)\tpO~2~ - Setpoint (Bar) \tpO~2~ - C1 Cell 1 (Bar)\tAmbient temp. (Celsius)\n"
"\t0       0.0     0.70    0.81    13.1\n"
"\t0       1.2     0.70    0.71    13.1\n"
"\t0       0.0     0.70    0.71    13.1\n"
"\t0       1.2     0.70    0.71    13.2\n"
"\t0       1.2     0.70    0.71    13.1\n"
"\t10      1.6     0.70    0.72    12.7\n"
"\t20      1.6     0.70    0.71    12.6\n"
"\t30      1.7     0.70    0.71    12.6\n"
"\t40      1.8     0.70    0.68    12.5\n"
msgstr ""

#. type: delimited block *
#: user-manual.txt:1306
msgid ""
"When a _CSV_ file is selected for import, _Subsurface_ displays the column "
"headers as well as some of the data in the first few lines of the _CSV_ "
"file, making it much easier to work with _CSV_ files.  _CSV_ files can be "
"used in many contexts for importing data into a _Subsurface_ dive log.  "
"Knowing a few basic things about the content of the _CSV_ file helps with a "
"smooth import of the dives into _Subsurface_."
msgstr ""

#. type: Plain text
#: user-manual.txt:1319
msgid ""
"But, the _CSV_ import has a couple of caveats. Avoid some special characters "
"like ampersand (&), less than (<), greater than (>) and double quotes (\") "
"as part of the numbers or text within a cell. The file should use UTF-8 "
"character set, if using non-ASCII characters. Also the size of the _CSV_ "
"file might cause problems. Importing 100 dives at a time (_CSV dive "
"details_) works, but larger files might exceed the limits of the parser "
"used. When encountering problems with _CSV_ imports, first try with a "
"smaller file to make sure everything works."
msgstr ""

#. type: Title ===
#: user-manual.txt:1320
#, no-wrap
msgid "Importing Dive coordinates from a mobile device with GPS."
msgstr "Importation des coordonnées de plongée depuis un appareil mobile avec GPS."

#. type: Plain text
#: user-manual.txt:1324
msgid ""
"A smartphone with built-in GPS facilities can be used to store the locations "
"of dives.  This is performed by:"
msgstr ""
"Un smartphone avec GPS peut être utilisé pour stocker les lieux de plongées. "
"Ceci est réalisé comme suit:"

#. type: Plain text
#: user-manual.txt:1327
msgid ""
"Taking the mobile device along on the dive boat / liveabord while "
"automatically collecting dive site coordinate information."
msgstr ""

#. type: Plain text
#: user-manual.txt:1329
msgid ""
"Uploading the coordinates from the mobile device to the _Subsurface_ "
"Internet server."
msgstr ""

#. type: Plain text
#: user-manual.txt:1332
msgid ""
"Syncronising the dives in the _Subsurface_ dive list with the coordinates "
"stored on the _Subsurface_ Internet server."
msgstr ""

#. type: Plain text
#: user-manual.txt:1334
msgid "_Subsurface has two tools for achieving this:"
msgstr "_Subsurface_ comporte deux outils pour réaliser cela:"

#. type: Plain text
#: user-manual.txt:1336
msgid "The _Subsurface Companion App_ (Android and iOS)."
msgstr "L'application _Subsurface Companion_ (Android et iOS)."

#. type: Plain text
#: user-manual.txt:1338
msgid "The _Subsurface-mobile_ app (Android and iOS)"
msgstr "L'application _Subsurface-mobile_ (Android et iOS)"

#. type: Plain text
#: user-manual.txt:1347
msgid ""
"Both of these applications perform the collection of dive site coordinates "
"and the synchronisation with dives in the _Subsurface_ dive list. However, "
"the Companion App is not being further developed and has largely been "
"replaced by the _Subsurface-mobile_ app. While the _Companion app_ serves "
"exclusively to collect dive site coordinates and to make these available to "
"the _Subsurface_ desktop version, _Subsurface-mobile_ performs many of the "
"functions of the desktop version, including the management and viewing of "
"dive information. Below, we describe how to perform the above three steps "
"using each of the two mobile apps."
msgstr ""

#. type: Plain text
#: user-manual.txt:1349
msgid ""
"For information on using the _Subsurface Companion App_, click "
"xref:S_Companion[_here_]."
msgstr ""
"Pour plus d'information sur l'utilisation de l'application _Subsurface "
"Companion_, cliquez xref:S_Companion[_ici_]."

#. type: Title ====
#: user-manual.txt:1350
#, no-wrap
msgid "Storing and and using GPS locations using  _Subsurface-mobile_"
msgstr ""

#. type: Title =====
#: user-manual.txt:1352
#, no-wrap
msgid "Install _Subsurface-mobile_"
msgstr ""

#. type: Plain text
#: user-manual.txt:1358
msgid ""
"Find _Subsurface-mobile_ on Google Play and install it on an Android device. "
"The app is free. The iOS version is currently experimental. "
"_Subsurface-mobile_ has an extensive "
"https://subsurface-divelog.org/documentation/subsurface-mobile-user-manual[user "
"manual] accessible from within that app."
msgstr ""

#. type: Title =====
#: user-manual.txt:1359
#, no-wrap
msgid "Create a _Subsurface-mobile_ account"
msgstr ""

#. type: Plain text
#: user-manual.txt:1367
msgid ""
"This topic is discussed at length in the _Subsurface-mobile_ user manual. In "
"the Credentials screen of _Subsurface-mobile_ provide an e-mail address and "
"a user password that enables subsequent access. A PIN number is e-mailed "
"from the _Subsurface_ Internet server to the e-mail address that has been "
"provided.  Type the PIN into the appropriate text field in the Credentials "
"screen (see image below).  The _Subsurface_ Internet server notifies the "
"user that a new user has been registered."
msgstr ""

#. type: Plain text
#: user-manual.txt:1370
#, no-wrap
msgid ""
"*N.B.:* To successfully create a user account, the mobile device must have Internet connectivity,\n"
"either through the cellular network or via wifi.\n"
msgstr ""

#. type: Target for macro image
#: user-manual.txt:1371
#, no-wrap
msgid "images/MobileCredentials.jpg"
msgstr "images/MobileCredentials.jpg"

#. type: Title =====
#: user-manual.txt:1374
#, no-wrap
msgid "Configure auto-collecting of GPS coordinates"
msgstr ""

#. type: Plain text
#: user-manual.txt:1380
msgid ""
"Activate the main menu of _Subsurface-mobile_ by selecting the \"hamburger\" "
"menu button at the bottom left of the _Subsurface-mobile_ screen (see image "
"above), then select _GPS_ -> _Preferences_ (see image below). The collection "
"of GPS locations is done in the background and automatically, using two "
"settings:"
msgstr ""

#. type: Plain text
#: user-manual.txt:1382
msgid ""
"_Time threshold._ (minutes). The app will try to get a location every X "
"minutes"
msgstr ""

#. type: Plain text
#: user-manual.txt:1384
msgid "_Distance threshold._ (meters). Minimum distance between two locations."
msgstr ""

#. type: Plain text
#: user-manual.txt:1393
#, no-wrap
msgid ""
"*How are GPS coordinates collected?* Assuming the diver sets 5 minutes and 50\n"
"meters in the settings above, the app will start by recording a location at the current\n"
"location, followed by another one at every 5 minutes *or* every time you move 50 m\n"
"from previous location, whichever happens first.\n"
"If subsequent locations are within a radius of 50 meters from the previous one,\n"
"a new location is not saved. If the diver is not moving, only one location is\n"
"saved, at least until the _Time-threshold_ period has elapsed.\n"
"If the diver moves, a trace of the route is obtained by saving a location every 50 meters.\n"
msgstr ""

#. type: Title =====
#: user-manual.txt:1394
#, no-wrap
msgid "Activate the automated recording of GPS locations"
msgstr ""

#. type: Plain text
#: user-manual.txt:1399
msgid ""
"The _Subsurface-mobile_ main menu has a checkbox at the bottom left labled "
"_Run location service_ (see image below). Checking the box starts the "
"automated recording of GPS positions."
msgstr ""

#. type: Target for macro image
#: user-manual.txt:1400
#, no-wrap
msgid "images/MobileMenu.jpg"
msgstr "images/MobileMenu.jpg"

#. type: Title =====
#: user-manual.txt:1402
#, no-wrap
msgid "After the dive, stop the automated recording of GPS locations"
msgstr ""

#. type: Plain text
#: user-manual.txt:1405
msgid ""
"Uncheck the check box at the bottom left of the _Subsurface-mobile_ main "
"menu."
msgstr ""

#. type: Title =====
#: user-manual.txt:1406
#, no-wrap
msgid "Upload the GPS locations onto the _Subsurface_ Internet server."
msgstr ""

#. type: Plain text
#: user-manual.txt:1413
#, no-wrap
msgid ""
"*N.B.:* Uploading the GPS locations to the Internet can only take place if the mobile\n"
"device has reliable access to the Internet, either via a cellular network or\n"
"via a wifi connection. If the Internet is not accessible from the dive site(s),\n"
"then GPS uploading can only take place after the dive or after the dive trip,\n"
"when an Internet connection has been re-established.\n"
msgstr ""

#. type: Plain text
#: user-manual.txt:1416
msgid ""
"From the _Subsurface-mobile_ main menu, select _GPS_ -> _Upload GPS data_. "
"The locations are uploaded."
msgstr ""

#. type: Title =====
#: user-manual.txt:1417
#, no-wrap
msgid "Apply the stored GPS locations to dives on the _Subsurface_ dive list."
msgstr ""

#. type: Plain text
#: user-manual.txt:1426
msgid ""
"_Subsurface_ collects the first GPS location recorded after the start of a "
"dive (obtained within _Subsurface_ from either the dive computer or from the "
"manually-entered dive information) and before the end of a dive. These "
"coordinates are shown in the _Coordinates_ field of the dive site panel for "
"each dive. Within the dive site panel, provide a name for the coordinates "
"that have been assigned to the dive, following the instructions under the "
"heading above xref:S_locations[_Location_ management]."
msgstr ""

#. type: Plain text
#: user-manual.txt:1431
msgid ""
"The "
"https://subsurface-divelog.org/documentation/subsurface-mobile-user-manual[user "
"manual for _Subsurface-mobile_] (accessible from within that app)  contains "
"detailed instructions for performing the collection of GPS data and for "
"managing, uploading and synchronising this information."
msgstr ""

#. type: Title ====
#: user-manual.txt:1434
#, no-wrap
msgid "Importing GPS coordinates with the _Subsurface Companion App_ for mobile phones"
msgstr ""

#. type: Plain text
#: user-manual.txt:1443
#, no-wrap
msgid ""
"Using the *Subsurface Companion App* on an _Android device_   or\n"
"xref:S_iphone[_iPhone_] with GPS, the coordinates\n"
"for the diving\n"
"location can be automatically passed to the _Subsurface_ dive log. The Companion App\n"
"stores dive locations on a dedicated Internet server. _Subsurface_ can collect\n"
"the locations from the server.\n"
"To do this:\n"
msgstr ""

#. type: Title =====
#: user-manual.txt:1444
#, no-wrap
msgid "Create a Companion App account"
msgstr ""

#. type: Plain text
#: user-manual.txt:1449
msgid ""
"Register on the http://api.hohndel.org/login/[_Subsurface companion web "
"page_].  A confirmation email with instructions and a personal *DIVERID* "
"will be sent, a long number enabling access to the file server and Companion "
"App capabilities."
msgstr ""

#. type: Plain text
#: user-manual.txt:1454
msgid ""
"Download the app from "
"https://play.google.com/store/apps/details?id=org.subsurface[Google Play "
"Store] or from "
"https://f-droid.org/repository/browse/?fdfilter=subsurface&fdid=org.subsurface[F-Droid]."
msgstr ""

#. type: Title =====
#: user-manual.txt:1455
#, no-wrap
msgid "Using the Subsurface companion app on an Android smartphone"
msgstr ""

#. type: Plain text
#: user-manual.txt:1458
msgid "On first use the app has three options:"
msgstr ""

#. type: Plain text
#: user-manual.txt:1464
msgid ""
"_Create a new account._ Equivalent to registering in the _Subsurface_ "
"companion page using an Internet browser. You can request a *DIVERID* using "
"this option, but it’s supplied via email and followed up by interaction with "
"the http://api.hohndel.org/login/[_Subsurface companion web page_] to "
"activate the account."
msgstr ""

#. type: Plain text
#: user-manual.txt:1467
msgid ""
"_Retrieve an account._ If you forget your *DIVERID* you will receive an "
"email to recover the ID string."
msgstr ""

#. type: Plain text
#: user-manual.txt:1471
msgid ""
"_Use an existing account._ You are prompted for your *DIVERID*. The app "
"saves this *DIVERID* and doesn’t ask for it again unless you use the "
"_Disconnect_ menu option (see below)."
msgstr ""

#. type: Plain text
#: user-manual.txt:1479
msgid ""
"In the _Subsurface_ main program, the *DIVERID* should also be entered on "
"the Default Preferences panel, by selecting _File -> Preferences -> General_ "
"from the main menu in _Subsurface_ itself.  This helps synchronization "
"between _Subsurface_ and the Companion App."
msgstr ""

#. type: Plain text
#: user-manual.txt:1481
#, no-wrap
msgid "*Creating new dive locations*\n"
msgstr "*Créer de nouveaux emplacements de plongée*\n"

#. type: Plain text
#: user-manual.txt:1485
msgid ""
"Now you are ready to get a dive position and send it to the server. The "
"Android display looks like the left hand image (*A*) below, but without any "
"dives."
msgstr ""

#. type: Plain text
#: user-manual.txt:1488
msgid ""
"Touch the + icon at the top right to add a new dive site. A menu with 3 "
"options shows:"
msgstr ""

#. type: Plain text
#: user-manual.txt:1491
msgid ""
"Current: A prompt for a place name is shown (or a request to activate the "
"GPS if it is turned off), after which the current location is saved."
msgstr ""

#. type: Plain text
#: user-manual.txt:1500
msgid ""
"Use Map: This option allows you to fix a position by searching a world map. "
"A world map is shown (see *B* below). Specify the desired position with a "
"_long press_ on the touch sensitive screen (if the marked location is wrong, "
"simply choose a new location)  and select the check symbol in the upper "
"right. A dialog is shown allowing you to enter the name of the dive location "
"and the date and time of the dive (see *C* below). In order to import this "
"dive location in _Subsurface_, set the time to agree with the time of that "
"dive on the dive computer."
msgstr ""

#. type: Target for macro image
#: user-manual.txt:1501
#, no-wrap
msgid "images/Companion_5.jpg"
msgstr "images/Companion_5.jpg"

#. type: Plain text
#: user-manual.txt:1508
msgid ""
"Import local GPX file: The Android device searches for .gpx files and "
"located archives will be shown. The selected .gpx file is opened and its "
"locations shown. Now select the appropriate locations, and select the check "
"symbol in the upper right to add them."
msgstr ""

#. type: Plain text
#: user-manual.txt:1511
#, no-wrap
msgid "*List of dive locations*\n"
msgstr "*Liste des emplacements de plongée*\n"

#. type: Plain text
#: user-manual.txt:1518
msgid ""
"The main screen shows a list of dive locations, each with a name, date and "
"time (see *A* below). Some locations may have an arrow-up icon over the "
"selection box to the left showing they need to be uploaded to the server. "
"You can select individual dive locations from the list. A selected location "
"has a check mark in the selection box on the left. Group operations (like "
"_Delete_ or _Send_)  are performed on several selected locations."
msgstr ""

#. type: Plain text
#: user-manual.txt:1526
msgid ""
"Dive locations in this list can be viewed in two ways: a list of locations "
"or a map showing them. The display mode (List or Map) is changed by "
"selecting _Dives_ at the top left of the screen (see *A* below) and then "
"selecting the display mode. The display mode can be changed either from the "
"list of locations or from the map (see *B* below). Upon selecting a location "
"(on the list or on the map), an editing panel opens (see *C* below) where "
"the dive description or other details may be changed."
msgstr ""

#. type: Target for macro image
#: user-manual.txt:1527
#, no-wrap
msgid "images/Companion_4.jpg"
msgstr "images/Companion_4.jpg"

#. type: Plain text
#: user-manual.txt:1533
msgid ""
"Upon selecting a dive (*not* selecting the check box), the name given to it, "
"date/time and GPS coordinates are shown with two options at the top of the "
"screen:"
msgstr ""

#. type: Plain text
#: user-manual.txt:1535
msgid "Edit (pencil): Change the name of the dive location."
msgstr ""

#. type: Plain text
#: user-manual.txt:1540
msgid ""
"Maps: Display a map showing the dive location.  After editing and saving a "
"dive location (see *C* above), upload it to the web service, as explained "
"below."
msgstr ""

#. type: Plain text
#: user-manual.txt:1542
#, no-wrap
msgid "*Uploading dive locations*\n"
msgstr ""

#. type: Plain text
#: user-manual.txt:1547
msgid ""
"There are several ways to send locations to the server.  The easiest is "
"simply selecting the locations (See *A* below) and then touching the right "
"arrow at the top right of the screen."
msgstr ""

#. type: Plain text
#: user-manual.txt:1552
msgid ""
"Be careful! The trash icon on the right means exactly what it should; it "
"deletes the selected dive location(s)."
msgstr ""

#. type: Target for macro image
#: user-manual.txt:1553
#, no-wrap
msgid "images/Companion_1.jpg"
msgstr "images/Companion_1.jpg"

#. type: Plain text
#: user-manual.txt:1558
msgid ""
"After a dive trip using the Companion App, all dive locations are ready to "
"be downloaded to a _Subsurface_ dive log (see below)."
msgstr ""

#. type: Plain text
#: user-manual.txt:1561
#, no-wrap
msgid "*Settings on the Companion App*\n"
msgstr ""

#. type: Plain text
#: user-manual.txt:1563
msgid ""
"Selecting the _Settings_ menu option results in the right hand image above "
"(*B*)."
msgstr ""

#. type: Plain text
#: user-manual.txt:1565
msgid "_Server and account_"
msgstr ""

#. type: Plain text
#: user-manual.txt:1567
msgid "_Web-service URL._ This is predefined (http://api.hohndel.org/)"
msgstr ""

#. type: Plain text
#: user-manual.txt:1570
msgid ""
"_User ID._ The DIVERID obtained by registering as described above. The "
"easiest way to get it is to copy and paste from the confirmation email or "
"just type it in."
msgstr ""

#. type: Plain text
#: user-manual.txt:1572
msgid "_Synchronisation_"
msgstr "_Synchronisation_"

#. type: Plain text
#: user-manual.txt:1575
msgid ""
"_Synchronize on startup_. If selected, dive locations in the Android device "
"and those on the web service synchronize each time the app is started."
msgstr ""

#. type: Plain text
#: user-manual.txt:1578
msgid ""
"_Upload new dives._ If selected, each time the user adds a dive location it "
"is automatically sent to the server."
msgstr ""

#. type: Plain text
#: user-manual.txt:1580
msgid "_Background service_"
msgstr ""

#. type: Plain text
#: user-manual.txt:1583
msgid ""
"Instead of entering an unique dive location, you can leave the service "
"running in the background, allowing a continuous collection of GPS locations."
msgstr ""

#. type: Plain text
#: user-manual.txt:1585
msgid "The settings below define the behavior of the service:"
msgstr ""

#. type: Plain text
#: user-manual.txt:1588
msgid ""
"_Min duration._ In minutes. The app will try to get a location every X "
"minutes until stopped by the user."
msgstr ""

#. type: Plain text
#: user-manual.txt:1590
msgid "_Min distance._ In meters. Minimum distance between two locations."
msgstr ""

#. type: Plain text
#: user-manual.txt:1592
msgid "_Name template._ The name the app will use when saving the locations."
msgstr ""

#. type: Named 'icon' AttributeList argument for style 'icon'
#: user-manual.txt:1593 user-manual.txt:1694 user-manual.txt:2119
#, no-wrap
msgid "images/icons/info.jpg"
msgstr "images/icons/info.jpg"

#. type: Plain text
#: user-manual.txt:1603
msgid ""
"_How does the background service work?_ Assuming the diver sets 5 minutes "
"and 50 meters in the settings above, the app will start by recording a "
"location at the current location, followed by another one at every 5 minutes "
"*or* every time one moves 50 m from previous location.  If subsequent "
"locations are within a radius of 50 meters from the previous one, a new "
"location is not saved. If the diver is not moving, only one location is "
"saved.  If the diver is moving, a trace of the route is obtained by saving a "
"location every 50 meters."
msgstr ""

#. type: Plain text
#: user-manual.txt:1605
msgid "_Other_"
msgstr ""

#. type: Plain text
#: user-manual.txt:1608
msgid ""
"_Mailing List._ The mail box for _Subsurface_. Users can send an email to "
"the Subsurface mailing list."
msgstr ""

#. type: Plain text
#: user-manual.txt:1610
msgid "_Subsurface website._ A link to the URL of Subsurface web"
msgstr ""

#. type: Plain text
#: user-manual.txt:1612
msgid "_Version._ Displays the current version of the Companion App."
msgstr ""

#. type: Plain text
#: user-manual.txt:1614
msgid "_Search_"
msgstr ""

#. type: Plain text
#: user-manual.txt:1616
msgid "Search the saved dive locations by name or by date and time."
msgstr ""

#. type: Plain text
#: user-manual.txt:1618
msgid "_Start service_"
msgstr ""

#. type: Plain text
#: user-manual.txt:1620
msgid ""
"Starts the _background service_ following the previously defined settings."
msgstr ""

#. type: Plain text
#: user-manual.txt:1622
msgid "_Disconnect_"
msgstr ""

#. type: Plain text
#: user-manual.txt:1629
msgid ""
"This is admittedly a badly named option that disconnects the app from the "
"server.  It resets the user ID in the app, showing the first screen where an "
"account can be created, retrieve the ID for an existing account or use the "
"users own ID. The _Disconnect_ option is useful if the Android device was "
"used to download the dive locations of another registered diver."
msgstr ""

#. type: Plain text
#: user-manual.txt:1631
msgid "_Send all locations_"
msgstr ""

#. type: Plain text
#: user-manual.txt:1633
msgid ""
"This option sends all locations stored in the Android device to the server."
msgstr ""

#. type: Title =====
#: user-manual.txt:1635
#, no-wrap
msgid "Using the Subsurface companion app on an _iPhone_ to record dive locations"
msgstr ""

#. type: Plain text
#: user-manual.txt:1640
msgid ""
"The iPhone interface is quite simple. Type the user ID (obtained during "
"registration) into the space reserved for it, then select \"Dive in\" (see "
"left part of the image below) and start collecting dive location information."
msgstr ""

#. type: Target for macro image
#: user-manual.txt:1641
#, no-wrap
msgid "images/iphone.jpg"
msgstr "images/iphone.jpg"

#. type: Plain text
#: user-manual.txt:1652
msgid ""
"Dives can be added automatically or manually. In manual mode, a dive "
"location or waypoint is added to the GPS input stream. In automatic mode, a "
"continuous path of GPS locations is created from which, after import, "
"Subsurface can select the appropriate GPS locations based on the times of "
"dives. The default mode for the _iphone_ is automatic. When adding a dive, "
"the location service is started automatically and a red bar appears at the "
"bottom of the screen. After the dive, click on the red bar to end the "
"location service. While the location service is running you can only add "
"dives manually."
msgstr ""

#. type: Plain text
#: user-manual.txt:1658
msgid ""
"You can edit the site name afterwards by selecting the dive from the dive "
"list and clicking on the site name. There are no other editable fields. The "
"dive list is automatically uploaded from the iPhone to the web service. "
"There is no option to trigger upload manually."
msgstr ""

#. type: Plain text
#: user-manual.txt:1661
#, no-wrap
msgid "*Downloading dive locations to the _Subsurface_ divelog*\n"
msgstr ""

#. type: Plain text
#: user-manual.txt:1669
msgid ""
"Download dive(s) from a dive computer or enter them manually into "
"_Subsurface_ before obtaining the GPS coordinates from the server. The "
"download dialog can be reached via _Ctrl+G_ or from the _Subsurface_ Main "
"Menu _Import -> Import GPS data from Subsurface Service_, resulting in the "
"image on the left (*A*), below. On first use the DIVERID text box is blank. "
"Provide a DIVERID, then select the _Download_ button to start the download "
"process, after which the screen on the right (*B*) below appears:"
msgstr ""

#. type: Target for macro image
#: user-manual.txt:1670
#, no-wrap
msgid "images/DownloadGPS.jpg"
msgstr "images/DownloadGPS.jpg"

#. type: Plain text
#: user-manual.txt:1678
msgid ""
"Note that the _Apply_ button is now active: selecting it updates the "
"locations of the newly entered or uploaded dives in _Subsurface_, i.e. it "
"applies the coordinates and names entered on the app to all the new dives "
"that match the date-times of the uploaded GPS localities. The names of dive "
"locations entered within _Subsurface_ (i.e. before downloading the GPS "
"coordinates) have precedence over downloaded dive locations."
msgstr ""

#. type: Plain text
#: user-manual.txt:1685
msgid ""
"Since _Subsurface_ matches GPS locations from the mobile device and dive "
"information from the dive computer based on date-time data, automatic "
"assignment of GPS data to dives depends on agreeing date-time information "
"between the two devices. Although _Subsurface_ has a wide range tolerance, "
"it may not be able to identify the appropriate dive if there is a large "
"difference between the time in the dive computer and that of the Android "
"device.  This results in no updates."
msgstr ""

#. type: Plain text
#: user-manual.txt:1693
msgid ""
"Similar date-times may not always be possible and there may be many reasons "
"for this (e.g. time zones).  _Subsurface_ may also be unable to decide which "
"is the correct position for a dive (e.g. on repetitive dives while running "
"_background service_ there may be several locations that would be included "
"in the time range that fit not only the first dive, but one or more "
"subsequent dives as well).  A workaround to manually edit the date-time of a "
"dive in the _Subsurface_ Dive List *before* downloading the GPS data and "
"then to change the date-time back again *after* downloading GPS data."
msgstr ""

#. type: Plain text
#: user-manual.txt:1697
msgid "TIPS:"
msgstr "CONSEILS:"

#. type: Plain text
#: user-manual.txt:1700
msgid ""
"_Background service_ may fill the location list with unnecessary locations "
"that don’t correspond to the exact dive point but do correspond to the "
"boat's route."
msgstr ""

#. type: Plain text
#: user-manual.txt:1701
msgid ""
"Right now, these locations are difficult to delete from the server. In some "
"situations it"
msgstr ""

#. type: Plain text
#: user-manual.txt:1704
msgid ""
"is better to clean up the list on the mobile device before sending the dive "
"points to the web server by simply deleting the inappropriate locations. "
"This might be necessary, for instance, to keep the location list clear to "
"see dives in the web service map display (see above)."
msgstr ""

#. type: Plain text
#: user-manual.txt:1707
msgid ""
"It may also be useful to give informative names to the locations sent to the "
"web server, or at least to use an informative name in the _Name Template_ "
"setting while running the _background service_, especially on a dive trip "
"with many dives and dive locations."
msgstr ""

#. type: Title ===
#: user-manual.txt:1709
#, no-wrap
msgid "Adding photographs to dives"
msgstr "Ajouter des photos aux plongées"

#. type: Plain text
#: user-manual.txt:1715
msgid ""
"Many (if not most) divers take photographs during a dive. _Subsurface_ "
"allows the storage and display of photographs for each dive. Photos are "
"superimposed on the dive profile at the times during the dive when they were "
"taken. They can also be viewed from the dive profile."
msgstr ""

#. type: Title ====
#: user-manual.txt:1716
#, no-wrap
msgid "Loading photos and synchronizing between dive computer and camera"
msgstr "Chargement des photos et synchronisation entre l'ordinateur de plongée et l'appareil photo"

#. type: Plain text
#: user-manual.txt:1722
msgid ""
"Right-click on a dive or on a group of dives on the dive list, bringing up "
"the xref:S_DiveListContextMenu[Dive list context Menu].  Select the "
"appropriate option to import images either from file or from the Internet. "
"The system file browser appears. Select the folder and photographs that need "
"to be loaded into _Subsurface_ and click the _Open_ button."
msgstr ""

#. type: Target for macro image
#: user-manual.txt:1723
#, no-wrap
msgid "images/LoadImage2_f20.jpg"
msgstr "images/LoadImage2_f20.jpg"

#. type: Plain text
#: user-manual.txt:1730
msgid ""
"If photos are imported from the Internet, provide a URL pointing to a single "
"photograph.  If the URL points to a directory, no images are imported: "
"photos from the Internet need to be imported one at a time. If photos are "
"loaded from the Internet, _Subsurface_ assumes there is an Internet "
"connection each time this photo is viewed within _Subsurface_."
msgstr ""

#. type: Plain text
#: user-manual.txt:1737
msgid ""
"Having selected the local folder or Internet image to be imported, the time "
"synchronization dialog appears (see image below). The time synchronization "
"is not perfect between the dive computer used during a dive and the camera "
"used during that same dive. These two devices often differ by several "
"minutes. _Subsurface_ attempts to synchronize these two devices so that the "
"exact times of photographs can be used to position photographs on the dive "
"profile."
msgstr ""

#. type: Plain text
#: user-manual.txt:1739
msgid "_Subsurface_ synchronizes camera with dive computer in three ways:"
msgstr ""
"_Subsurface_ synchronise l'appareil photo avec l'ordinateur de plongée de "
"trois façons:"

#. type: Plain text
#: user-manual.txt:1742
#, no-wrap
msgid ""
"*Pro-actively*: Before the dive, ensure synchronization of the dive computer time settings with\n"
"the time settings of the camera by changing the date-time settings on one or both of these devices.\n"
msgstr ""

#. type: Plain text
#: user-manual.txt:1753
#, no-wrap
msgid ""
"*Manually*: Writing down the exact camera time at the start of a dive allows using the\n"
"difference in time between the two devices. As long as the device\n"
"settings for time has not been changed in either device, the times of\n"
"both devices after the dive or even at the end of the day allows manually setting the time\n"
"difference in the _Time shift_ dialog (see image below). Towards the top of the dialog is a time\n"
"setting tool immediately under the heading _Shift times of image(s) by_, in the image below.\n"
"If the camera time is 7 minutes later than that of the dive computer, set the time setting\n"
"tool to a value of 00:07 and select the _Earlier_ radio button.\n"
"This is appropriate, since the photos need to be shifted\n"
"7 minutes earlier (camera is 7 minutes ahead of dive computer). Ignore any \"AM\" or \"PM\" suffix\n"
"in that tool. Click the _OK_ button and synchronization is done.\n"
msgstr ""

#. type: Target for macro image
#: user-manual.txt:1754
#, no-wrap
msgid "images/LoadImage3b_f23.jpg"
msgstr "images/LoadImage3b_f23.jpg"

#. type: Plain text
#: user-manual.txt:1772
#, no-wrap
msgid ""
"*By photograph*: There is a very slick way of achieving synchronization, requiring a\n"
"photograph of the face of the dive computer showing the time. _Subsurface_ gets\n"
"the exact time the photograph was taken, using the metadata the camera stores within\n"
"each photo and compares this with the time visible on the photo. To do this, use the\n"
"bottom half of the _Time shift_ dialog. In this case the top part of the dialog is ignored. Click on\n"
"the horizontal bar called _Select image of dive computer showing time_. This brings up\n"
"a file browser for selecting the photograph of the dive computer time. Select the\n"
"photograph using the file browser and click on _OK_. This photograph of the dive computer\n"
"appears in the bottom panel of the _Shift times_ dialog. Now _Subsurface_ knows exactly\n"
"when the photograph was taken. Now set the date-time dialog to the left of the photo\n"
"so it reflects the date and time of the dive computer in the photo. When the\n"
"date-time tool has been set, _Subsurface_ knows exactly what the time difference between\n"
"camera and dive computer is, and it can synchronize the devices. The image below shows\n"
"a photograph of the face of the dive computer and with the date-time tool set to the\n"
"date-time.\n"
msgstr ""

#. type: Target for macro image
#: user-manual.txt:1773
#, no-wrap
msgid "images/LoadImage3c_f23.jpg"
msgstr "images/LoadImage3c_f23.jpg"

#. type: Plain text
#: user-manual.txt:1777
msgid ""
"If the timestamp of a photograph is more than 30 minutes before or after the "
"dive, it is not placed on the dive profile (see the red warning in the image "
"above). However, If the appropriate checkbox is selected (see image above) "
"these images can still be placed on the _Photos_ tab of the *Notes* panel so "
"that all photos associated with a dive are visible, including photos taken "
"before or after the dive."
msgstr ""

#. type: Title ====
#: user-manual.txt:1778
#, no-wrap
msgid "Viewing the photos"
msgstr "Visualiser les photos"

#. type: Plain text
#: user-manual.txt:1781
msgid "After the images have been loaded, they appear in two places:"
msgstr "Après avoir été chargées, les images apparaissent à deux endroits:"

#. type: Plain text
#: user-manual.txt:1783
msgid "the _Photos_ tab of the *Notes* panel (left part of image below)."
msgstr ""

#. type: Plain text
#: user-manual.txt:1787
msgid ""
"as tiny icons (stubs) on the dive profile at the appropriate positions "
"reflecting the time each photograph was taken.  To view the photos on the "
"dive profile, activate the _show-photos_ button in the tool bar to the left "
"of the dive profile:"
msgstr ""

#. type: Target for macro image
#: user-manual.txt:1788
#, no-wrap
msgid "images/icons/ShowPhotos_f20.png"
msgstr "images/icons/ShowPhotos_f20.png"

#. type: Plain text
#: user-manual.txt:1791
msgid "This results in a profile display as in the image below:"
msgstr ""

#. type: Target for macro image
#: user-manual.txt:1792
#, no-wrap
msgid "images/LoadImage4_f20.jpg"
msgstr "images/LoadImage4_f20.jpg"

#. type: Plain text
#: user-manual.txt:1796
msgid ""
"Hover the mouse over any of the photo stubs. A thumbnail photo is shown of "
"the appropriate photo. See the image below:"
msgstr ""

#. type: Target for macro image
#: user-manual.txt:1797
#, no-wrap
msgid "images/LoadImage5_f20.jpg"
msgstr "images/LoadImage5_f20.jpg"

#. type: Plain text
#: user-manual.txt:1806
msgid ""
"Clicking on the thumbnail brings up a full size photo overlaid on the "
"_Subsurface_ window, allowing a good view of the photographs (see the image "
"below). *Note* that the thumbnail has a small dustbin icon in the bottom "
"right hand corner (see image above). Selecting the dustbin removes the image "
"from the dive. Be careful when clicking on a thumbnail. Images can also be "
"deleted using the _Photos_ tab (see text below)."
msgstr ""

#. type: Target for macro image
#: user-manual.txt:1807
#, no-wrap
msgid "images/LoadImage6_f20.jpg"
msgstr "images/LoadImage6_f20.jpg"

#. type: Title ====
#: user-manual.txt:1809
#, no-wrap
msgid "The _Photos_ tab"
msgstr "L'onglet _Photos_"

#. type: Plain text
#: user-manual.txt:1819
msgid ""
"Photographs associated with a dive are shown as thumbnails in the _Photos_ "
"tab of the _Notes_ panel. Photos taken in rapid succession during a dive "
"(therefore sometimes with large overlap on the dive profile) can easily be "
"accessed in the _Photos_ tab. This tab serves as a tool for individually "
"accessing the photos of a dive, while the stubs on the dive profile show "
"when during a dive a photo was taken. Single-click a thumbnail in the "
"_Photos_ panel to select a photo. Double-click a thumbnail to view the "
"full-sized image, overlaying the _Subsurface_ window. Deleted a photo from "
"the _Photos_ panel by selecting it (single-click) and then by pressing the "
"_Del_ key on the keyboard. This removes the photo BOTH from the _Photos_ tab "
"as well as the dive profile."
msgstr ""

#. type: Title ====
#: user-manual.txt:1820
#, no-wrap
msgid "Photos on an external hard disk"
msgstr "Photos stockées sur un disque dur externe"

#. type: Plain text
#: user-manual.txt:1830
msgid ""
"Most underwater photographers store photos on an external drive. If such a "
"drive can be mapped by the operating system (almost always the case) the "
"photos can be directly accessed by _Subsurface_. This eases the interaction "
"between _Subsurface_ and an external repository of photos. When associating "
"a dive profile with photos from an external drive, the normal procedure of "
"selection and synchronization (see text above) is used.  After the external "
"drive has been disconnected, _Subsurface_ cannot access these photos any "
"more.  If the display of photos is activated (using the toolbox icon to the "
"left of the _Dive Profile_), the program shows a small white dot where each "
"photo should be on the dive profile.  In addition the _Photos_ tab shows "
"only the file names of the photos.  If the external drive with the photos is "
"re-connected, the photos can be seen in the normal way."
msgstr ""

#. type: Title ====
#: user-manual.txt:1831
#, no-wrap
msgid "Finding out which dives have associated photos."
msgstr "Trouver quelles plongées ont des photos associées."

#. type: Plain text
#: user-manual.txt:1836
msgid ""
"Inspecting each individual dive in order to determine whether there are "
"associated photos can be time consuming. There is a rapid way of seeing "
"which dives have associated photos and which not: activate the _Photos_ "
"checkbox in the dropdown list obtained by right-clicking on the header bar "
"of the *Divelist*. In the *Divelist*, all dives with associated photographs "
"have an icon indicating whether the photographs were taken during the dive, "
"just before/after the dive or both during and before/after the dive. More "
"information is provided in the section dealing with <<S_Divelist_columns, "
"photo icons on the *Divelist*>>."
msgstr ""

#. type: Title ====
#: user-manual.txt:1838
#, no-wrap
msgid "Moving photographs among directories, hard disks or computers"
msgstr "Déplacer des photos entre dossiers, disques durs ou ordinateurs"

#. type: Plain text
#: user-manual.txt:1847
#, no-wrap
msgid ""
"After a photograph has been loaded into _Subsurface_ and associated with a specific dive,\n"
"_Subsurface_ saves the directory path where the photo lies as well as the file name of the photo,\n"
"in order to find it when the dive is opened again.\n"
"If the photo or the whole photo collection is moved to another drive or to a different\n"
" machine, the path to the photo changes. Now, _Subsurface_ looks for the photos at their original location before they were moved,\n"
" cannot find them and cannot display them. Because, after moving photos, large numbers of photos\n"
" may need to be deleted and re-imported from the new location, _Subsurface_ has a mechanism to ease this inconvenience: automatic updates using fingerprints.\n"
msgstr ""

#. type: Plain text
#: user-manual.txt:1851
#, no-wrap
msgid ""
"When a photo is loaded into _Subsurface_, a fingerprint for the image is calculated and stored with the\n"
" other reference information for that photo. After moving a photo collection (that has already been loaded\n"
" into _Subsurface_) to a different directory, disk or computer, _Subsurface_ can:\n"
msgstr ""

#. type: Plain text
#: user-manual.txt:1853
msgid ""
"look through a particular directory (and all its subdirectories recursively) "
"where photos have been moved to,"
msgstr ""

#. type: Plain text
#: user-manual.txt:1854
msgid "calculate fingerprints for all photos in this directory, and"
msgstr ""

#. type: Plain text
#: user-manual.txt:1857
msgid ""
"if there is a match between a calculated fingerprint and the one calculated "
"when a photo was originally loaded into _Subsurface_ (even if the original "
"file name has changed), automatically update the directory information so "
"that _Subsurface_ can find the photo in the new moved directory."
msgstr ""

#. type: Plain text
#: user-manual.txt:1862
#, no-wrap
msgid ""
"This is done by selecting from the Main Menu: _File ->      Find moved images_. This brings up a window within\n"
" which the NEW directory of the photos needs to be specified. Select the appropriate directory and click\n"
" the _Scan_ button towards the bottom right of the panel. The process may require several minutes to\n"
" complete, after which _Subsurface_ will show the appropriate photographs when a particular dive is opened.\n"
msgstr ""

#. type: delimited block *
#: user-manual.txt:1867
#, no-wrap
msgid "*Upgrading legacy photo collections without fingerprints*\n"
msgstr ""

#. type: delimited block *
#: user-manual.txt:1872
msgid ""
"_Subsurface_ automatically calculates fingerprints for all images that it "
"can access.  When manipulating images, ensure that all the images associated "
"with the dive log can be accessed by _Subsurface_."
msgstr ""

#. type: delimited block *
#: user-manual.txt:1874
msgid ""
"_Subsurface_ automatically checks and, if necessary, updates the "
"fingerprints associated with a single dive if:"
msgstr ""

#. type: delimited block *
#: user-manual.txt:1876
msgid ""
"The images associated with that dive are visible as thumbnails on the *Dive "
"Profile*."
msgstr ""

#. type: delimited block *
#: user-manual.txt:1878
msgid ""
"If you edit anything in the *Notes* panel and save the edits by selecting "
"_Apply changes_."
msgstr ""

#. type: Title ===
#: user-manual.txt:1881
#, no-wrap
msgid "Logging special types of dives"
msgstr ""

#. type: Plain text
#: user-manual.txt:1884
msgid ""
"This section gives examples of the versatility of _Subsurface_ as a dive "
"logging tool."
msgstr ""

#. type: Title ====
#: user-manual.txt:1887
#, no-wrap
msgid "Multicylinder dives"
msgstr ""

#. type: Plain text
#: user-manual.txt:1894
msgid ""
"_Subsurface_ easily handles dives involving more than one cylinder. "
"Multi-cylinder diving usually happens (a) if a diver doesn’t have enough gas "
"for the complete dive in a single cylinder; (b) if a diver needs more than "
"one gas mixture because of the depth or the decompression needs of the dive. "
"For this reason multi-cylinder dives are often used by technical divers who "
"dive deep or long. As far as _Subsurface_ is concerned, there are only two "
"types of information that need to be provided:"
msgstr ""

#. type: Plain text
#: user-manual.txt:1898
#, no-wrap
msgid ""
"*Describe the cylinders used during the dive* This is performed in the *Equipment tab* of\n"
"the *Info* panel, as xref:cylinder_definitions[described above]. Enter the cylinders one by one,\n"
"specifying its size and pressure, as well as the gas composition within it.\n"
msgstr ""

#. type: Plain text
#: user-manual.txt:1904
#, no-wrap
msgid ""
"*Record the times at which the switch from one cylinder to another was done:* This is information\n"
"tracked by some dive computers (provided the diver indicated these changes to the dive computer\n"
"by pressing specific buttons). If the dive computer does not provide the information, the diver has to\n"
"record these changes using a different method, e.g. writing it on a slate or by creating a bookmark on the dive\n"
"computer.\n"
msgstr ""

#. type: Plain text
#: user-manual.txt:1912
#, no-wrap
msgid ""
"*Record the cylinder changes on the dive profile*: If the latter option\n"
"was followed, the diver needs to indicate the gas change event by right-clicking at the appropriate point\n"
"in time on the *Dive Profile* panel and indicating the cylinder to which the change was made. After\n"
"right-clicking, follow the context menu to \"Add gas change\" and select the appropriate cylinder from\n"
"those defined during the first step, above (see image below). If the\n"
"*tank bar* button in the toolbar has been activated, the cylinder switches are also indicated in the\n"
"tank bar (image below).\n"
msgstr ""

#. type: Plain text
#: user-manual.txt:1916
msgid ""
"When this is complete, _Subsurface_ indicates the appropriate use of "
"cylinders in the dive profile.  Below is a two-cylinder dive, starting off "
"with EAN28, then changing cylinders to EAN50 after 26 minutes for "
"decompression."
msgstr ""

#. type: Target for macro image
#: user-manual.txt:1917
#, no-wrap
msgid "images/multicylinder_dive.jpg"
msgstr "images/multicylinder_dive.jpg"

#. type: Title ====
#: user-manual.txt:1919
#, no-wrap
msgid "Sidemount dives"
msgstr "Plongées Sidemount"

#. type: Plain text
#: user-manual.txt:1925
msgid ""
"Sidemount diving is just another form of multi-cylinder diving, often with "
"both or all cylinders having the same gas mixture. Although it’s a popular "
"configuration for cave divers, sidemount diving can be done by recreational "
"divers who’ve completed the appropriate training. Sidemount dive logging "
"involves three steps, exactly as with multi-cylinder dives above:"
msgstr ""

#. type: Plain text
#: user-manual.txt:1934
#, no-wrap
msgid ""
"*During the dive, record cylinder switch events*. Since sidemount diving normally involves two\n"
"cylinders with air or with the same gas mixture, _Subsurface_ distinguishes between these different\n"
"cylinders. In contrast, many dive computers that allow gas switching only distinguish between different\n"
"_gases_ used, not among different _cylinders_ used. This means when sidemount dives are downloaded\n"
"from these dive computers, the switching event between cylinders with the same gas is not downloaded. This may mean\n"
"that a diver may have to keep a written log of cylinder switch times using a slate, or (if the dive computer\n"
"has the capability) marking each cylinder switch with a bookmark that can be retrieved later. Returning\n"
"from a dive with the times of cylinder changes is the only tedious part of logging sidemount dives.\n"
msgstr ""

#. type: Plain text
#: user-manual.txt:1937
#, no-wrap
msgid ""
"*Within _Subsurface_ describe the cylinders used during the dive*. The diver needs to provide the\n"
"specifications of the different cylinders, using the *Equipment* tab of the *Info Panel* (see\n"
"image below where two 12 litre cylinders were used).\n"
msgstr ""

#. type: Plain text
#: user-manual.txt:1947
#, no-wrap
msgid ""
"*Indicate cylinder change events on the _Subsurface_ dive profile*. Once the dive log has been imported\n"
"from a dive computer into _Subsurface_, the cylinder switch events need to be shown on the dive profile.\n"
"Cylinder changes are recorded by right-clicking at the appropriate point on the dive profile, then\n"
"selecting _Add gas change_. A list of the appropriate cylinders is shown with the\n"
"currently used cylinder greyed out. In the image below Tank 1 is greyed out, leaving only Tank 2\n"
"to be selected. Select the appropriate cylinder. The cylinder change is then shown on the dive\n"
"profile with a cylinder symbol. If the *Tank Bar* is activated using the toolbar to the left of the\n"
"profile, then the cylinder change is also shown on the Tank Bar (see image below). After all\n"
"the cylinder change events have been recorded on the dive profile, the correct cylinder pressures\n"
"for both cylinders are shown on the dive profile, as in the image below.\n"
msgstr ""

#. type: Target for macro image
#: user-manual.txt:1948
#, no-wrap
msgid "images/sidemount1.jpg"
msgstr "images/sidemount1.jpg"

#. type: Title ====
#: user-manual.txt:1951
#, no-wrap
msgid "Passive semi-closed circuit rebreather (pSCR) dives"
msgstr ""

#. type: Named 'icon' AttributeList argument for style 'icon'
#: user-manual.txt:1953
#, no-wrap
msgid "images/halcyon_RB80.jpg"
msgstr "images/halcyon_RB80.jpg"

#. type: Plain text
#: user-manual.txt:1963
msgid ""
"Passive semi-closed rebreathers (pSCR) are a technical advance in diving "
"equipment that recirculates the breathing gas a diver uses, while removing "
"carbon dioxide from the exhaled gas. While a small amount (typically a "
"tenth) of the exhaled breathing gas is released into the water, a small "
"amount of fresh gas is released from the driving gas cylinder.  A diver "
"using a single cylinder of breathing gas can therefore dive for much longer "
"periods than using a recreational open-circuit configuration. With pSCR "
"equipment, a very small amount of breathing gas is released every time the "
"diver inhales. With active SCR (aSCR) equipment, in contrast, a small amount "
"of breathing gas is released continuously from the driving cylinder."
msgstr ""

#. type: Plain text
#: user-manual.txt:1965
msgid ""
"To log pSCR dives, no special procedures are required. Use the normal steps "
"outlined above:"
msgstr ""

#. type: Plain text
#: user-manual.txt:1967
msgid "Select pSCR in the _Dive Mode_ dropdown list on the *Info* panel."
msgstr ""

#. type: Plain text
#: user-manual.txt:1971
msgid ""
"pSCR diving often involves gas changes, requiring an additional cylinder.  "
"Define all the appropriate cylinders as described above and indicate the "
"cylinder/gas changes as described above in the section on "
"xref:S_MulticylinderDives[multicylinder dives]."
msgstr ""

#. type: Plain text
#: user-manual.txt:1976
msgid ""
"If a pSCR _Dive Mode_ has been selected, the dive ceiling for that is "
"adjusted for the oxygen drop across the mouthpiece, which often requires "
"longer decompression periods. Below is a dive profile of a pSCR dive using "
"EAN36 as bottom gas and oxygen for decompression. Note that this dive lasted "
"over two hours."
msgstr ""

#. type: Target for macro image
#: user-manual.txt:1977
#, no-wrap
msgid "images/pSCR_profile.jpg"
msgstr "images/pSCR_profile.jpg"

#. type: Title ====
#: user-manual.txt:1982
#, no-wrap
msgid "Closed circuit rebreather (CCR) dives"
msgstr "Plongées en recycleur circuit fermé (CCR)"

#. type: Named 'icon' AttributeList argument for style 'icon'
#: user-manual.txt:1984
#, no-wrap
msgid "images/APD.jpg"
msgstr "images/APD.jpg"

#. type: Plain text
#: user-manual.txt:1989
msgid ""
"Closed system rebreathers use advanced technology to recirculate gas that "
"has been breathed. They also do two things to maintain a breathable oxygen "
"concentration:"
msgstr ""

#. type: Plain text
#: user-manual.txt:1990
msgid "remove carbon dioxide from the exhaled gas"
msgstr ""

#. type: Plain text
#: user-manual.txt:1999
msgid ""
"regulate the oxygen concentration to remain within safe diving limits.  The "
"CCR interface of _Subsurface_ is currently experimental and under active "
"development. Subsurface currently supports Poseidon MkVI and APD "
"Discovery/Evolution dive computers. In contrast to a conventional "
"recreational dive computer, a CCR system computer does not allow the "
"download of a log containing multiple dives. Rather, each dive is stored "
"independently. This means that _Subsurface_ cannot download a dive log "
"directly from a CCR dive computer, but that it imports individual CCR dive "
"profiles in the same way it imports dive log data from other digital "
"databases: one dive at a time."
msgstr ""

#. type: Title =====
#: user-manual.txt:2000
#, no-wrap
msgid "Import a CCR dive"
msgstr "Importer une plongée CCR"

#. type: Plain text
#: user-manual.txt:2017
msgid ""
"See the section dealing with xref:S_ImportingAlienDiveLogs[Importing dive "
"information from other digital sources]. CCR dive data are currently "
"obtained from the proprietary software provided when purchasing CCR dice "
"equipment. See "
<<<<<<< HEAD
"<<_appendix_b_dive_computer_specific_information_for_importing_dive_information,"
"Appendix B>> for more complete information. Use that software to download "
"the dive data into a known directory. From the main menu of _Subsurface_, "
"select _Import -> Import log files_ to bring up the xref:"
"Unified_import[universal import dialogue]. As explained in that section, the "
"bottom right hand of the import dialogue contains a dropdown list (labled "
"_Filter:_) of appropriate devices that currently include (Poseidon) MkVI or "
"APD log viewer files. Import for other CCR equipment is under active "
"development. Having selected the appropriate CCR format and the directory "
"where the original dive logs have been stored from the CCR dive computer, "
"select a particular dive log file (in the case of the MkVI it is a file with "
"a .txt extension). After selecting the appropriate dive log, click the "
"_Open_ button at the bottom right hand of the universal import dialogue.  "
"The selected dive is imported to the _Subsurface_ dive list."
=======
"<<_appendix_b_dive_computer_specific_information_for_importing_dive_information,Appendix "
"B>> for more complete information. Use that software to download the dive "
"data into a known directory. From the main menu of _Subsurface_, select "
"_Import -> Import log files_ to bring up the xref:Unified_import[universal "
"import dialogue]. As explained in that section, the bottom right hand of the "
"import dialogue contains a dropdown list (labled _Filter:_) of appropriate "
"devices that currently include (Poseidon) MkVI or APD log viewer files. "
"Import for other CCR equipment is under active development. Having selected "
"the appropriate CCR format and the directory where the original dive logs "
"have been stored from the CCR dive computer, select a particular dive log "
"file (in the case of the MkVI it is a file with a .txt extension). After "
"selecting the appropriate dive log, click the _Open_ button at the bottom "
"right hand of the universal import dialogue.  The selected dive is imported "
"to the _Subsurface_ dive list."
>>>>>>> 12ea31ef
msgstr ""

#. type: Title =====
#: user-manual.txt:2018
#, no-wrap
msgid "Displayed information for a CCR dive"
msgstr ""

#. type: Plain text
#: user-manual.txt:2028
msgid ""
"_Partial pressures of gases_: The graph of oxygen partial pressure shows the "
"information from the oxygen sensors of the CCR equipment. In contrast to "
"recreational equipment (where pO~2~ values are calculated based on gas "
"composition and dive depth), CCR equipment provide actual measurements of "
"pO~2~, derived from oxygen sensors.  In this case the graph for oxygen "
"partial pressure should be fairly flat, reflecting the setpoint settings "
"during the dive. The mean pO~2~ is NOT the mean oxygen partial pressure as "
"given by the CCR equipment, but a value calculated by _Subsurface_ as "
"follows:"
msgstr ""

#. type: Plain text
#: user-manual.txt:2030
msgid "For TWO O~2~ sensors the mean value of the two sensors are given."
msgstr ""

#. type: Plain text
#: user-manual.txt:2034
msgid ""
"For THREE-sensor systems (e.g. APD), the mean value is also used. However "
"differences of more than 0,1 bar in the simultaneous readings of different "
"sensors are treated as false. If one of the three sensors provides false "
"data, it is ignored."
msgstr ""

#. type: Plain text
#: user-manual.txt:2036
msgid ""
"If no sensor data are available, the pO~2~ value is assumed to be equal to "
"the setpoint."
msgstr ""

#. type: Plain text
#: user-manual.txt:2038
msgid "The mean pO~2~ of the sensors is indicated with a green line,"
msgstr ""

#. type: Plain text
#: user-manual.txt:2046
msgid ""
"The oxygen setpoint values as well as the readings from the individual "
"oxygen sensors can be shown. The display of additional CCR information is "
"turned on by checking the appropriate boxes in the _Preferences_ panel "
"(accessible by selecting xref:S_CCR_options[_File -> Preferences -> "
"Profile_]). This part of the _Preferences_ panel is shown in the image "
"below, representing two checkboxes that modify the display of pO~2~ when the "
"appropriate toolbar button on the Dive Profile has been checked."
msgstr ""

#. type: Target for macro image
#: user-manual.txt:2047
#, no-wrap
msgid "images/CCR_preferences_f20.jpg"
msgstr "images/CCR_preferences_f20.jpg"

#. type: Plain text
#: user-manual.txt:2054
msgid ""
"Checking any of these boxes allows the display of additional oxygen-related "
"information whenever the pO~2~ toolbar button on the _Profile_ panel is "
"activated.  The first checkbox allows the display of setpoint information. "
"This is a red line superimposed on the green oxygen partial pressure graph "
"and allows a comparison of the mean measured oxygen partial pressure and the "
"setpoint values, as shown below."
msgstr ""

#. type: Target for macro image
#: user-manual.txt:2055
#, no-wrap
msgid "images/CCR_setpoint_f20.jpg"
msgstr "images/CCR_setpoint_f20.jpg"

#. type: Plain text
#: user-manual.txt:2059
msgid ""
"The second checkbox allows the display of the data from each individual "
"oxygen sensor of the CCR equipment. The data for each sensor is colour-coded "
"as follows:"
msgstr ""

#. type: Plain text
#: user-manual.txt:2061
msgid "Sensor 1: grey"
msgstr ""

#. type: Plain text
#: user-manual.txt:2062
msgid "Sensor 2: blue"
msgstr ""

#. type: Plain text
#: user-manual.txt:2063
msgid "Sensor 3: brown"
msgstr ""

#. type: Plain text
#: user-manual.txt:2067
msgid ""
"The mean oxygen pO~2~ is indicated by the green line. This allows the direct "
"comparison of data from each of the oxygen sensors, useful for detecting "
"abnormally low or erratic readings from a particular sensor."
msgstr ""

#. type: Target for macro image
#: user-manual.txt:2068
#, no-wrap
msgid "images/CCR_sensor_data_f20.jpg"
msgstr "images/CCR_sensor_data_f20.jpg"

#. type: Plain text
#: user-manual.txt:2073
msgid ""
"The setpoint data can be overlaid on the oxygen sensor data by activating "
"both of the above check boxes. Partial pressures for nitrogen (and helium, "
"if applicable) are shown in the usual way as for open circuit dives."
msgstr ""

#. type: Plain text
#: user-manual.txt:2077
msgid ""
"_Events_: Several events are logged, e.g. switching the mouthpiece to open "
"circuit.  These events are indicated by yellow triangles and, if you hover "
"over a triangle, a description of that event is given as the bottom line in "
"the xref:S_InfoBox[Information Box]."
msgstr ""

#. type: Plain text
#: user-manual.txt:2085
msgid ""
"_Cylinder pressures_: Some CCR dive computers like the Poseidon MkVI record "
"the pressures of the oxygen and diluent cylinders. The pressures of these "
"two cylinders are shown as green lines overlapping the depth profile. In "
"addition, start and end pressures for both oxygen and diluent cylinders are "
"shown in the _Equipment Tab_.  Below is a dive profile for a CCR dive, "
"including an overlay of setpoint and oxygen sensor data, as well as the "
"cylinder pressure data. In this case there is agreement from the readings of "
"the two oxygen sensors."
msgstr ""

#. type: Target for macro image
#: user-manual.txt:2086
#, no-wrap
msgid "images/CCR_dive_profile_f22.jpg"
msgstr "images/CCR_dive_profile_f22.jpg"

#. type: Plain text
#: user-manual.txt:2091
msgid ""
"_Equipment-specific information_: Equipment-specific information gathered by "
"_Subsurface_ is shown in the xref:S_ExtraDataTab[Extra data tab]. This may "
"include setup information or metadata about the dive."
msgstr ""

#. type: Plain text
#: user-manual.txt:2097
msgid ""
"The deco ceiling calculated by Subsurface is not very accurate because the "
"precise pressure of nitrogen in the loop can usually not be determined from "
"the dive log imported from the CCR equipment. Many CCR dive computers, "
"however, report an internally-calculated deco ceiling that is reported in "
"the dive log, reflecting a more accurate assessment. The display of this "
"ceiling is activated by clicking the appropriate button to the left of the "
"dive profile:"
msgstr ""

#. type: Named 'icon' AttributeList argument for style 'icon'
#: user-manual.txt:2098 user-manual.txt:2442
#, no-wrap
msgid "images/icons/cceiling.jpg"
msgstr "images/icons/cceiling.jpg"

#. type: Plain text
#: user-manual.txt:2103
msgid ""
"The default color of the computer-generated deco ceiling is white. This can "
"be set to red by checking the appropriate check box after selecting _File -> "
"Preferences -> Profile_.  Below is a dive profile indicating the dive "
"computer-generated deco ceiling:"
msgstr ""

#. type: Target for macro image
#: user-manual.txt:2104
#, no-wrap
msgid "images/CCR_dive_ceilingF22.jpg"
msgstr "images/CCR_dive_ceilingF22.jpg"

#. type: Plain text
#: user-manual.txt:2108
msgid ""
"More equipment-specific information for downloading CCR dive logs for "
<<<<<<< HEAD
"Poseidon MkVI and APD equipment can be found in xref:"
"_appendix_b_dive_computer_specific_information_for_importing_dive_information[Appendix "
=======
"Poseidon MkVI and APD equipment can be found in "
"xref:_appendix_b_dive_computer_specific_information_for_importing_dive_information[Appendix "
>>>>>>> 12ea31ef
"B]."
msgstr ""

#. type: Title ==
#: user-manual.txt:2109
#, no-wrap
msgid "Obtaining more information about dives entered into the logbook"
msgstr ""

#. type: Title ===
#: user-manual.txt:2111
#, no-wrap
msgid "The *Info* tab (for individual dives)"
msgstr "L'onglet *Informations* (pour une seule plongée)"

#. type: Plain text
#: user-manual.txt:2118
msgid ""
"The Info tab gives some summary information about a particular dive that has "
"been selected in the *Dive List*. Useful information here includes the "
"surface interval before the dive, the maximum and mean depths of the dive, "
"the gas volume consumed, the surface air consumption (SAC) and the number of "
"oxygen toxicity units (OTU) incurred."
msgstr ""
"L'onglet Informations donnée des informations résumées sur une plongée "
"sélectionnée dans la *Liste des plongées*. Les informations utiles "
"comprennent l'intervalle de surface avant une plongée, les profondeurs "
"maximale et moyenne de la plongée, le volume de gaz consommé, la "
"consommation équivalente à l'air (SAC) et le nombre d'unités de toxicité de "
"l'oxygène (OTU) atteint."

#. type: Plain text
#: user-manual.txt:2125
msgid ""
"Gas consumption and SAC calculations: _Subsurface_ calculates SAC and Gas "
"consumption taking in account gas incompressibility, particularly at tank "
"pressures above 200 bar, making them more accurate.  Refer to "
"xref:SAC_CALCULATION[Appendix F] for more information."
msgstr ""
"Consommation de gaz et calculs de la SAC (consommation équivalente à l'air): "
"_Subsurface_ calcule la SAC et la consommation de gaz et tenant compte de "
"l'incompressibilité du gaz, en particuliter pour des blocs à des pressions "
"supérieures à 200 bar, les rendant plus précises. Référez-vous à xref:"
"SAC_CALCULATION[l'Annexe F] pour plus d'information."

#. type: Title ===
#: user-manual.txt:2127
#, no-wrap
msgid "The *Extra Data* tab (usually for individual dives)"
<<<<<<< HEAD
msgstr "L'onglet *Extra info* (généralement pour des plongées séparées)"
=======
msgstr "L'onglet *Extra info* (généralement pour des plongées sparées)"
>>>>>>> 12ea31ef

#. type: Plain text
#: user-manual.txt:2135
msgid ""
"When using a dive computer, it often reports several data items that cannot "
"easily be presented in a standardised way because the nature of the "
"information differs from one dive computer to another. These data often "
"comprise setup information, metadata about a dive, battery levels, no fly "
"times, or gradient factors used during the dive. When possible, this "
"information is presented in the *Extra Data* tab. Below is an image showing "
"extra data for a dive using a Poseidon rebreather."
msgstr ""
"Lors de l'utilisation d'un ordinateur de plongée, celui-ci transmet souvent "
"des données qui ne peuvent pas être facilement standardisées parce que la "
"nature de ces  informations diffère d'un ordinateur à l'autre. Ces données "
"conprennent souvent des informations de configuration, des métadonnées à "
"propos d'une plongée, le niveau de batterie, le temps d'interdiction de vol "
"(no fly) ou les gradient factor utilisés lors de la plongée. Quand cela est "
"possible, ces informations sont présentées dans l'onglet *Extra Info*. Ci-"
"dessous, vous trouverez une image affichant des données supplémentaires pour "
"une plongée utilisant un recycleur Poseidon."

#. type: Target for macro image
#: user-manual.txt:2136
#, no-wrap
msgid "images/ExtraDataTab_f20.jpg"
msgstr "images/ExtraDataTab_f20.jpg"

#. type: Title ===
#: user-manual.txt:2138
#, no-wrap
msgid "The *Stats* tab (for groups of dives)"
msgstr "L'onglet *Statistiques* (pour un groupe de plongées)"

#. type: Plain text
#: user-manual.txt:2149
msgid ""
"The Stats tab gives summary statistics for more than one dive, assuming that "
"more than one dive has been selected in the *Dive List* using the standard "
"Ctrl-click or Shift-click of the mouse. If only one dive has been selected, "
"figures for only that dive are given. This tab shows the number of dives "
"selected, the total amount of dive time in these dives, as well as the "
"minimum, maximum and mean for the dive duration, water temperature and "
"surface air consumption (SAC). It also shows the depth of the shallowest and "
"deepest dives of those selected."
msgstr ""
"L'onglet Statistiques donne des statistiques résumées pour plusieurs "
"plongées, pour autant que plusieurs plongées soient sélectionnées dans la "
"*Liste des plongées* en utilisant les raccourcis standard Ctrl-clic ou Maj-"
"clic avec la souris. So une seule plongée est sélectionnée, les données ne "
"concernent que cette seule plongée. Cet onglet affiche le nombre de plongées "
"sélectionnées, la durée totale de ces plongées ainsi que les durées "
"minimale, maximale et moyenne parmi ces plongées, la température de l'eau et "
"la consommation équivalente à l'air (SAC). L'onglet affiche également la "
"plus petite et la plus grande profondeur atteinte pour ces plongées."

#. type: Title ===
#: user-manual.txt:2151
#, no-wrap
msgid "The *Dive Profile*"
msgstr "Le *Profil de plongée*"

#. type: Target for macro image
#: user-manual.txt:2153
#, no-wrap
msgid "images/Profile2.jpg"
msgstr "images/Profile2.jpg"

#. type: Plain text
#: user-manual.txt:2164
msgid ""
"Of all the panels in _Subsurface_, the Dive Profile contains the most "
"detailed information about each dive. The Dive Profile has a *button bar* on "
"the left hand side, allowing control of several display options. The "
"functions of these buttons are described below. The main item in the Dive "
"Profile is the graph of dive depth as a function of time. In addition to "
"depth, it also shows the ascent and descent rates compared to the "
"recommended speed of going up or down in the water column. This information "
"is given using different colors:"
msgstr ""
"Parmi toutes les panneaux de _Subsurface_, le profil de plongée contient les "
"informations les plus détaillées concernant chaque plongée. Le profil de "
"plongée possède une *barre de boutons* sur el côté gauche, permettant le "
"contrôle de nombreuses options d'affichage. Les fonctions de ces boutons "
"sont décrites ci-dessous. L'objet principal du profil de plongée est le "
"graphique de la profondeur de la plongée en fonction du temps. En plus de la "
"profondeur, ce graphique affiche également les vitesses de descente et de "
"remontée en comparaison avec la vitesse recommandée. Cette information est "
"donnée en utilisant différentes couleurs:"

#. type: delimited block |
#: user-manual.txt:2171
#, no-wrap
msgid ""
"|*Color*|*Descent speed (m/min)*|*Ascent speed (m/min)*\n"
"|Red|> 30|> 18\n"
"|Orange|18 - 30|9 - 18\n"
"|Yellow|9 - 18|4 - 9\n"
"|Light green|1.5 - 9|1.5 - 4\n"
"|Dark green|< 1.5|< 1.5\n"
msgstr ""
"|*Couleur*|*Vitesse de descente (m/min)*|*Vitesse de remontée (m/min)*\n"
"|Rouge|> 30|> 18\n"
"|Orange|18 - 30|9 - 18\n"
"|Jaune|9 - 18|4 - 9\n"
"|Vert clair|1.5 - 9|1.5 - 4\n"
"|Vert foncé|< 1.5|< 1.5\n"

#. type: Plain text
#: user-manual.txt:2176
msgid ""
"The profile also includes depth readings for the peaks and troughs in the "
"graph.  So users should see the depth of the deepest point and other peaks. "
"Mean depth is plotted as a grey line, indicating mean dive depth up to a "
"particular moment during the dive."
msgstr ""
"Le profil permet également une lecture de la profondeur via les sommets et "
"planchers sur le graphique.  Ainsi les utilisateurs, peuvent voir la "
"profondeur du point le plus bas et d'autres sommets. La profondeur moyenne "
"est affichée sous la forme d'une ligne grise, indiquant la moyenne de "
"profondeur à un moment précis de la plongée."

#. type: Named 'icon' AttributeList argument for style 'icon'
#: user-manual.txt:2177
#, no-wrap
msgid "images/icons/scale.jpg"
msgstr "images/icons/scale.jpg"

#. type: Plain text
#: user-manual.txt:2182
msgid ""
"In some cases the dive profile does not fill the whole area of the *Dive "
"Profile* panel. Clicking the *Scale* button in the toolbar on the left of "
"the dive profile increases the size of the dive profile to fill the area of "
"the panel."
msgstr ""
"Dans certains cas, le profil de plongée ne remplit pas toute la zone du "
"panneau *Profil de plongée*. Cliquer sur le bouton *Ajuster l'échelle du "
"graphique* dans la barre d'outils sur la gauche du profil de plongée "
"augmente la taille du profil de plongée pour remplir la zone du panneau."

#. type: Plain text
#: user-manual.txt:2185
#, no-wrap
msgid ""
"*Water temperature* is shown as a blue line with temperature values\n"
"placed adjacent to significant changes.\n"
msgstr ""
"La *température de l'eau* est indiquée par une ligne bleue avec des valeurs de\n"
"température placées lors de changements significatifs.\n"

#. type: Title ====
#: user-manual.txt:2187
#, no-wrap
msgid "The *Information Box*"
msgstr "La boîte *Information*"

#. type: Plain text
#: user-manual.txt:2194
msgid ""
"The Information box displays a large range of information about the dive "
"profile. Normally the Information Box is located to the top left of the "
"*Dive Profile* panel. The Information Box can be moved around in the *Dive "
"Profile* panel by click-dragging it with the mouse so that it is not "
"obstructing important detail. The position of the Information Box is saved "
"and used again during subsequent dive analyses."
msgstr ""
"La boîte Information affiche un grand nombre d'informations concernant le "
"profil de plongée. Normalement, la boîte Information est située dans le coin "
"supérieur gauche du panneau *Profil de plongée*. Elle peut être déplacée "
"dans tout le panneau *Profil de plongée* en la cliquant-déplaçant avec la "
"souris à un endroit où elle ne masquera pas d'information importante. La "
"position de la boîte Information est enregistrée ré-utilisée pour les "
"analyses de plongée suivantes."

#. type: Target for macro image
#: user-manual.txt:2195
#, no-wrap
msgid "images/InfoBox2.jpg"
msgstr "images/InfoBox2.jpg"

#. type: Plain text
#: user-manual.txt:2211
msgid ""
"When the mouse points inside the *Dive Profile* panel, the information box "
"expands and shows many data items. In this situation, the data reflect the "
"time point along the dive profile shown by the mouse cursor (see right-hand "
"part of figure (*B*) above where the Information Box reflects the situation "
"at the position of the cursor [arrow] in that image). Moving the cursor "
"horizontally lets the Information Box show information for any point along "
"the dive profile. It gives extensive statistics about depth, gas and ceiling "
"characteristics of the particular dive. These include: Time period into the "
"dive (indicated by a @), depth, cylinder pressure (P), temperature, "
"ascent/descent rate, surface air consumption (SAC), oxygen partial pressure, "
"maximum operating depth, equivalent air depth (EAD), equivalent narcotic "
"depth (END), equivalent air density depth (EADD, also as gas density in "
"g/l), decompression requirements at that instant in time (Deco), time to "
"surface (TTS), the calculated ceiling, as well as of the statistics in the "
"Information Box, shown as four buttons on the left of the profile panel. "
"These are:"
msgstr ""

#. type: Named 'icon' AttributeList argument for style 'icon'
#: user-manual.txt:2212
#, no-wrap
msgid "images/icons/MOD.jpg"
msgstr "images/icons/MOD.jpg"

#. type: Plain text
#: user-manual.txt:2219
msgid ""
"Show the *Maximum Operating Depth (MOD)* of the dive, given the gas mixture "
"used. MOD is dependent on the oxygen concentration in the breathing gas.  "
"For air (21% oxygen) it is around 57 m if a maximum pO~2~ of 1.4 is "
"specified in the *Preferences* section (select _File -> Preferences -> "
"Profile_ and edit the text box _pO~2~ in calculating MOD_.  When diving "
"below the MOD there is a markedly increased risk of exposure to the dangers "
"of oxygen toxicity."
msgstr ""
"Affiche la *Profondeur maximale d'utilisation (MOD)* d'une plongée, en "
"fonction du mélange gazeux utilisé. La MOD dépend de la concentration en "
"oxygène du gaz respiré. Pour l'air (21% d'oxygène), il vaut envuron 57m si "
"une pO~2 maximale de 1.4 est choisie dans la section *Préférences* "
"(sélectionnez _Fichier -> Préférences -> Profil_ et éditez le champ _pO~2 "
"dans le calcul de MOD_).  En plongeant sous la MOD, il y a un risque "
"important d'exposition aux dangers liés à la toxicité de l'oxygène."

#. type: Named 'icon' AttributeList argument for style 'icon'
#: user-manual.txt:2220
#, no-wrap
msgid "images/icons/NDL.jpg"
msgstr "images/icons/NDL.jpg"

#. type: Plain text
#: user-manual.txt:2231
msgid ""
"Show either the *No-deco Limit (NDL)* or the *Total Time to Surface (TTS)*. "
"NDL is the time duration that a diver can continue with a dive, given the "
"present depth, that does not require decompression (that is, before an "
"ascent ceiling appears). Once a diver has exceeded the NDL and decompression "
"is required (that is, there is an ascent ceiling above the diver) then TTS "
"gives the number of minutes required before the diver can surface. TTS "
"includes ascent time as well as decompression time. Even if the profile "
"contains several gas switches, TTS at a specific moment during the dive is "
"calculated using the current gas.  TTS longer than 2 hours is not accurately "
"calculated and Subsurface only indicates _TTS > 2h_."
msgstr ""

#. type: Named 'icon' AttributeList argument for style 'icon'
#: user-manual.txt:2232
#, no-wrap
msgid "images/icons/SAC.jpg"
msgstr "images/icons/SAC.jpg"

#. type: Plain text
#: user-manual.txt:2240
msgid ""
"Show the *Surface Air Consumption (SAC)*, an indication of the "
"surface-normalized respiration rate of a diver. The value of SAC is less "
"than the real respiration rate because a diver at 10m uses breathing gas at "
"a rate roughly double that of the equivalent rate at the surface. SAC gives "
"an indication of breathing gas consumption rate independent of the depth of "
"the dive, so the respiratory rates of different dives can be compared. The "
"units for SAC is liters/min or cubic ft/min."
msgstr ""

#. type: Named 'icon' AttributeList argument for style 'icon'
#: user-manual.txt:2241
#, no-wrap
msgid "images/icons/EAD.jpg"
msgstr "images/icons/EAD.jpg"

#. type: Plain text
#: user-manual.txt:2256
msgid ""
"Show the *Equivalent Air Depth (EAD)* for nitrox dives as well as the "
"*Equivalent Narcotic Depth (END)* for trimix dives. These are important to "
"divers breathing gases other than air. Their values are dependent on the "
"composition of the breathing gas. The EAD is the depth of a hypothetical air "
"dive that has the same partial pressure of nitrogen as the current depth of "
"the nitrox dive at hand. A nitrox dive leads to the same decompression "
"obligation as an air dive to the depth equalling the EAD. The END is the "
"depth of a hypothetical air dive that has the same sum of partial pressures "
"of the narcotic gases nitrogen and oxygen as the current trimix dive. A "
"trimix diver can expect the same narcotic effect as a diver breathing air "
"diving at a depth equalling the END."
msgstr ""

#. type: Plain text
#: user-manual.txt:2258
msgid ""
"Figure (*B*) above shows an information box with a nearly complete set of "
"data."
msgstr ""
"La figure (*B*) ci-dessous affiche une boîte d'information avec un ensemble "
"quasiment complet de données."

# "graphique à barres"?
#. type: Title =====
#: user-manual.txt:2261
#, fuzzy, no-wrap
msgid "The Gas Pressure Bar Graph"
msgstr "Le graphique de pression gazeuse"

#. type: Plain text
#: user-manual.txt:2268
msgid ""
"On the left of the *Information Box* is a vertical bar graph showing the "
"pressures of the nitrogen (and other inert gases, e.g. helium, if "
"applicable) that the diver was inhaling _at a particular instant during the "
"dive_, shown by the position of the cursor on the *Dive Profile*. The "
"drawing on the left below indicates the meaning of the different parts of "
"the Gas Pressure Bar Graph."
msgstr ""

#. type: Target for macro image
#: user-manual.txt:2269
#, no-wrap
msgid "images/GasPressureBarGraph.jpg"
msgstr "images/GasPressureBarGraph.jpg"

#. type: Plain text
#: user-manual.txt:2275
msgid ""
"The light green area indicates the gas pressure, with the top margin of the "
"light green area showing the total gas pressure of ALL gases inhaled by the "
"diver and measured from the bottom of the graph to the top of the light "
"green area. This pressure has a _relative_ value in the graph and does not "
"indicate absolute pressure."
msgstr ""

#. type: Plain text
#: user-manual.txt:2281
msgid ""
"The horizontal black line underneath the light green margin indicates the "
"equilibrium pressure of the INERT gases inhaled by the diver, usually "
"nitrogen. In the case of trimix, it is the pressures of nitrogen and helium "
"combined. In this example, the user is diving with EAN32, so the equilibrium "
"inert gas pressure is 68% of the distance from the bottom of the graph to "
"the total gas pressure value."
msgstr ""

#. type: Plain text
#: user-manual.txt:2285
msgid ""
"The dark green area at the bottom of the graph represents the pressures of "
"inert gas in each of the 16 tissue compartments, following the Bühlmann "
"algorithm, with fast tissues on the left hand side."
msgstr ""

#. type: Plain text
#: user-manual.txt:2291
msgid ""
"The top black horizontal line indicates the inert gas pressure limit "
"determined by the gradient factor that applies to the depth of the diver at "
"the particular point on the *Dive Profile*. The gradient factor shown is an "
"interpolation between the GFLow and GFHigh values specified in the _Profile_ "
"tab of the *Preferences Panel* of _Subsurface_."
msgstr ""

#. type: Plain text
#: user-manual.txt:2295
msgid ""
"The bottom margin of the red area in the graph indicates the Bühlman-derived "
"M-value. That is the pressure value of inert gases at which bubble formation "
"is expected to be severe, resulting in a significant risk of decompression "
"sickness."
msgstr ""

#. type: Plain text
#: user-manual.txt:2298
msgid ""
"These five values are shown on the left in the image above. The way the Gas "
"Pressure Bar Graph changes during a dive can be seen on the right hand side "
"of the above figure for a diver using EAN32."
msgstr ""

#. type: Plain text
#: user-manual.txt:2301
msgid ""
"Graph *A* indicates the start of a dive with the diver at the surface. The "
"pressures in all the tissue compartments are still at the surface "
"equilibrium pressure because no diving has taken place."
msgstr ""

#. type: Plain text
#: user-manual.txt:2304
msgid ""
"Graph *B* indicates the situation after a descent to 30 meters. Few of the "
"tissue compartments have had time to respond to the descent, so their gas "
"pressures are far below the equilibrium gas pressure."
msgstr ""

#. type: Plain text
#: user-manual.txt:2309
msgid ""
"Graph *C* represents the pressures after 30 minutes at 30 m. The fast "
"compartments have attained equilibrium (i.e. they have reached the height of "
"the black line indicating the equilibrium pressure). The slower compartments "
"(towards the right) have not reached equilibrium and are in the process of "
"slowly increasing in pressure."
msgstr ""

#. type: Plain text
#: user-manual.txt:2315
msgid ""
"Graph *D* shows the pressures after ascent to a depth of 4.5 meters. Since "
"during ascent the total inhaled gas pressure has decreased strongly from 4 "
"bar to 1.45 bar, the pressures in the different tissue compartments now "
"exceed that of the total gas pressure and approach the gradient factor value "
"(i.e.  the top black horizontal line). Further ascent will result in "
"exceeding the gradient factor value (GFHigh), endangering the diver."
msgstr ""

#. type: Plain text
#: user-manual.txt:2320
msgid ""
"Graph *E* indicates the situation after remaining at 4.5 meters for 10 "
"minutes. The fast compartments have decreased in pressure. As expected, the "
"pressures in the slow compartments have not changed much.  The pressures in "
"the fast compartments do not approach the GFHigh value any more and the "
"diver is safer than in the situation indicated in graph *D*."
msgstr ""

#. type: Title ====
#: user-manual.txt:2321
#, no-wrap
msgid "Computer-reported events during dive"
msgstr "Événements rapportés par l'ordinateur durant la plongée"

#. type: Plain text
#: user-manual.txt:2333
msgid ""
"Many dive computers record events during a dive. For instance, most dive "
"computers report alarms relating to high partial pressures of oxygen, to "
"rapid ascents or the exceeding of no-deco limits (NDL).  On the other hand, "
"other events are classified as warnings and, for instance, occur when the "
"remaining gas in a cylinder falls below a predetermined limit, a deep stop "
"needs to be performed or the need to change gas during multicylinder dives. "
"Some dive computers also report notifications, e.g. when a safety stop is "
"initiated or terminated or when a predetermined amount of OTUs have been "
"incurred.  The alarms, warnings and notifications differs from one dive "
"computer to another: some dive computers do not report any of the above "
"events, while others provide an extensive log of events. The reporting of "
"events is therefore a function of the dive computer used. In addition, "
"_Subsurface_ does not always have the ability to detect all the events "
"reported by a specific dive computer."
msgstr ""

#. type: Plain text
#: user-manual.txt:2338
msgid ""
"Events are indicated by symbols on the dive profile. Notifications are shown "
"as a white, round symbol with a letter _i_; warnings are indicated by a "
"yellow triangle and alarms by a red triangle. By moving the cursor over a "
"symbol, the explanation is given in the bottom-most line of the _Information "
"Box_ (see image below, where the cursor is positioned over the alarm that "
"was reported)."
msgstr ""

#. type: Target for macro image
#: user-manual.txt:2339
#, no-wrap
msgid "images/profile_symbols.jpg"
msgstr "images/profile_symbols.jpg"

#. type: Plain text
#: user-manual.txt:2344
msgid ""
"Some dive computers report _bookmarks_ that the diver has set during the "
"dive. These are indicated as a small red flag on the profile and are "
"discussed more fully in the section on <<S_Bookmarks,_inserting bookmarks_>>."
msgstr ""

#. type: Title ====
#: user-manual.txt:2345
#, no-wrap
msgid "The Profile Toolbar"
msgstr "La barre d'outils du profil"

#. type: Plain text
#: user-manual.txt:2353
msgid ""
"The dive profile can include graphs of the *partial pressures* of O~2~, "
"N~2~, and He during the dive (see figure above) as well as a calculated and "
"dive computer reported deco ceilings (only visible for deep, long, or "
"repetitive dives).  Partial pressures of oxygen are indicated in green, "
"nitrogen in black, and helium in dark red. These partial pressure graphs are "
"shown below the profile data."
msgstr ""

#. type: Named 'icon' AttributeList argument for style 'icon'
#: user-manual.txt:2354
#, no-wrap
msgid "images/icons/O2.jpg"
msgstr "images/icons/O2.jpg"

#. type: Plain text
#: user-manual.txt:2358
msgid ""
"Show the partial pressure of *oxygen* during the dive. This is shown below "
"the dive depth and water temperature graphs."
msgstr ""
"Affiche la pression partielle d'*oxygène* durant la plongée. Ceci est "
"affiché sous les graphiques de profondeur et de température de l'eau."

#. type: Named 'icon' AttributeList argument for style 'icon'
#: user-manual.txt:2359
#, no-wrap
msgid "images/icons/N2.jpg"
msgstr "images/icons/N2.jpg"

#. type: Plain text
#: user-manual.txt:2362
msgid "Show the partial pressure of *nitrogen* during the dive."
msgstr "Affiche la pression partielle d'*azote* durant la plongée."

#. type: Named 'icon' AttributeList argument for style 'icon'
#: user-manual.txt:2363
#, no-wrap
msgid "images/icons/He.jpg"
msgstr "images/icons/He.jpg"

#. type: Plain text
#: user-manual.txt:2367
msgid ""
"Display of the partial pressure of *helium* during the dive.  This is only "
"important to divers using Trimix, Helitrox or similar breathing gasses."
msgstr ""
"Affiche la pression partielle d'*hélium* durant la plongée. Ceci n'est "
"important que pour les plongeurs qui utilisent du Trimix, du Triox "
"(Helitrox) ou d'autres mélanges gazeux similaires."

#. type: Plain text
#: user-manual.txt:2380
msgid ""
"The *air consumption* graph displays the tank pressure and its change during "
"the dive. The air consumption takes depth into account so that even when "
"manually entering the start and end pressures the graph, is not a straight "
"line.  Like the depth graph, the slope of the tank pressure provides "
"information about the momentary SAC rate (Surface Air Consumption) when "
"using an air integrated dive computer.  Here the color coding is not "
"relative to some absolute values but relative to the mean normalized air "
"consumption during the dive. So areas in red or orange indicate times of "
"increased normalized air consumption while dark green reflects times when "
"the diver was using less gas than average."
msgstr ""

#. type: Plain text
#: user-manual.txt:2384
msgid ""
"When in planner mode, the SAC is set to be constant during the bottom part "
"of the dive as well during decompression. Therefore, when planning a dive, "
"the color is a representation of the breathing gas density."
msgstr ""

#. type: Named 'icon' AttributeList argument for style 'icon'
#: user-manual.txt:2385
#, no-wrap
msgid "images/icons/Heartbutton.png"
msgstr "images/icons/Heartbutton.png"

#. type: Plain text
#: user-manual.txt:2389
msgid ""
"Clicking on the heart rate button allows display of heart rate information "
"during the dive if the dive computer was attached to a heart rate sensor."
msgstr ""
"Cliquer sur le bouton Communter le rythme cardique permet d'afficher "
"l'information de rythme cardiaque pendant la plongée si l'ordinateur de "
"plongée est jumelé avec un détecteur de rythme cardique."

#. type: Plain text
#: user-manual.txt:2395
msgid ""
"It is possible to *zoom* into the profile graph. This is done either by "
"using the scroll wheel / scroll gesture of the mouse or trackpad. By default "
"_Subsurface_ always shows a profile area large enough for at least 30 "
"minutes and 30m (100ft) – this way short or shallow dives are easily "
"recognizable; something free divers won’t care about."
msgstr ""

#. type: Target for macro image
#: user-manual.txt:2396
#, no-wrap
msgid "images/MeasuringBar.png"
msgstr "images/MeasuringBar.png"

#. type: Named 'icon' AttributeList argument for style 'icon'
#: user-manual.txt:2398
#, no-wrap
msgid "images/icons/ruler.jpg"
msgstr "images/icons/ruler.jpg"

#. type: Plain text
#: user-manual.txt:2406
msgid ""
"Measurements of *depth or time differences* can be achieved by using the "
"*ruler button* on the left of the dive profile panel.  The measurement is "
"done by dragging the red dots to the two points on the dive profile that you "
"wish to measure. Information is then given in the horizontal white area "
"underneath the two red dots."
msgstr ""

#. type: Named 'icon' AttributeList argument for style 'icon'
#: user-manual.txt:2407
#, no-wrap
msgid "images/icons/ShowPhotos.png"
msgstr "images/icons/ShowPhotos.png"

#. type: Plain text
#: user-manual.txt:2414
msgid ""
"Photographs that have been added to a dive can be shown on the profile by "
"selecting the *Show-photo* button. The position of a photo on the profile "
"shows the exact time when this photo was taken. If this button is not "
"active, the photos are hidden."
msgstr ""
"Les photos qui ont été ajoutées à une plongée peuvent être affichées sur le "
"profil en sélectionnant le bouton *Communer l'affichage des images*. La "
"position d'une photo sur le profil indique le moment exact où la photo a été "
"prise. Si le bouton n'est pas actif, les photos sont masquées."

#. type: Plain text
#: user-manual.txt:2441
msgid ""
"The profile can also include the dive computer reported *ceiling* (more "
"precisely, the deepest deco stop that the dive computer calculated for each "
"particular moment in time) as a red overlay on the dive profile. Ascent "
"ceilings occur when a direct ascent to the surface increases the risk of a "
"diver suffering from decompression sickness (DCS) and it is necessary to "
"either ascend slower or to perform decompression stop(s) before ascending to "
"the surface. Not all dive computers record this information and make it "
"available for download; for example none of the Suunto dive computers make "
"these data available to divelog software. _Subsurface_ also calculates "
"ceilings independently, shown as a green overlay on the dive profile.  "
"Because of the differences in algorithms used and amount of data available "
"(and other factors taken into consideration at the time of the calculation) "
"it’s unlikely that ceilings from dive computers and from _Subsurface_ are "
"the same, even if the same algorithm and _gradient factors_ (see below) are "
"used.  It’s also quite common that _Subsurface_ calculates a ceiling for "
"non-decompression dives when the dive computer stayed in non-deco mode "
"during the whole dive (represented by the [green]#dark green# section in the "
"profile at the beginning of this section). This is because _Subsurface’s_ "
"calculations describe the deco obligation at each moment during a dive, "
"while dive computers usually take the upcoming ascent into account. During "
"the ascent some excess nitrogen (and possibly helium) are already breathed "
"off so even though the diver technically encountered a ceiling at depth, the "
"dive still does not require a specific deco stop. This feature lets dive "
"computers offer longer non-stop bottom times."
msgstr ""

#. type: Plain text
#: user-manual.txt:2447
msgid ""
"If the dive computer itself calculates a ceiling and makes it available to "
"_Subsurface_ during upload of dives, this can be shown as a red area by "
"checking *Dive computer reported ceiling* button on the Profile Panel."
msgstr ""
"Si l'ordinateur de plongée calcule une palier et le rend disponible à "
"_Subsurface_ durant le chargement des plongées, il peut être affiché sous la "
"forme d'une zone rouge en cochant le bouton \"Commuter le plafond rapporté "
"par l'ordinateur de plongée\" dans le panneau Profil."

#. type: Named 'icon' AttributeList argument for style 'icon'
#: user-manual.txt:2448
#, no-wrap
msgid "images/icons/ceiling1.jpg"
msgstr "images/icons/ceiling1.jpg"

#. type: Plain text
#: user-manual.txt:2453
msgid ""
"If the *Calculated ceiling* button on the Profile Panel is clicked, then a "
"ceiling, calculated by _Subsurface_, is shown in green if it exists for a "
"particular dive (*A* in figure below). This setting can be modified in two "
"ways:"
msgstr ""
"Si le bouton *Communter le plafond calculé* du panneau Profil est cliqué, un "
"plafond, calculé par _Subsurface_ est affiché en vert s'il existe pour une "
"plongée donnée (*A* dans l'image ci-dessous). Ceci peut être modifié de deux "
"façons:"

#. type: Named 'icon' AttributeList argument for style 'icon'
#: user-manual.txt:2454
#, no-wrap
msgid "images/icons/ceiling2.jpg"
msgstr "images/icons/ceiling2.jpg"

#. type: Plain text
#: user-manual.txt:2458
msgid ""
"If, in addition, the *show all tissues* button on the Profile Panel is "
"clicked, the ceiling is shown for the tissue compartments following the "
"Bühlmann model (*B* in figure below)."
msgstr ""
"Si, en outre, le bouton *Commuter l'affichage de tous les tissus* est "
"cliqué, le plafond est affiché pour les compartiments de tissus selon le "
"modèle Bühlmann (*B* dans l'image ci-dessous)."

#. type: Named 'icon' AttributeList argument for style 'icon'
#: user-manual.txt:2459
#, no-wrap
msgid "images/icons/ceiling3.jpg"
msgstr "images/icons/ceiling3.jpg"

#. type: delimited block =
#: user-manual.txt:2464
msgid ""
"If, in addition, the *3m increments* button on the Profile Panel is clicked, "
"then the ceiling is indicated in 3 m increments (*C* in figure below)."
msgstr ""
"Si, en plus le bouton *Commuter le plafond calculé avec des incréments de "
"3m* est cliqué, le plafond est affiché avec des incréments de 3m (*C* dans "
"l'image ci-dessous)."

#. type: Target for macro image
#: user-manual.txt:2465
#, no-wrap
msgid "images/Ceilings2.jpg"
msgstr "images/Ceilings2.jpg"

#. type: delimited block =
#: user-manual.txt:2468
msgid ""
"Gradient Factor settings strongly affect the calculated ceilings and their "
"depths. For more information about Gradient factors, see the section on "
"xref:GradientFactors_Ref[Gradient Factor Preference settings]. The currently "
"used gradient factors (e.g. GF 35/75) are shown above the depth profile if "
"the appropriate toolbar buttons are activated. N.B.: The indicated gradient "
"factors are NOT the gradient factors in use by the dive computer, but those "
"used by Subsurface to calculate deco obligations during the dive. For more "
"information external to this manual see:"
msgstr ""

#. type: Plain text
#: user-manual.txt:2470 user-manual.txt:3309
#, no-wrap
msgid " *** http://www.tek-dive.com/portal/upload/M-Values.pdf[Understanding M-values by Erik Baker, _Immersed_ Vol. 3, No. 3.]\n"
msgstr " *** http://www.tek-dive.com/portal/upload/M-Values.pdf[Understanding M-values by Erik Baker, _Immersed_ Vol. 3, No. 3.]\n"

#. type: Plain text
#: user-manual.txt:2472 user-manual.txt:3311
#, no-wrap
msgid " *** link:http://www.rebreatherworld.com/general-and-new-to-rebreather-articles/5037-gradient-factors-for-dummies.html[Gradient factors for dummies, by Kevin Watts]\n"
msgstr " *** link:http://www.rebreatherworld.com/general-and-new-to-rebreather-articles/5037-gradient-factors-for-dummies.html[Gradient factors for dummies, by Kevin Watts]\n"

#. type: Named 'icon' AttributeList argument for style 'icon'
#: user-manual.txt:2476
#, no-wrap
msgid "images/icons/ShowCylindersButton.jpg"
msgstr "images/icons/ShowCylindersButton.jpg"

#. type: Plain text
#: user-manual.txt:2482
msgid ""
"By selecting this icon, the different cylinders used during a dive can be "
"represented as a colored bar at the bottom of the *Dive Profile*. In general "
"oxygen is represented by a green bar, nitrogen a yellow bar and helium a red "
"bar. The image below shows a dive which first uses a trimix cylinder (red "
"and green), followed by a switch to a nitrox cylinder (yellow and green) "
"after 23 minutes. Cylinders with air are shown as a light blue bar."
msgstr ""

#. type: Target for macro image
#: user-manual.txt:2483
#, no-wrap
msgid "images/ShowCylinders_f20.jpg"
msgstr "images/ShowCylinders_f20.jpg"

#. type: Named 'icon' AttributeList argument for style 'icon'
#: user-manual.txt:2487
#, no-wrap
msgid "images/icons/heatmap.png"
msgstr "images/icons/heatmap.png"

#. type: delimited block =
#: user-manual.txt:2494
msgid ""
"Display the tissue heat-map. The heat map summarises, for the duration of "
"the dive, the inert gas tissue pressures for each of the 16 tissue "
"compartments of the Bühlmann model. Blue colours mean low gas pressures in a "
"tissue compartment and thus on-gassing, green to red means excess gas in the "
"tissue and thus off-gassing. Fast to slow tissues are indicated from top to "
"bottom. The figure below explains in greater detail how the heat map can be "
"interpreted."
msgstr ""

#. type: Target for macro image
#: user-manual.txt:2495
#, no-wrap
msgid "images/Heatmap.jpg"
msgstr "images/Heatmap.jpg"

#. type: delimited block =
#: user-manual.txt:2503
msgid ""
"Image *A* on the left shows the xref:S_gas_pressure_graph[Gas Pressure "
"Graph] in the *Information box*, representing a snapshot of inert gas "
"pressures at a particular point in time during the dive. The inert gas "
"pressures of 16 tissue compartments are shown as dark green vertical bars "
"with the quick tissue compartments on the left and the slow tissue "
"compartments on the right. Refer to the section on the "
"xref:S_gas_pressure_graph[Gas Pressure Graph] for more details on the "
"different elements of this graph."
msgstr ""

#. type: delimited block =
#: user-manual.txt:2511
msgid ""
"Image *B* shows a gradient of unique colours, spanning the whole range of "
"inert gas pressures.  It is possible to map the height of each of the dark "
"green vertical bars of *A* to a colour in *B*. For instance, the fastest "
"(leftmost) dark green verical bar in *A* has a height corresponding to the "
"medium green part of *B*. The height of this bar can therefore be summarised "
"using a medium green colour. Similarly, the highest dark green bar in *A* is "
"as high as the yellow part of *B*. The 14 remaining tissue pressure bars in "
"*A* can also be translated to colours. The colours represent three ranges of "
"tissue inert gas pressure:"
msgstr ""

#. type: delimited block =
#: user-manual.txt:2519
msgid ""
"The bottom range in *B* (marked _On-gassing_) includes colours from light "
"blue to black, representing tissue gas pressures below the equilibrium "
"pressure of inert gas (bottom horizontal line in *A*). The measurement unit "
"is the % of inert gas pressure, relative to the equilibrium inert gas "
"pressure. In this range on-gassing of inert gas takes place because the "
"inert gas pressure in the tissue compartment is lower than in the "
"surrounding environment. Black areas in the heat map indicate that a tissue "
"compartment has reached the equilibrium inert gas pressure, i.e. the inert "
"gas pressure in the tissue compartment equals that of the water in which the "
"diver is. The equilibrium pressure changes according to depth."
msgstr ""

#. type: delimited block =
#: user-manual.txt:2525
msgid ""
"The central range in *B* includes the colours from black to light green, "
"when the inert gas pressure of a tissue compartment is higher than the "
"equilibrium pressure but less than the ambient pressure.  In this zone "
"decompression is not very efficient because the gradient of inert gas "
"pressure from tissue to the environment is relatively small and indicated by "
"dark green areas of the heat map."
msgstr ""

#. type: delimited block =
#: user-manual.txt:2534
msgid ""
"The top range in *B* (marked _Off-gassing_) includes colours from light "
"green to red and white, repesenting tissue gas pressures above that of the "
"total ambient pressure (top of light green area of *A*). The measurement "
"unit is the % of inert gas pressure above ambient pressure, relative to the "
"Bühlmann M-value gradient (bottom of red area in *A*). These tissue "
"pressures are normally reached while ascending to a shallower depth.  Below "
"a value of 100%, this range indicates efficient off-gassing of inert gas "
"from the tissue compartment into the environment. Usually, efficient "
"off-gassing is indicated by light green, yellow or orange colours.  Above "
"100% (red to white in *B*) the M-value gradient is exceeded and the "
"probability of decompression sickness increases markedly."
msgstr ""

#. type: delimited block =
#: user-manual.txt:2542
msgid ""
"Image *C* shows the colour mapping of each of the vertical bars in *A*, the "
"fast tissues (on the left in *A*) depicted at the top and the slow tissue "
"compartments at the bottom of *C*. The highest vertical bar in *A* (vertical "
"bar 3rd from the left) is presented as the yellow rectangle 3rd from the top "
"in *C*. The 16 vertical bars in *A* are now presented as a vertical column "
"of 16 coloured rectangles, representing a snapshot of tissue compartment gas "
"pressures at a particular instant during the dive."
msgstr ""

#. type: delimited block =
#: user-manual.txt:2549
msgid ""
"Image *D* is a compilation of similar colour mappings of 16 tissue "
"compartments during a 10-minute period of a dive, the colours representing "
"the inert gas loading of a tissue compartment at a point in time during the "
"dive. Faster tissues are shown at the top and slower tissues at the bottom, "
"with time forming the horizontal axis of the graph. The column of rectangles "
"in *C* can be found on the horizontal axis between 9 and 10 minutes."
msgstr ""

#. type: delimited block =
#: user-manual.txt:2553
msgid ""
"The colours of the heat map are not affected by the gradient factor "
"settings.  This is because the heat map indicates tissue pressures relative "
"to the Bühlmann M-value gradient, and not relative to any specific gradient "
"factor. For more information external to this manual see:"
msgstr ""

#. type: delimited block =
#: user-manual.txt:2555
msgid ""
"http://www.tek-dive.com/portal/upload/M-Values.pdf[Understanding M-values by "
"Erik Baker, _Immersed_ Vol. 3, No. 3.]"
msgstr ""
"http://www.tek-dive.com/portal/upload/M-Values.pdf[Understanding M-values by "
"Erik Baker, _Immersed_ Vol. 3, No. 3.]"

#. type: delimited block =
#: user-manual.txt:2558
msgid ""
"Since the colours of the heat map are not affected by the gradient "
"factor(s), the heat map is also applicable when using the VPM-B "
"decompression model."
msgstr ""

#. type: delimited block =
#: user-manual.txt:2562
msgid ""
"The image below compares the profiles and heat maps for two planned "
"decompression dives to 60m: the first using the Bühlmann decompression "
"model, the second using the VPM-B decompression model.  Both profiles have "
"the same total decompression time, but the VPM-B model requires deeper stops "
"early in the acent phase."
msgstr ""

#. type: delimited block =
#: user-manual.txt:2567
msgid ""
"In both profiles, the inert gas pressures in the faster tissues rise much "
"more rapidly than the slower tissues during the descent and bottom phase, "
"with the colors transitioning from light blue through blue and purple to "
"black.  Similarly, the inert gas pressure in the fast tissues reduces more "
"rapidly than the slow tissues at each decompression stop, with colors "
"transitioning from red, orange and yellow to green and black."
msgstr ""

#. type: delimited block =
#: user-manual.txt:2572
msgid ""
"The comparison of the two profiles and heatmaps shows that by including deep "
"stops, the oversaturation gradient in the faster tissues early in ascent "
"phase is reduced.  However, on-gassing of slower tissues continues during "
"the deep stops, which leads to greater oversaturation gradient in slower "
"tissues at the end of the dive."
msgstr ""

#. type: Target for macro image
#: user-manual.txt:2573
#, no-wrap
msgid "images/tissueHeatmap.jpg"
msgstr "images/tissueHeatmap.jpg"

#. type: Title ====
#: user-manual.txt:2576
#, no-wrap
msgid "The Dive Profile context menu"
msgstr "Le menu contextuel du Profil de plongée"

#. type: Plain text
#: user-manual.txt:2595
msgid ""
"The context menu for the Dive Profile is accessed by right-clicking while "
"the mouse cursor is over the Dive Profile panel. The menu allows creating "
"Bookmarks, Gas Change Event markers, or manual CCR set-point changes other "
"than the ones that might have been imported from a Dive Computer. Markers "
"are placed against the depth profile line, with the time of the event "
"determined by the mouse cursor when the right mouse button was clicked to "
"bring up the menu. Gas Change events involve a selection of which gas is "
"being switched TO. The list of choices is based on the available gases "
"defined in the *Equipment* Tab. Setpoint change events open a dialog letting "
"you choose the next setpoint value. As in the planner, a setpoint value of "
"zero shows the diver is breathing from an open circuit system while any "
"non-zero value shows the use of a closed circuit rebreather (CCR).  By "
"right-clicking while over an existing marker a menu appears, adding options "
"to allow deletion of the marker, or to allow all markers of that type to be "
"hidden. Hidden events can be restored to view by selecting Unhide all events "
"from the context menu."
msgstr ""

#. type: Title ==
#: user-manual.txt:2596
#, no-wrap
msgid "Organizing the logbook (Manipulating groups of dives)"
msgstr "Organiser le carnet de plongée (manipuler des groupes de plongées)"

#. type: Title ===
#: user-manual.txt:2599
#, no-wrap
msgid "The Dive List context menu"
msgstr "Le menu contextuel de la Liste des plongées"

#. type: Plain text
#: user-manual.txt:2603
msgid ""
"Several actions on either a single dive, or a group of dives, can be "
"performed using the Dive List Context Menu.  It is found by selecting either "
"a single dive or a group of dives and then right-clicking."
msgstr ""

#. type: Target for macro image
#: user-manual.txt:2604
#, no-wrap
msgid "images/ContextMenu.jpg"
msgstr "images/ContextMenu.jpg"

#. type: Plain text
#: user-manual.txt:2607
msgid "The context menu is used in many functions described below."
msgstr ""
<<<<<<< HEAD
"Le menu contextuel est utilisé pour de nombreuses fonctions décrites ci-"
"dessous."
=======
"Le menu contextuel est utilisé pour de nombreuses fonctions décrites "
"ci-dessous."
>>>>>>> 12ea31ef

#. type: Title ====
#: user-manual.txt:2609
#, no-wrap
msgid "Customizing the columns showed in the *Dive List* panel"
msgstr "Personnaliser les colonnes affichées dans le panneau *Liste des plongées*"

#. type: Target for macro image
#: user-manual.txt:2611
#, no-wrap
msgid "images/DiveListOptions.jpg"
msgstr "images/DiveListOptions.jpg"

#. type: Plain text
#: user-manual.txt:2619
msgid ""
"The default information in the *Dive List* includes, for each dive, "
"Dive_number, Date, Rating, Dive_depth, Dive_duration and Dive_location. This "
"information can be controlled and changed by right-clicking on the header "
"bar of the *Dive List*, bringing up a list of columns that can be shown in "
"the dive list (see above). Check an items to be included in the *Dive List*. "
" The list is immediately updated. Preferences for information shown in the "
"*Dive List* are saved and used when _Subsurface_ is re-opened."
msgstr ""

#. type: Plain text
#: user-manual.txt:2624
msgid ""
"By selecting the _Photos_ checkbox in the dropdown list, an icon is shown "
"indicating whether any photos are associated with a particular dive. There "
"are three icons:"
msgstr ""

#. type: Named 'icon' AttributeList argument for style 'icon'
#: user-manual.txt:2625
#, no-wrap
msgid "images/icons/duringPhoto.png"
msgstr "images/icons/duringPhoto.png"

#. type: Plain text
#: user-manual.txt:2628
msgid ""
"This dive has photographs taken during the dive, typically using an "
"underwater camera."
msgstr ""
"Cette plongée contient des photos prises durant la plongée, généralement "
"prises avec un appareil ou caméra submersible."

#. type: Named 'icon' AttributeList argument for style 'icon'
#: user-manual.txt:2629
#, no-wrap
msgid "images/icons/outsidePhoto.png"
msgstr "images/icons/outsidePhoto.png"

#. type: Plain text
#: user-manual.txt:2634
msgid ""
"This dive has photographs taken immediately before or immediately after the "
"dive. This is useful for finding photos of dive teams or boats just "
"before/after the dive, whales or other surface animals seen just before or "
"after the dive, or of landscapes as seen from the boat."
msgstr ""

#. type: Named 'icon' AttributeList argument for style 'icon'
#: user-manual.txt:2635
#, no-wrap
msgid "images/icons/inAndOutPhoto.png"
msgstr "images/icons/inAndOutPhoto.png"

#. type: Plain text
#: user-manual.txt:2638
msgid ""
"This dive has photographs taken both during the dive and immdiately before "
"or after the dive."
msgstr ""

#. type: Title ===
#: user-manual.txt:2640
#, no-wrap
msgid "Renumbering the dives"
msgstr "Renuméroter les plongées"

#. type: Plain text
#: user-manual.txt:2652
msgid ""
"Dives are normally numbered incrementally from non-recent dives (low "
"sequence numbers) to recent dives (higher sequence numbers).  Numbering of "
"dives is not always consistent. For instance, when non-recent dives are "
"added, correct numbering does not automatically follow on because of the "
"dives that are more recent in date/time than the newly-added dive with an "
"older date/time. This requires renumbering the dives.  Do this by selecting "
"(from the Main Menu) _Log -> Renumber_. Provide the lowest sequence number "
"to be used.  This results in new sequence numbers (based on date/time)  for "
"all the dives in the *Dive List* panel."
msgstr ""

#. type: Plain text
#: user-manual.txt:2657
msgid ""
"Renumber a few selected dives in the dive list by selecting only the dives "
"that need renumbering. Right-click on the selected list and use the Dive "
"List Context Menu to perform the renumbering. A popup window appears letting "
"the user specify the starting number for the process."
msgstr ""

#. type: Title ===
#: user-manual.txt:2659
#, no-wrap
msgid "Grouping dives into trips and manipulating trips"
msgstr "Grouper des plongées en voyages et manipuler les voyages"

#. type: Plain text
#: user-manual.txt:2667
msgid ""
"For regular divers, the dive list can rapidly become very long. _Subsurface_ "
"can group dives into _trips_. It does this by grouping dives that have "
"date/times not separated by more than two days and creating a single heading "
"for each diving trip represented in the dive log. Below is an ungrouped dive "
"list (*A*, on the left) as well as the corresponding grouped dive list of "
"five dive trips (*B*, on the right):"
msgstr ""

#. type: Target for macro image
#: user-manual.txt:2668
#, no-wrap
msgid "images/Group2.jpg"
msgstr "images/Group2.jpg"

#. type: Plain text
#: user-manual.txt:2674
msgid ""
"Grouping into trips allows a rapid way of accessing individual dives without "
"having to scan a long lists of dives. To group the dives in a dive list, "
"(from the Main Menu) select _Log -> Auto group_. The *Dive List* panel now "
"shows only the titles for the trips."
msgstr ""

#. type: Title ====
#: user-manual.txt:2675
#, no-wrap
msgid "Editing the title and associated information for a particular trip"
msgstr "Éditer le titre et l'information associée à un voyage déterminé"

#. type: Plain text
#: user-manual.txt:2688
msgid ""
"Normally, in the dive list, minimal information is included in the trip "
"title.  More information about a trip can be added by selecting its trip "
"title bar from the *Dive List*. This shows a *Trip Notes* tab in the *Notes* "
"panel. Here you can add or edit information about the date/time, the trip "
"location and any other general comments about the trip as a whole (e.g. the "
"dive company that was used, the general weather and surface conditions "
"during the trip, etc.).  After entering this information, select *Save* from "
"the buttons at the top right of the *Trip Notes* tab. The trip title in the "
"*Dive List* panel should now reflect the edited information."
msgstr ""

#. type: Title ====
#: user-manual.txt:2689
#, no-wrap
msgid "Viewing the dives during a particular trip"
msgstr "Visualiser les plongées d'un voyage déterminé"

#. type: Plain text
#: user-manual.txt:2694
msgid ""
"Once the dives have been grouped into trips, you can expand one or more "
"trips by clicking the expansion button [+/-] on the left of each trip title. "
"This expands the selected trip, revealing individual dives during the trip."
msgstr ""

#. type: Title ====
#: user-manual.txt:2695
#, no-wrap
msgid "Merging dives from more than one trip into a single trip"
msgstr "Fusionner des plongées venant des voyages différents en un seul voyage"

#. type: Plain text
#: user-manual.txt:2700
msgid ""
"After selecting a trip title, the context menu allows the merging of trips "
"by either merging the selected trip with the trip below or with the trip "
"above. (Merge trip with trip below; Merge trip with trip above)"
msgstr ""

#. type: Title ====
#: user-manual.txt:2701
#, no-wrap
msgid "Splitting a single trip into more than one trip"
msgstr "Diviser un voyage en plusieurs voyages"

#. type: Plain text
#: user-manual.txt:2710
msgid ""
"If a trip includes, for example, ten dives, you can split this trip into two "
"trips (trip 1: top four dives; trip 2: bottom six dives) by selecting and "
"right-clicking the top four dives. The resulting context menu lets the user "
"create a new trip by choosing the option *Create new trip above*. The top "
"four dives are then grouped into a separate trip. The figures below show the "
"selection and context menu on the left (A) and the completed action on the "
"right (B):"
msgstr ""

#. type: Target for macro image
#: user-manual.txt:2711
#, no-wrap
msgid "images/SplitDive3a.jpg"
msgstr "images/SplitDive3a.jpg"

#. type: Title ===
#: user-manual.txt:2713
#, no-wrap
msgid "Manipulating single dives"
msgstr "Manipuler des plongées uniques"

#. type: Title ====
#: user-manual.txt:2715
#, no-wrap
msgid "Delete a dive from the dive log"
msgstr "Effacer une plongée du carnet de plongée"

#. type: Plain text
#: user-manual.txt:2722
msgid ""
"Dives can be permanently deleted from the dive log by selecting and "
"right-clicking them to bring up the context menu, then selecting *Delete "
"dive(s)*. Typically this would apply to a case where a user wishes to delete "
"workshop calibration dives of the dive computer or dives of extremely short "
"duration."
msgstr ""

#. type: Title ====
#: user-manual.txt:2723
#, no-wrap
msgid "Unlink a dive from a trip"
msgstr ""

#. type: Plain text
#: user-manual.txt:2730
msgid ""
"You can unlink dives from the trip to which they belong. To do this, select "
"and right-click the relevant dives to bring up the context menu. Then select "
"the option *Remove dive(s)  from trip*. The dive(s) now appear immediately "
"above or below the trip to which they belonged, depending on the date and "
"time of the unlinked dive."
msgstr ""

#. type: Title ====
#: user-manual.txt:2731
#, no-wrap
msgid "Add a dive to the trip immediately above"
msgstr ""

#. type: Plain text
#: user-manual.txt:2736
msgid ""
"Selected dives can be moved from the trip to which they belong and placed "
"within a separate trip. To do this, select and right-click the dive(s) to "
"bring up the context menu, and then select *Create new trip above*."
msgstr ""

#. type: Title ====
#: user-manual.txt:2737
#, no-wrap
msgid "Shift the start time of dive(s)"
msgstr "Décaler l'heure de début d'une ou plusieurs plongées"

#. type: Plain text
#: user-manual.txt:2747
msgid ""
"Sometimes it’s necessary to adjust the start time of a dive. This may apply "
"to situations where dives are done in different time zones or when the dive "
"computer has a wrong time. To do this, select and right-click the dive(s) to "
"be adjusted. This brings up the context menu on which the *Shift times* "
"option should be selected. You must then specify the time (in hours and "
"minutes) by which the dives should be adjusted and click on the option of "
"whether the time adjustment should be earlier or later."
msgstr ""

#. type: Title ====
#: user-manual.txt:2748
#, no-wrap
msgid "Merge dives into a single dive"
msgstr "Fusionner plusieurs plongées en une seule"

#. type: Plain text
#: user-manual.txt:2758
msgid ""
"Sometimes a dive is briefly interrupted, for example, if a diver returns to "
"the surface for a few minutes, resulting in two or more dives being recorded "
"by the dive computer and appearing as different dives in the *Dive List* "
"panel.  Merge these dives onto a single dive by selecting the appropriate "
"dives, right-clicking them to bring up the context menu and then selecting "
"*Merge selected dives*. It may be necessary to edit the dive information in "
"the *Notes* panel to reflect events or conditions that apply to the merged "
"dive. The figure below shows the depth profile of two dives that were merged:"
msgstr ""

#. type: Target for macro image
#: user-manual.txt:2759
#, no-wrap
msgid "images/MergedDive.png"
msgstr "images/MergedDive.png"

#. type: Title ====
#: user-manual.txt:2761
#, no-wrap
msgid "Split selected dives"
msgstr "Diviser les plongées sélectionnées"

#. type: Plain text
#: user-manual.txt:2769
msgid ""
"On some occasions, a diver reaches the surface and immediately dives again. "
"However, it may happen that the dive computer does not register a new dive, "
"but continues the previous dive due to the brief surface interval. In this "
"case it is possible to split a dive so that the two dives are shown as "
"independent dives on the *Dive List*.  If this operation is performed, "
"_Subsurface_ scans the selected dive(s) and splits the dive at points during "
"the dive where the depth is less than a metre."
msgstr ""

#. type: Title ====
#: user-manual.txt:2770
#, no-wrap
msgid "Load image(s) from file(s)"
msgstr ""

#. type: Plain text
#: user-manual.txt:2772 user-manual.txt:2775
msgid ""
"This topic is discussed in the section: xref:S_LoadImage[Adding photographs "
"to dives]."
msgstr ""

#. type: Title ====
#: user-manual.txt:2773
#, no-wrap
msgid "Load image from web"
msgstr ""

#. type: Title ====
#: user-manual.txt:2776
#, no-wrap
msgid "Undo dive manipulations"
msgstr "Annuler les manipuations sur les plongées"

#. type: Plain text
#: user-manual.txt:2782
msgid ""
"Important actions on dives or trips, described above, can be undone or "
"redone.  This includes: _delete dives_, _merge dives_, _split selected "
"dives_, _renumber dives_ and _shift dive times_.  To do this after "
"performing any of these actions, from the *Main Menu* select _Edit_. This "
"brings up the possibility to _Undo_ or _Redo_ an action."
msgstr ""

#. type: Title ===
#: user-manual.txt:2785
#, no-wrap
msgid "Filtering the dive list"
msgstr "Filtrer la liste des plongées"

#. type: Plain text
#: user-manual.txt:2791
msgid ""
"The dives in the *Dive List* panel can be filtered, selecting only some of "
"the dives based on their attributes, e.g. dive tags, dive site, divemaster, "
"buddy or protective clothing. For instance, filtering lets you list the deep "
"dives at a particular dive site, or otherwise the cave dives with a "
"particular buddy."
msgstr ""

#. type: Plain text
#: user-manual.txt:2799
msgid ""
"To open the filter, select _Log -> Filter divelist_ from the main menu. This "
"opens the _Filter Panel_ at the top of the _Subsurface_ window. Three icons "
"are located at the top right hand of the filter panel (see image below). The "
"_Filter Panel_ can be reset (i.e. all current filters cleared) by selecting "
"the *yellow angled arrow*. The _Filter Panel_ may also be minimized by "
"selecting the *green up-arrow*. When minimized, only these three icons are "
"shown.  The panel can be maximized by clicking the same icon that minimized "
"it. The filter may also be reset and closed by selecting the *red button* "
"with the white cross."
msgstr ""

#. type: Target for macro image
#: user-manual.txt:2800
#, no-wrap
msgid "images/Filterpanel.jpg"
msgstr "images/Filterpanel.jpg"

#. type: Plain text
#: user-manual.txt:2809
msgid ""
"Four filter criteria may be used to filter the dive list: dive tags, person "
"(buddy / divemaster), dive site and dive suit.  Each of these is represented "
"by a check list with check boxes. Above each check list is a second-level "
"filter tool, allowing the listing of only some attributes within that check "
"list. For instance, typing \"_ca_\" in the filter text box above the tags "
"check list, results in the list being reduced to \"_cave_\" and "
"\"_cavern_\". Filtering the check list helps to rapidly find search terms "
"for filtering the dive list."
msgstr ""

#. type: Plain text
#: user-manual.txt:2817
msgid ""
"To activate filtering of the dive list, check at least one check box in one "
"of the four check lists. The dive list is then shortened to include only the "
"dives that pertain to the criteria specified in the check lists.  The four "
"check lists work as a filter with _AND_ operators. Subsurface filters "
"therefore for _cave_ as a tag AND _Joe Smith_ as a buddy. But the filters "
"within a category are inclusive - filtering for _cave_ and _boat_ shows "
"those dives that have either one OR both of these tags."
msgstr ""

#. type: Title ==
#: user-manual.txt:2819
#, no-wrap
msgid "Exporting the dive log or parts of the dive log"
msgstr "Export le carnet de plongée ou des parties de celui-ci"

#. type: Plain text
#: user-manual.txt:2822
msgid "There are two ways to export dive information from Subsurface:"
msgstr ""
"Il y a deux façons d'exporter des informations de plongée depuis Subsurface:"

#. type: Plain text
#: user-manual.txt:2824
msgid "Export dive information to _Facebook_"
msgstr "Exporter les informations de plongée vers _Facebook_"

#. type: Plain text
#: user-manual.txt:2826
msgid ""
"xref:S_Export_other[Export dive information to other destinations or formats]"
msgstr ""
"xref:S_Export_other[Exporter des informations de plongée vers d'autres "
"destinations ou formats]"

#. type: Title ===
#: user-manual.txt:2828
#, no-wrap
msgid "Exporting dive information to _Facebook_"
msgstr "Export des informations de plongée vers _Facebook_"

#. type: Plain text
#: user-manual.txt:2837
msgid ""
"Export of dives to _Facebook_ is handled differently from other types of "
"export because a connection to _Facebook_ is required, needing a _Facebook_ "
"userID and password.  From the *Main Menu*, select _Share on -> Connect to "
"-> Facebook_ (image *A* below)  A _Facebook_ login screen appears (image *B* "
"below). Provide a _Facebook_ userID and password.  From the _Subsurface_ "
"window it’s easy to determine whether _Subsurface_ has a valid connection to "
"_Facebook_: from the *Main Menu*, select _Share on_ (image *A*, below). "
"Normally, the _Facebook_ option is greyed out. But if there is a connection "
"to _Facebook_, this option is active (i.e. in black color and can be "
"selected)."
msgstr ""
"L'export des plongées vers _Facebook_ est géré différemment des autres types "
"d'export car une connexion vers _Facebook_ est nécessaire, nécessitant un "
"identifiant et un mot de passe. À partir du menu principal, sélectionnez "
"_Partager sur -> Connecter à -> Facebook_ (image *A* ci-dessous). Un écran "
"de connexion s'affiche (image *B* ci dessous). Entrez l'identifiant et le "
"mot de passe _Facebook_. Depuis la fentre _Subsurface_, il est facile de "
"vérifier si _Subsurface_ a une connection valide vers _Facebook_ : Depuis le "
"\"Menu principal\", sélectionnez _Partager sur_ (image *A* ci-dessous). "
"Normalement, l'option _Facebook_ est grisée. Mais si une connection vers "
"_Facebook_ existe, cette option est active (c'est à dire écrit en noir et "
"sélectionnable)."

#. type: Plain text
#: user-manual.txt:2841
msgid ""
"Once logged into to _Facebook_ , a panel is shown with a message: \"_To "
"disconnect Subsurface from your Facebook account, use the 'Share on' menu "
"entry_.\" Close this message panel."
msgstr ""

#. type: Target for macro image
#: user-manual.txt:2842
#, no-wrap
msgid "images/facebook1.jpg"
msgstr "images/facebook1.jpg"

#. type: Plain text
#: user-manual.txt:2855
msgid ""
"Having established a login to _Facebook_, transferring a dive profile to a "
"_Facebook_ timeline is easy.  In the _Subsurface_ *Dive List* panel, "
"highlight the dive to be transferred.  Then, from the *Main Menu*, select "
"_Share on -> Facebook_. A dialogue box is shown, determining the amount of "
"additional information to be transferred with the dive profile (image *A*, "
"below). To transfer a dive profile to _Facebook_, the name of a _Facebook_ "
"album is needed. The checkboxes on the left hand side determine how much "
"additional information is added to the dive profile, shown in the text box "
"on the right hand side of the panel (image *A*, below). Customise the "
"message that will be posted with the dive profile by editing any of the "
"information. After specifying additional information and verifying the text, "
"select the _OK_ button that triggers the transfer to _Facebook_. After the "
"transfer is done, an acknowledgement dialogue appears, indicating it was "
"successful."
msgstr ""
"Une fois qu'une connexion à _Facebook_ est établie, transférer un profil de "
"plongée vers _Facebook_ est facile. Dans le panneau *Liste des plongées* de "
"_Subsurface_, sélectionnez la plongée à transférer. Ensuite, à partir du "
"*menu principal*, sélectionnez _Partager sur -> Facebook_. Une fenêtre "
"s'affiche, pour déterminer quelles informations seront transférées avec le "
"profil de plongée (image *A* ci-dessous). Pour transférer un profil de "
"plongée vers _Facebook_, le nom d'un album _Facebook_ doit être fourni. Les "
"cases à cocher sur la partie gauche permettent de sélectionner des "
"informations supplémentaires à transférer avec le profil de plongée. Ces "
"informations sont affichées dans le champs de texte sur la partie droite du "
"panneau. (image *A* ci dessous). Personnalisez le message qui sera envoyé "
"avec le profil de plongée en modifiant les informations. Une fois les "
"informations supplémentaires ajoutées et vérifiées, sélectionner le bouton "
"_OK_ qui effectue le transfert vers _Facebook_. Après le transfert, une "
"fenêtre de confirmation apparait ,indiquant le succès du transfert."

#. type: Plain text
#: user-manual.txt:2859
msgid ""
"Both the album created and the post to your timeline are marked as private. "
"In order for friends to be able to see the post, log into _Facebook_ using a "
"browser or Facebook app and change its permissions."
msgstr ""
"À la fois l'album créé et la publication sur votre ligne temporelle seront "
"marquées comme privés. Pour que vos amis puissent la voir, connectez-vous à "
"_Facebook_ depuis un navigateur ou l'application Facebook et modifiez les "
"permissions."

#. type: Target for macro image
#: user-manual.txt:2860
#, no-wrap
msgid "images/facebook2.jpg"
msgstr "images/facebook2.jpg"

#. type: Plain text
#: user-manual.txt:2864
msgid ""
"If required, then close the _Facebook_ connection by selecting, from the "
"*Main Menu*, _Share on -> Disconnect from -> Facebook_ (image *B* above)."
msgstr ""

#. type: Title ===
#: user-manual.txt:2866
#, no-wrap
msgid "Export dive information to other destinations or formats"
msgstr "Exporter des informations de plongée vers d'autres destinations ou formats"

#. type: Plain text
#: user-manual.txt:2871
msgid ""
"For non-_Facebook exports_, the export function can be found by selecting "
"_File -> Export_, which brings up the Export dialog. This dialog always "
"gives two options: save ALL dives, or save only the dives selected in *Dive "
"List* panel of _Subsurface_. Click the appropriate radio button (see images "
"below)."
msgstr ""

#. type: Target for macro image
#: user-manual.txt:2872
#, no-wrap
msgid "images/Export_f20.jpg"
msgstr "images/Export_f20.jpg"

#. type: Plain text
#: user-manual.txt:2875
msgid "A dive log or part of it can be saved in several formats:"
msgstr ""
"Un carnet de plongée ou une partie de celui-ci peut être enregistré dans "
"différents formats:"

#. type: Plain text
#: user-manual.txt:2877
msgid ""
"_Subsurface XML_ format. This is the native format used by _Subsurface_."
msgstr ""
"Format _Subsurface XML_. C'est le format utilisé nativement par _Subsurface_."

#. type: Plain text
#: user-manual.txt:2881
msgid ""
"Universal Dive Data Format (_UDDF_). Refer to _http://uddf.org_ for more "
"information.  UDDF is a generic format that enables communication among many "
"dive computers and computer programs."
msgstr ""

#. type: Plain text
#: user-manual.txt:2885
msgid ""
"_Divelogs.de_, an Internet-based dive log repository. In order to upload to "
"_Divelogs.de_, you need a user-ID as well as a password for _Divelogs.de_. "
"Log into _http://en.divelogs.de_ and subscribe to this service to upload "
"dive log data from _Subsurface_."
msgstr ""

#. type: Plain text
#: user-manual.txt:2889
msgid ""
"_DiveShare_ is also a dive log repository on the Internet focusing on "
"recreational dives. To upload dives, you need a user ID, so registration "
"with _http://scubadiveshare.com_ is required."
msgstr ""

#. type: Plain text
#: user-manual.txt:2894
msgid ""
"_CSV dive details_, that includes the most critical information of the dive "
"profile. Included information of a dive is: dive number, date, time, buddy, "
"duration, depth, temperature and pressure: in short, most of the information "
"that recreational divers enter into handwritten log books."
msgstr ""

#. type: Plain text
#: user-manual.txt:2897
msgid ""
"_CSV dive profile_, that includes a large amount of detail for each dive, "
"including the depth profile, temperature and pressure information of each "
"dive."
msgstr ""

#. type: Plain text
#: user-manual.txt:2910
msgid ""
"_HTML_ format, in which the dive(s) are stored in HTML files, readable with "
"an Internet browser. Most modern web browsers are supported, but JavaScript "
"must be enabled. The HTML export cannot be changed or edited.  It contains "
"most of the information recorded in the dive log. However, it does not show "
"the calculated values in the *Dive Profile* panel, e.g. dive ceiling, "
"calculated cylinder pressure, gas pressures and MOD. The HTML export "
"contains a search option to search the dive log. HTML export is specified on "
"the second tab of the Export dialog (image *B* above). A typical use of this "
"option is to export all your dives to a smartphone or a tablet where it "
"would serve as a portable record of dives, useful for dive companies wishing "
"to verify the dive history of a diver, and doing away with the need to carry "
"an original logbook when doing dives with dive companies."
msgstr ""

#. type: Plain text
#: user-manual.txt:2915
msgid ""
"_Worldmap_ format, an HTML file with a world map upon which each dive and "
"some information about it are indicated. This map is not editable. If you "
"select any of the dive sites on the map, a summary of the dive is available "
"in text, as shown in the image below."
msgstr ""

#. type: Target for macro image
#: user-manual.txt:2916
#, no-wrap
msgid "images/mapview_f20.jpg"
msgstr "images/mapview_f20.jpg"

#. type: Plain text
#: user-manual.txt:2925
#, qt-format
msgid ""
"_TeX_ format, a file for printing using the TeX typesetting software. Choose "
"a filename with a '.tex' extension. You will also need a template file, that "
"can be obtained from "
"link:http://www.atdotde.de/%7erobert/subsurfacetemplate/[http://www.atdotde.de/~robert/subsurfacetemplate/] "
"in the same directory as the '.tex' file. The file can then be processed "
"with plain TeX (not LaTeX), for example by running 'pdftex filename.tex' on "
"the command line."
msgstr ""

#. type: Target for macro image
#: user-manual.txt:2926
#, no-wrap
msgid "images/texexample.png"
msgstr "images/texexample.png"

#. type: Plain text
#: user-manual.txt:2933
msgid ""
"_Image depths_, which creates a text file that contains the file names of "
"all photos or images attached to any of the selected dives in the _Dive "
"List_, together with the depth underwater where of each of those photos was "
"taken."
msgstr ""

#. type: Plain text
#: user-manual.txt:2935
msgid "_General Settings_, under the HTML tab, provides the following options:"
msgstr ""

#. type: Plain text
#: user-manual.txt:2943
#, no-wrap
msgid ""
"** Subsurface Numbers: if this option is checked, the dive(s) are exported with the\n"
"   numbers associated with them in Subsurface, Otherwise the dive(s) will be numbered\n"
"   starting from 1.\n"
"** Export Yearly Statistics: if this option is checked, a yearly statistics table will\n"
"   be attached to the HTML exports.\n"
"** Export List only: a list of dives only (date, time, depth, duration) will be exported\n"
"   and the detailed dive information, e.g. dive profile, will not be available.\n"
msgstr ""

#. type: Plain text
#: user-manual.txt:2946
msgid ""
"Under _Style Options_ some style-related options are available like font "
"size and theme."
msgstr ""

#. type: Plain text
#: user-manual.txt:2949
msgid ""
"Export to other formats can be done through third party facilities, for "
"instance _www.divelogs.de_."
msgstr ""

#. type: Title ==
#: user-manual.txt:2951
#, no-wrap
msgid "Keeping a _Subsurface_ dive log in the Cloud"
msgstr ""

#. type: Plain text
#: user-manual.txt:2961
msgid ""
"For each diver, dive log information is highly important. Not only is it a "
"record of diving activities for your pleasure, but it’s important "
"information required for admission to training courses or sometimes even "
"diving sites. The security of the dive log is critical. To have a dive log "
"that is resistant to failure of a home computer hard drive, loss or theft of "
"equipment, the Cloud is an obvious solution. This also has the added benefit "
"that you can access your dive log from anywhere in the world. For this "
"reason, facilities such as _divelogs.de_ and _Diving Log_ offer to store "
"dive log information on the Internet."
msgstr ""

#. type: Plain text
#: user-manual.txt:2967
msgid ""
"_Subsurface_ includes access to a transparently integrated cloud storage "
"back end that is available to all Subsurface users. Storing and retrieving a "
"dive log from the cloud is no more difficult than accessing the dives on the "
"local hard disk.  The only requirement is that you should first register as "
"a user on the cloud.  To use _Subsurface cloud storage_ , follow these steps:"
msgstr ""

#. type: Title ===
#: user-manual.txt:2968
#, no-wrap
msgid "Create a cloud storage account"
msgstr ""

#. type: Plain text
#: user-manual.txt:2985
#, no-wrap
msgid ""
"** Open the *Network Preferences* by selecting _File_ -> _Preferences_ -> _Network_.\n"
"** In the section headed _Subsurface cloud storage_, enter an email address that\n"
"   _Subsurface_ can use for user registration.\n"
"** Enter a novel password that _Subsurface_ will use to store the\n"
"  dive log in the cloud.\n"
"** Click _Apply_ to send the above email address and password to the\n"
"  (remote) cloud server. The server responds by sending a verification PIN to\n"
"  the above email address (This is the *only* occasion that _Subsurface_ uses the\n"
"  email address provided above). The *Network Preferences* dialog now has a new PIN text\n"
"   box, not visible previously.\n"
"** Enter the PIN in the corresponding text box in the *Network Preferences* dialog\n"
"(this field is only visible while the server is waiting for email\n"
"address confirmation)\n"
"** Click _Apply_ again. The _Subsurface cloud storage_ account\n"
"will be marked as verified and the _Subsurface cloud storage_ service is initialised for use.\n"
msgstr ""

#. type: Title ===
#: user-manual.txt:2986
#, no-wrap
msgid "Using _Subsurface cloud storage_"
msgstr ""

#. type: Plain text
#: user-manual.txt:2996
#, no-wrap
msgid ""
"** Once the cloud storage has been initialized, two new items appear in the\n"
"   _File_ menu of the main menu system: _Open cloud storage_ and _Save to cloud storage_.\n"
"These options let you load and save data to the _Subsurface\n"
"cloud storage_ server.\n"
"** In the _Defaults Preferences_ tab, you can select to use the _Subsurface cloud\n"
"storage_ data as the default data file by checking the box marked _Cloud storage default file_.\n"
" This means the data from\n"
"the _Subsurface cloud storage_ is loaded when _Subsurface_ starts and saved there when _Subsurface_ closes.\n"
msgstr ""

#. type: Plain text
#: user-manual.txt:3001
#, no-wrap
msgid ""
"** _Subsurface_ keeps a local copy of the data and the cloud facility remains fully\n"
"functional even if used while disconnected to the Internet. _Subsurface_ simply synchronizes the\n"
"data with the cloud server the next time the program is used while the computer is\n"
"connected to the Internet.\n"
msgstr ""

#. type: Title ===
#: user-manual.txt:3003
#, no-wrap
msgid "Web access to _Subsurface cloud storage_"
msgstr ""

#. type: Plain text
#: user-manual.txt:3013
msgid ""
"One of the nice side benefits of using _Subsurface cloud storage_ is that "
"you can also access your dive data from any web browser. Simply open "
"https://cloud.subsurface-divelog.org[_https://cloud.subsurface-divelog.org_], "
"log in with the same email and password, and you can see an HTML export of "
"the last dive data that was synced to _Subsurface cloud storage_. The dive "
"information shown is only the contents of the recorded dive logs, NOT the "
"calculated values shown in the *Profile* panel, including some cylinder "
"pressures, deco ceilings and O~2~/He/N~2~ partial pressures."
msgstr ""

#. type: Title ===
#: user-manual.txt:3014
#, no-wrap
msgid "Other cloud services"
msgstr ""

#. type: Plain text
#: user-manual.txt:3024
msgid ""
"If you prefer not to use the integrated cloud storage of dive logs (and "
"don't need the web access), it’s simple to store dive logs in the cloud "
"using several of the existing facilities on the Internet.  For instance "
"https://www.dropbox.com/[_Dropbox_] offers a free application that allows "
"files on the Dropbox servers to be seen as a local folder on a desktop "
"computer."
msgstr ""

#. type: Target for macro image
#: user-manual.txt:3025
#, no-wrap
msgid "images/Cloud.jpg"
msgstr "images/Cloud.jpg"

#. type: Plain text
#: user-manual.txt:3034
msgid ""
"The _Dropbox_ program creates a copy of the _Dropbox_ Internet Cloud content "
"on your desktop computer. When the computer is connected to the Internet, "
"the Internet content is automatically updated. Therefore both the _Open_ and "
"_Save_ of dive logs are done using the local copy of the dive log in the "
"local _Dropbox_ folder, so there's no need for a direct internet connection. "
"If the local copy is modified, e.g. by adding a dive, the remote copy in the "
"_Dropbox_ server in the Cloud will be automatically updated whenever "
"Internet access is available."
msgstr ""

#. type: Title ==
#: user-manual.txt:3037
#, no-wrap
msgid "Several _Subsurface_ users on one desktop computer"
msgstr ""

#. type: Plain text
#: user-manual.txt:3041
msgid ""
"A frequent need is for two or more persons to use _Subsurface_ on the same "
"desktop computer. For instance members of a household may use the same "
"computer or one family member may perform dive uploads for other family "
"members/friends. There are two approaches for doing this."
msgstr ""

#. type: Plain text
#: user-manual.txt:3053
#, no-wrap
msgid ""
"*A)* If the different users of a desktop computer do not log onto the desktop/laptop under different user names\n"
"  then the simplest way is for each person to use her/his own divelog file within Subsurface. In this case John\n"
"  would work with the _Subsurface_ file _johns-divelog_ and Joan would use _joans-divelog_. Select\n"
"  the appropriate dive log by selecting, from the *Main Menu*, _File -> Open logbook_ and then select your own\n"
"  dive log file from the list of files lower down in the menu. However, a problem arises if the users\n"
"  prefer different settings for _Subsurface_. For instance, one diver may prefer to see the dive ceiling in the\n"
"  *Profile Panel* and photos icons in the *Dive List*, while the other may not have these preferences. In addition,\n"
"  the cloud connection is normally unique for each _Subsurface_ installation and if more than one user wishes to save\n"
"  dive data on the cloud, it is inconvenient to open the *Preferences* and change the user-ID data every time\n"
"  the cloud is accessed. To solve these problems, launch _Subsurface_ with a _--user=<user name>_ command-line option.\n"
"  John can then activate _Subsurface_ with this command-line instruction:\n"
msgstr ""

#. type: Plain text
#: user-manual.txt:3055
#, no-wrap
msgid "\tsubsurface --user=John\n"
msgstr ""

#. type: Plain text
#: user-manual.txt:3057
msgid "while Joan can launch _Subsurface_ using:"
msgstr ""

#. type: Plain text
#: user-manual.txt:3059
#, no-wrap
msgid "\tsubsurface --user=Joan\n"
msgstr ""

#. type: Plain text
#: user-manual.txt:3067
#, no-wrap
msgid ""
"In this case, each user's preferences, settings and cloud access information are stored separately, allowing\n"
"  each diver to interact with _Subsurface_ in her/his preferred way and with individual cloud access. The above\n"
"  process can be made user-friendly by creating a link/shortcut with a desktop icon that executes the above\n"
"  command-line instruction. Use of the _--user=_ option therefore enables each user to create, maintain and\n"
"  backup a separate dive log within a personalised user interface. This way, when each diver launches _Subsurface_,\n"
"  it opens with the correct dive log as well as the appropriate display and backup preferences, and each diver\n"
"  can access their own divelog on a mobile device using https://subsurface-divelog.org/documentation/subsurface-mobile-user-manual[_Subsurface-Mobile_].\n"
msgstr ""

#. type: Plain text
#: user-manual.txt:3071
#, no-wrap
msgid ""
"*B)* On the other hand, if the users log onto the same computer using different userIDs and passwords (i.e. users each\n"
"have a separate user space), _Subsurface_ is available independently to each user and every diver automatically has a separate\n"
"user profile and settings, including unique cloud and _Subsurface-Mobile_ access.\n"
msgstr ""

#. type: Title ==
#: user-manual.txt:3073
#, no-wrap
msgid "Printing a dive log"
msgstr "Imprimer un carnet de plongée"

#. type: Plain text
#: user-manual.txt:3077
#, no-wrap
msgid ""
"_Subsurface_ provides a simple and flexible way to print a whole dive log or only a few selected dives.\n"
"  Pre-installed templates or a custom written template can be used to choose where the data are fitted into the page.\n"
msgstr ""

#. type: Plain text
#: user-manual.txt:3079
msgid "Some decisions need to be made before printing:"
msgstr "Certains choix doivent être fait avant l'impression:"

#. type: Plain text
#: user-manual.txt:3082
msgid ""
"Should the whole dive log be printed or only part of it? If only part is "
"required, select the required dives from the *Dive List* panel."
msgstr ""

#. type: Plain text
#: user-manual.txt:3084
msgid ""
"If the dive profiles are printed, what gas partial pressure information "
"should be shown? Select the appropriate toggle-buttons on the button bar to "
"the left of the *Dive Profile* panel."
msgstr ""

#. type: Plain text
#: user-manual.txt:3087
msgid ""
"If _File -> Print_ is selected from the Main menu, the dialogue below (image "
"*A*) appears. Three specifications are needed to get the desired information "
"and page layout:"
msgstr ""

#. type: Target for macro image
#: user-manual.txt:3088 user-manual.txt:4605
#, no-wrap
msgid "images/Print1_f22.jpg"
msgstr "images/Print1_f22.jpg"

#. type: Plain text
#: user-manual.txt:3091
msgid "Under _Print type_ select one of two options:"
msgstr ""

#. type: Plain text
#: user-manual.txt:3093
msgid ""
"_Dive list print_: Print dives from the *Dive List* panel with profiles and "
"other information."
msgstr ""

#. type: Plain text
#: user-manual.txt:3094
msgid "_Statistics print_: Print yearly statistics of the dives."
msgstr ""

#. type: Plain text
#: user-manual.txt:3096
msgid "Under _Print options_ select:"
msgstr ""

#. type: Plain text
#: user-manual.txt:3101
msgid ""
"Printing only the dives selected from the dive list before activating the "
"print dialogue by checking the box _Print only selected dives_. If this "
"check box is *not* checked ALL dives in the *Dive List* panel are printed."
msgstr ""

#. type: Plain text
#: user-manual.txt:3103
msgid ""
"Printing in color, done by checking the box with _Print in color_. If this "
"check box is not checked, printing is in black and white."
msgstr ""

#. type: Plain text
#: user-manual.txt:3106
msgid ""
"Under _Template_ select a template to be used as the page layout. There are "
"several choices.  (see image *B*, above)."
msgstr ""

#. type: Plain text
#: user-manual.txt:3108
msgid "_Table_: This prints a summary table of all dives selected (see below)."
msgstr ""

#. type: Target for macro image
#: user-manual.txt:3109
#, no-wrap
msgid "images/Print_summarylist_f22.jpg"
msgstr "images/Print_summarylist_f22.jpg"

#. type: Plain text
#: user-manual.txt:3112
msgid ""
"_Flow layout_: Print the text associated with each dive without printing the "
"dive profiles"
msgstr ""

#. type: Plain text
#: user-manual.txt:3113
msgid "of each dive (see below):"
msgstr ""

#. type: Target for macro image
#: user-manual.txt:3114
#, no-wrap
msgid "images/Print_flow_layout_f22.jpg"
msgstr "images/Print_flow_layout_f22.jpg"

#. type: Plain text
#: user-manual.txt:3117
msgid ""
"_One Dive_: Print one dive per page, also showing the dive profile (see "
"below)"
msgstr ""

#. type: Target for macro image
#: user-manual.txt:3118
#, no-wrap
msgid "images/print2_f22.jpg"
msgstr "images/print2_f22.jpg"

#. type: Plain text
#: user-manual.txt:3122
msgid "_Two Dives_: Print two dives per page, also showing the dive profiles."
msgstr ""

#. type: Plain text
#: user-manual.txt:3123
msgid "_Six Dives_: Print six dives per page, also showing the dive profiles."
msgstr ""

#. type: Plain text
#: user-manual.txt:3127
msgid ""
"You can _Preview_ the printed page by selecting the _Preview_ button on the "
"dialogue (see image *A* at the start of this section). After preview, you "
"can change the options in the print dialogue, so the layout fits personal "
"taste."
msgstr ""

#. type: Plain text
#: user-manual.txt:3131
msgid ""
"Next, select the _Print_ button (see image *A* at the start of this "
"section). This activates the regular print dialogue used by the operating "
"system, letting you choose a printer and set its properties (see image "
"below):"
msgstr ""

#. type: Target for macro image
#: user-manual.txt:3132
#, no-wrap
msgid "images/Print_print_f22.jpg"
msgstr "images/Print_print_f22.jpg"

#. type: Plain text
#: user-manual.txt:3137
msgid ""
"Set the print resolution of the printer to an appropriate value by changing "
"the printer _Properties_. Finally, select the _Print_ button to print the "
"dives.  Below is a (rather small) example of the output for one particular "
"page."
msgstr ""

#. type: Target for macro image
#: user-manual.txt:3138
#, no-wrap
msgid "images/Printpreview.jpg"
msgstr "images/Printpreview.jpg"

#. type: Title ===
#: user-manual.txt:3140
#, no-wrap
msgid "Writing a custom print template (advanced)"
msgstr "Créer un modèle d'impression personnalisé (avancé)"

#. type: Plain text
#: user-manual.txt:3146
msgid ""
"Writing a custom template is an effective way to produce highly customized "
"printouts. Subsurface uses HTML templates to render printing. You can create "
"a template, export a new template, import an existing template and delete an "
"existing template by using the appropriate buttons under the _Template_ "
"dropdown list in the print dialogue. See <<S_APPENDIX_E,APPENDIX E>> for "
"information on how to write or modify a template."
msgstr ""

#. type: Title ==
#: user-manual.txt:3148
#, no-wrap
msgid "Configuring a dive computer"
msgstr "Configurer un ordinateur de plongée"

#. type: Plain text
#: user-manual.txt:3156
msgid ""
<<<<<<< HEAD
"_Subsurface_ lets you configure a dive computer. Currently, the Heinrichs-"
"Weikamp (OSTC 2/2N/2C, OSTC 3, Sport) and Suunto Vyper (Stinger, Mosquito, "
"D3, Vyper, Vytec, Cobra, Gekko and Zoop) family of dive computers are "
"supported. A large number of settings of these dive computers can be read "
"and changed to different values. To begin, be sure the appropriate hardware "
"driver is installed for the dive computer (also required for downloading "
"dives) and the device name of the dive computer is known.  See "
"<<_appendix_a_operating_system_specific_information_for_importing_dive_information_from_a_dive_computer,"
"APPENDIX A>> for information on how to do this."
=======
"_Subsurface_ lets you configure a dive computer. Currently, the "
"Heinrichs-Weikamp (OSTC 2/2N/2C, OSTC 3, Sport) and Suunto Vyper (Stinger, "
"Mosquito, D3, Vyper, Vytec, Cobra, Gekko and Zoop) family of dive computers "
"are supported. A large number of settings of these dive computers can be "
"read and changed to different values. To begin, be sure the appropriate "
"hardware driver is installed for the dive computer (also required for "
"downloading dives) and the device name of the dive computer is known.  See "
"<<_appendix_a_operating_system_specific_information_for_importing_dive_information_from_a_dive_computer,APPENDIX "
"A>> for information on how to do this."
>>>>>>> 12ea31ef
msgstr ""
"_Subsurface_ vous permet de configurer un ordinateur de plongée. "
"Actuellement, les familles d'ordinateurs supportés sont Heinrichs-Weikamp "
"(OSTC 2/2N/2C, OSTC 3, Sport) et Suunto Vyper (Stinger, Mosquito, D3, Vyper, "
"Vytec, Cobra, Gekko et Zoop). De nombreux paramètres de ces ordinateurs de "
"plongée peuvent être lues et modifiées. Pour commencer, assurez vous que les "
"pilotes pour votre ordinateur de plongée sont installés (également "
"nécessaire pour télécharger les plongées) et que le nom de périphérique de "
"l'ordinateur de plongée est connu. Voir "
"<<_appendix_a_operating_system_specific_information_for_importing_dive_information_from_a_dive_computer, "
"ANNEXE A>> pour plus d'informations sur la manière de procéder."

#. type: Plain text
#: user-manual.txt:3162
msgid ""
"Once the dive computer is connected to the _Subsurface_ computer, select "
"_File -> Configure dive computer_ from the _Main Menu_. Select the "
"appropriate device name (or mount point) in the dropdown list at the top of "
"the configuration panel and select the appropriate dive computer model from "
"the panel on the left-hand (see image below)."
msgstr ""
"Une fois que l'ordinateur de plongée est connecté à _Subsurface_, "
"sélectionner _Fichier -> Configurer l'ordinateur de plongée_, à partir du "
"menu principal. Sélectionner le nom du périphérique (ou le point de montage) "
"dans la liste déroulante, en haut du panneau de configuration et "
"sélectionner le bon modèle d'ordinateur de plongée à partir du panneau à "
"gauche (voir l'image ci-dessous)."

#. type: Target for macro image
#: user-manual.txt:3163
#, no-wrap
msgid "images/Configure_dc_f20.jpg"
msgstr "images/Configure_dc_f20.jpg"

#. type: Plain text
#: user-manual.txt:3166
msgid ""
"Using the appropriate buttons on the configuration panel, the following "
"actions can be done:"
msgstr ""
"En utilisant les boutons appropriés du panneau de configuration, les actions "
"suivantes peuvent être effectuées :"

#. type: Plain text
#: user-manual.txt:3169
#, no-wrap
msgid ""
"*Retrieve available details*. This loads the existing configuration from the dive computer\n"
"to _Subsurface_, showing it in the configuration panel.\n"
msgstr ""
"*Récupérer les détails disponibles*. Cela charge la configuration existante à partir de l'ordinateur de plongée\n"
"dans _Subsurface_, en l'affichant dans le panneau de configuration.\n"

#. type: Plain text
#: user-manual.txt:3171
#, no-wrap
msgid ""
"*Save changes to device*. This changes the configuration of the\n"
"dive computer to correspond to the information shown in the configuration panel.\n"
msgstr ""
"*Enregistrer les modifications sur le périphérique*. Cela change la configuration de l'ordinateur\n"
"de plongée pour correspondre aux informations affichées dans le panneau de configuration.\n"

#. type: Plain text
#: user-manual.txt:3173
#, no-wrap
msgid ""
"*Backup*. This saves the configuration data to a file. _Subsurface_ asks for\n"
"a file location and file name for the saved information.\n"
msgstr ""
"*Sauvegarder*. Cela enregistre la configuration dans un fichier. _Subsurface_ demande\n"
"l'emplacement et le nom du fichier pour enregistrer les informations.\n"

#. type: Plain text
#: user-manual.txt:3175
#, no-wrap
msgid ""
"*Restore backup*. This loads the information from a backup file and displays it\n"
"in the configuration panel.\n"
msgstr ""
"*Restaurer une sauvegarde*. Cela charge les informations à partir d'un fichier de sauvegarde et l'affiche\n"
"dans le panneau de configuration.\n"

#. type: Plain text
#: user-manual.txt:3177
#, no-wrap
msgid ""
"*Update firmware*. If new firmware is available for the dive computer, this is\n"
"loaded into the dive computer.\n"
msgstr ""
"*Mettre à jour le firmware*. Si un nouveau firmware est disponible pour l'ordinateur de plongée,\n"
"il sera chargé dans l'ordinateur de plongée.\n"

#. type: Title ==
#: user-manual.txt:3180
#, no-wrap
msgid "Setting user _Preferences_ for _Subsurface_"
msgstr ""

#. type: Plain text
#: user-manual.txt:3191
msgid ""
"There are several user-definable settings within _Subsurface_, found by "
"selecting _File -> Preferences_, mostly affecting the way in which "
"_Subsurface_ shows dive information to the user. The settings are in six "
"panels: _General_, _Units_, _Profile_, _Language_, _Network_, and "
"_Georeference_, all of which operate on the same principles: specified "
"settings can be applied to the display of the dive log by selecting _Apply_. "
"At this stage, any new settings only apply to the present session and are "
"not saved. In order to apply new settings permanently, select the _Save_ "
"button. If you do not wish to apply the new preferences, select _Cancel_."
msgstr ""

#. type: Title ===
#: user-manual.txt:3192
#, no-wrap
msgid "General"
msgstr ""

#. type: Plain text
#: user-manual.txt:3195
msgid "There are several headings in the *General* panel:"
msgstr ""

#. type: Target for macro image
#: user-manual.txt:3196
#, no-wrap
msgid "images/Pref1_f23.jpg"
msgstr "images/Pref1_f23.jpg"

#. type: Plain text
#: user-manual.txt:3200
#, no-wrap
msgid ""
"  ** *Lists and tables*: Specify the font type and font size of the\n"
"     *Dive Table* panel: decreasing the font size allows one to see more dives on a screen.\n"
msgstr ""

#. type: Plain text
#: user-manual.txt:3205
#, no-wrap
msgid ""
"  ** *Dives*: For the _Default Dive Log File_ specify the directory and\n"
"     file name of your\n"
"     electronic dive log book. This is a file with filename extension of either _.xml_ or _.ssrf_. When\n"
"     launched, _Subsurface_ will automatically load the specified dive log book. There are three options:\n"
msgstr ""

#. type: Plain text
#: user-manual.txt:3206
#, no-wrap
msgid "_No default file_: When checked, _Subsurface_ does not automatically load a dive log at startup.\n"
msgstr ""

#. type: Plain text
#: user-manual.txt:3207
#, no-wrap
msgid "_Local default file_: When checked, _Subsurface_ automatically loads a dive log from the local hard disk.\n"
msgstr ""

#. type: Plain text
#: user-manual.txt:3209
#, no-wrap
msgid ""
"_Cloud storage default file_: When checked, _Subsurface automatically loads the dive log from the cloud\n"
"device that was initialized using the *Preferences* _Network_ tab (see below).\n"
msgstr ""

#. type: Plain text
#: user-manual.txt:3211
#, no-wrap
msgid "** *Display invalid*:  Dives can be marked as invalid (when a user wishes to hide\n"
msgstr ""

#. type: Plain text
#: user-manual.txt:3214
#, no-wrap
msgid ""
"dives that he/she doesn't consider valid dives, e.g. pool dives, but still want to\n"
"keep them in the dive log). This controls whether those dives are displayed in\n"
"the dive list.\n"
msgstr ""

#. type: Plain text
#: user-manual.txt:3216
#, no-wrap
msgid "** *Default cylinder*: From the dropdown list, select the default cylinder to be used in\n"
msgstr ""

#. type: Plain text
#: user-manual.txt:3217
#, no-wrap
msgid "the *Equipment* tab of the *Notes* panel.\n"
msgstr ""

#. type: Plain text
#: user-manual.txt:3219
#, no-wrap
msgid "** *Animations*: Some actions in showing the dive profile are performed using\n"
msgstr ""

#. type: Plain text
#: user-manual.txt:3225
#, no-wrap
msgid ""
"animations. For instance, the axis values for depth and time change from dive to\n"
"dive. When viewing a different dive, these changes in axis characteristics do not\n"
"happen instantaneously, but are animated. The _Speed_ of animations can be controlled\n"
"by setting this slider\n"
"with faster animation speed to the left, and a 0 value representing no animation\n"
"at all.\n"
msgstr ""

#. type: Plain text
#: user-manual.txt:3227
#, no-wrap
msgid "** *Clear all settings*: As indicated in the button below this heading, all settings are\n"
msgstr ""

#. type: Plain text
#: user-manual.txt:3228
#, no-wrap
msgid "cleared and set to default values.\n"
msgstr ""

#. type: Title ===
#: user-manual.txt:3229
#, no-wrap
msgid "Units"
msgstr ""

#. type: Target for macro image
#: user-manual.txt:3230
#, no-wrap
msgid "images/Pref2_f23.jpg"
msgstr "images/Pref2_f23.jpg"

#. type: Plain text
#: user-manual.txt:3237
msgid ""
"Choose between metric and imperial units of depth, pressure, volume, "
"temperature and mass. By selecting the Metric or Imperial radio button at "
"the top, you can specify that all units are in the chosen measurement "
"system.  Alternatively, if you select the *Personalize* radio button, units "
"can be selected independently, with some in the metric system and others in "
"imperial."
msgstr ""

#. type: Plain text
#: user-manual.txt:3243
msgid ""
"Regardless of the above settings, dive time measurements can be either in "
"seconds or minutes.  Choose the appropriate option. GPS coordinates can be "
"represented either as traditional coordinates (degrees, minutes, seconds) or "
"as decimal degrees Choose the appropriate option."
msgstr ""

#. type: Title ===
#: user-manual.txt:3244
#, no-wrap
msgid "Profile"
msgstr "Profil"

#. type: Plain text
#: user-manual.txt:3246
msgid "This panel has three sections:"
msgstr "Ce panneau comporte trois sections:"

#. type: Target for macro image
#: user-manual.txt:3248
#, no-wrap
msgid "images/Pref4_f23.jpg"
msgstr "images/Pref4_f23.jpg"

#. type: Plain text
#: user-manual.txt:3261
#, no-wrap
msgid ""
"*Gas pressure display setup*. Even though nitrogen and helium pressures are also included here, these items mainly pertain to oxygen management:\n"
"** _Thresholds_: _Subsurface_ can display graphs of the nitrogen, oxygen and the helium\n"
"   partial pressures during\n"
"   the dive, activated using the toolbar on the left of the *Dive Profile*\n"
"   panel. For each of these graphs, specify a threshold value. If any of the graphs go\n"
"   above the specified threshold, the graph is\n"
"   highlighted in red, indicating the particular partial pressure threshold has been exceeded.\n"
"   The pO~2~ threshold is probably the most important one and a value of 1.6 is commonly used.\n"
"** _pO~2~ in calculating MOD_ is used for calculating the maximum operative depth for a particular\n"
"   nitrox or trimix gas mixture. A value of 1.4 is commonly used.\n"
msgstr ""

#. type: Plain text
#: user-manual.txt:3263
#, no-wrap
msgid "** CCR Options: These options determine oxygen management for CCR dives:\n"
msgstr ""

#. type: Plain text
#: user-manual.txt:3268
#, no-wrap
msgid ""
"*** _Dive planner default setpoint_: Specify the O~2~ setpoint for a\n"
"    CCR dive plan. This determines the pO~2~  maintained\n"
"    during a particular dive. Setpoint changes during the dive can be added via the\n"
"    profile context menu.\n"
msgstr ""

#. type: Plain text
#: user-manual.txt:3272
#, no-wrap
msgid ""
"*** _CCR: Show setpoints when viewing pO~2~:_ With this checkbox activated, the pO~2~\n"
"    graph on the dive profile has an overlay in red which indicates the CCR setpoint\n"
"    values. See the section on xref:S_CCR_dives[Closed Circuit Rebreather dives].\n"
msgstr ""

#. type: Plain text
#: user-manual.txt:3276
#, no-wrap
msgid ""
"*** _CCR: Show individual O~2~ sensor values when viewing pO~2~:_ Show the pO~2~\n"
"    values associated with each of the individual oxygen sensors of a CCR system.\n"
"    See the section on xref:S_CCR_dives[Closed Circuit Rebreather dives].\n"
msgstr ""

#. type: Plain text
#: user-manual.txt:3278
#, no-wrap
msgid "*Ceiling display setup*. These settings mostly deal with nitrogen and helium management\n"
msgstr ""

#. type: Plain text
#: user-manual.txt:3279
#, no-wrap
msgid "by determining how the decompression ceiling (ascent ceiling) is calculated and displayed:\n"
msgstr ""

#. type: Plain text
#: user-manual.txt:3286
#, no-wrap
msgid ""
"** _Draw dive computer reported ceiling red_: This checkbox does exactly what it says. By default\n"
"   the computer reported ceiling is shown in white.\n"
"   Not all dive computers report ceiling values. If the dive computer does report it, it may differ\n"
"   from the ceilings calculated by _Subsurface_ because of the different algorithms and\n"
"   gradient factors, as well as the dynamic way a\n"
"   dive computer calculates ceilings during a dive.\n"
msgstr ""

#. type: Plain text
#: user-manual.txt:3291
#, no-wrap
msgid ""
"** _Algorithm for calculating ceiling_. Choose between the Bühlmann Z1H-L16\n"
"   decompression model and the VPM-B model:\n"
"*** _VPM-B_: Provide a conservatism level for calculating the VPM-B ceiling. Values between 0\n"
"    (least conservative) and 4 (most conservative) are valid.\n"
msgstr ""

#. type: Plain text
#: user-manual.txt:3307
#, no-wrap
msgid ""
"*** Bühlmann: Set the _gradient factors_ (GFLow and GFHigh) for calculcating the deco ceiling following\n"
"   the ZH-L16 algorithm. GF_Low is the gradient factor at depth and GF_High is used at the surface.\n"
"   At intermediate depths gradient factors between GF_Low and GF_High are used.\n"
"   Gradient factors add conservatism to nitrogen and helium exposure during a dive, in a\n"
"   similar way that many dive computers have a conservatism setting. The lower\n"
"   the value of a gradient factor, the more conservative the calculations are with\n"
"   respect to inert gas loading and the deeper the ceilings are. Gradient\n"
"   factors of 20/60 are considered conservative and values of 70/90 are considered\n"
"   harsh.\n"
"   In addition decide whether to check the _GFLow at max. depth_ box. If checked, GF_Low is used for the\n"
"   deepest dive depth and linearly increased up to the GF_High value at the surface. If unchecked,\n"
"   GF_Low is used between the deepest dive depth and the first deco stop, after which the\n"
"   gradient factor linearly increases up to the GF_High value at the surface. For more information see:\n"
msgstr ""

#. type: Plain text
#: user-manual.txt:3314
#, no-wrap
msgid ""
" **  _pSCR options_. These preferences determine how passive semi-closed circuit (pSCR) dives\n"
"    are planned and how the pSCR deco ceiling is calculated:\n"
msgstr ""

#. type: Plain text
#: user-manual.txt:3318
#, no-wrap
msgid ""
" *** _Metabolic rate:_ this is the\n"
"    volume of oxygen used by a diver during a minute. Set this value for pSCR dive planning\n"
"    and decompression calculations.\n"
msgstr ""

#. type: Plain text
#: user-manual.txt:3321
#, no-wrap
msgid ""
" *** _pSCR ratio:_ The dilution ratio (or dump ratio) is the ratio of gas released to the\n"
"    environment to that of the gas recirculated to the diver. A 1:10 ratio is commonly used.\n"
msgstr ""

#. type: Plain text
#: user-manual.txt:3323
#, no-wrap
msgid "*Misc*\n"
msgstr ""

#. type: Plain text
#: user-manual.txt:3330
#, no-wrap
msgid ""
"** _Show unused cylinders in Equipment Tab_: This checkbox allows display of information about unused cylinders when viewing the\n"
"*Equipment Tab*. If this box is not checked, and if any cylinders entered using the *Equipment Tab* are not used (e.g. there\n"
"was no gas switch to such a cylinder), then these cylinders are omitted from that list.\n"
"**  _Show mean depth_: If this box is checked, the *Dive Profile* panel contains a grey line that shows\n"
"    the mean depth of the dive, up to any time instant during the dive. Normally this is a u-shaped line indicating the deepest mean depth just before\n"
"   ascent.\n"
msgstr ""

#. type: Title ===
#: user-manual.txt:3332
#, no-wrap
msgid "Language"
msgstr "Langue"

#. type: Plain text
#: user-manual.txt:3334
msgid "Choose a language that _Subsurface_ will use."
msgstr "Choisissez une langue que _Subsurface_ utilisera."

#. type: Target for macro image
#: user-manual.txt:3335
#, no-wrap
msgid "images/Pref3_f23.jpg"
msgstr "images/Pref3_f23.jpg"

#. type: Plain text
#: user-manual.txt:3344
msgid ""
"Check the _System Default_ language i.e. the language of the underlying "
"operating system if this is appropriate. This is the default setting in "
"_Subsurface_.  To change it, uncheck this checkbox and pick a language / "
"country combination from the list of locations. The _Filter_ text box to "
"list similar languages. For instance there are several system variants of "
"English or French. *This particular preference requires a restart of "
"_Subsurface_ to take effect*."
msgstr ""

#. type: Plain text
#: user-manual.txt:3346
msgid ""
"In this section also specify appropriate date and time formats for showing "
"dive details."
msgstr ""
"Dans cette section, spécifiez également les formats de date et d'heure pour "
"l'affiche des détails de plongée."

#. type: Title ===
#: user-manual.txt:3347
#, no-wrap
msgid "Network"
msgstr "Réseau"

#. type: Plain text
#: user-manual.txt:3352
msgid ""
"This panel facilitates communication between _Subsurface_ and data sources "
"on the Internet.  This is important, for instance, when _Subsurface_ needs "
"to communicate with web services such as Cloud storage, the "
"<<S_Companion,_Subsurface Companion app_>> or when you want to communicate "
"through a proxy."
msgstr ""

#. type: Target for macro image
#: user-manual.txt:3354
#, no-wrap
msgid "images/Pref5_f23.jpg"
msgstr "images/Pref5_f23.jpg"

#. type: Plain text
#: user-manual.txt:3357
msgid "This dialogue has three sections:"
msgstr ""

#. type: Plain text
#: user-manual.txt:3365
#, no-wrap
msgid ""
"** _Proxy_:\n"
"If a proxy server is used for Internet access, the type of proxy needs to be selected from the dropdown list,\n"
"after which the IP address of the host and the appropriate port number should\n"
"be provided. If the proxy server uses authentication, the appropriate userID and\n"
"password are required so that _Subsurface_ can automatically pass\n"
"through the proxy server to access the Internet. This information is usually obtained\n"
"from your ISP.\n"
msgstr ""

#. type: Plain text
#: user-manual.txt:3370
#, no-wrap
msgid ""
"** _Subsurface cloud storage_: To store your dive log in the cloud, a valid email address\n"
"   and password are required. This lets _Subsurface_ email security information\n"
"   regarding cloud storage to you, and to set up cloud storage appropriately.\n"
"   Two additional options are given:\n"
msgstr ""

#. type: Plain text
#: user-manual.txt:3371
#, no-wrap
msgid "_Sync to cloud in the background_: This option allows saving of dive information to the cloud storage\n"
msgstr ""

#. type: Plain text
#: user-manual.txt:3372
#, no-wrap
msgid "while you do other things within _Subsurface_.\n"
msgstr ""

#. type: Plain text
#: user-manual.txt:3373
#, no-wrap
msgid "_Save password locally_: This allows local storage of the cloud storage password. Note that this\n"
msgstr ""

#. type: Plain text
#: user-manual.txt:3374
#, no-wrap
msgid "information is saved in raw text form, not encoded in any way.\n"
msgstr ""

#. type: Plain text
#: user-manual.txt:3378
#, no-wrap
msgid ""
"** _Subsurface web service_: When you subscribe to the <<S_Companion,Subsurface web service>>, a very\n"
"     long and hard-to-remember userID is issued. This is the place to save that userID. By\n"
"     checking the option _Save User ID locally?_, you ensure a local copy of that userID is saved.\n"
msgstr ""

#. type: Title ===
#: user-manual.txt:3379
#, no-wrap
msgid "Georeference"
msgstr "Géoréférencement"

#. type: Plain text
#: user-manual.txt:3387
msgid ""
"_Subsurface_ provides a geo-lookup service (that is, given the coordinates "
"of a dive site) derived from a click on the *Dive Map panel* at the bottom "
"right of the _Subsurface_ window, or from a GPS instrument or from the "
"_Subsurface_ Companion app). A search on the Internet is done to find the "
"name of the closest known location. This function only works if _Subsurface_ "
"has an Internet connection. The preference of the dive site name can be "
"configured, e.g. _Country/State/City_ or _City/State/Country_ (see image "
"below)."
msgstr ""

#. type: Target for macro image
#: user-manual.txt:3388
#, no-wrap
msgid "images/Pref7_f23.jpg"
msgstr "images/Pref7_f23.jpg"

#. type: Title ==
#: user-manual.txt:3391
#, no-wrap
msgid "The _Subsurface_ dive planner"
msgstr "Le planificateur de plongée de _Subsurface_"

#. type: Plain text
#: user-manual.txt:3396
msgid ""
"Dive planning is an advanced feature of _Subsurface_, accessed by selecting "
"_Log -> Plan Dive_ from the main menu. It allows calculation of inert gas "
"load during a dive by using the Bühlmann ZH-L16 algorithm with the addition "
"of gradient factors as implemented by Erik Baker, or using the VPM-B model."
msgstr ""

#. type: delimited block *
#: user-manual.txt:3404
msgid ""
"The _Subsurface_ dive planner IS CURRENTLY EXPERIMENTAL and assumes the user "
"is already familiar with the _Subsurface_ user interface. It is explicitly "
"used under the following conditions:"
msgstr ""
"Le planificateur de plongée de _Subsurface_ EST POUR L'INSTANT EN PHASE "
"EXPÉRIMENTALE et suppose que l'utilisateur est déjà familier avec "
"l'interface utilisateur de _Subsurface_. Il est utilisé explicitement aux "
"conditions suivantes:"

#. type: delimited block *
#: user-manual.txt:3407
msgid ""
"The user is conversant with dive planning and has the necessary training to "
"perform dive planning."
msgstr ""
"L'utilisateur est bien informé au sujet de la planification de plongée et a "
"la formation nécessaire pour faire une planification de plongée."

#. type: delimited block *
#: user-manual.txt:3408
msgid "The user plans dives within his/her certification limits."
msgstr ""
"L'utilisateur planifie des plongées dans les limites de sa certification."

#. type: delimited block *
#: user-manual.txt:3411
msgid ""
"Dive planning makes large assumptions about the characteristics of the "
"_average person_ and cannot compensate for individual physiology or health "
"or personal history or life style characteristics."
msgstr ""
"La planification de plongée se base sur les caractéristiques d'une _personne "
"normale_ et ne peut compenser les caractéristiques physiologiques, l'état de "
"santé, l'historique personnel et les caractéristiques du mode de vie."

#. type: delimited block *
#: user-manual.txt:3412
msgid ""
"The safety of a dive plan depends heavily on the way in which the planner is "
"used."
msgstr ""
"La sécurité d'une planification de plongée dépend en grande partie de la "
"façon dont le planificateur est utilisé."

#. type: delimited block *
#: user-manual.txt:3413
msgid "The user is familiar with the user interface of _Subsurface_."
msgstr "L'utilisateur est familier avec l'interface de _Subsurface_."

#. type: delimited block *
#: user-manual.txt:3415
msgid ""
"A user who is not absolutely sure about any of the above requirements should "
"not use this feature."
msgstr ""
"Un utilisateur qui n'est pas absolument certain d'un des prérequis ci-dessus "
"ne devrait pas utiliser cette fonction."

#. type: Title ===
#: user-manual.txt:3417
#, no-wrap
msgid "The _Subsurface_ dive planner screen"
msgstr "L'écran du planificateur de plongée _Subsurface_"

#. type: Plain text
#: user-manual.txt:3422
msgid ""
"Like the _Subsurface_ dive log, the planner screen is divided into several "
"sections (see image below). The *setup* parameters for a dive are entered "
"into the sections on the left hand and bottom side of the screen.  They are: "
"Available Gases, Rates, Planning, Gas Options and Notes."
msgstr ""

#. type: Plain text
#: user-manual.txt:3426
msgid ""
"At the top right hand is a green *design panel* on which the profile of the "
"dive can be manipulated directly by dragging and clicking as explained "
"below. This feature makes the _Subsurface_ dive planner unique in ease of "
"use."
msgstr ""

#. type: Plain text
#: user-manual.txt:3430
msgid ""
"At the bottom right is a text panel with a heading of _Dive Plan Details_. "
"This is where the details of the dive plan are provided in a way that can "
"easily be copied to other software. This is also where any warning messages "
"about the dive plan are printed."
msgstr ""

#. type: Target for macro image
#: user-manual.txt:3431
#, no-wrap
msgid "images/PlannerWindow1_f20.jpg"
msgstr "images/PlannerWindow1_f20.jpg"

#. type: Title ===
#: user-manual.txt:3434
#, no-wrap
msgid "Open circuit dives"
msgstr "Plongées en circuit ouvert"

#. type: Plain text
#: user-manual.txt:3437
msgid ""
"Towards the center bottom of the planner (circled in blue in the image "
"above) is a dropbox with three options. Select the appropriate one of these:"
msgstr ""

#. type: Plain text
#: user-manual.txt:3440
#, no-wrap
msgid ""
"** Open Circuit (the default)\n"
"** CCR\n"
"** pSCR\n"
msgstr ""
"** Circuit ouvert (option par défaut)\n"
"** CCR\n"
"** pSCR\n"

#. type: Plain text
#: user-manual.txt:3442
msgid "Choose the Open Circuit option."
msgstr "Choisissez l'option Circuit ouvert."

#. type: Plain text
#: user-manual.txt:3446
msgid ""
"In the top left-hand area of the planning screen, be sure the constant dive "
"parameters are appropriate. These are: Start date and time of the intended "
"dive, Atmospheric Pressure and Altitude above sea level of the dive site. "
"The atmospheric pressure can also be entered as an altitude in meters, "
"assuming a sea-level atmospheric pressure of 1.013 bar."
msgstr ""

#. type: Plain text
#: user-manual.txt:3455
msgid ""
"In the table labelled _Available Gases_, add the information of the "
"cylinders to be used as well as the gas composition within that cylinder. "
"This is done in a similar way as for <<cylinder_definitions,providing "
"cylinder data for dive logs>>. Choose the cylinder type by double clicking "
"the cylinder type and using the dropdown list, then specify the start "
"pressure of this cylinder. By leaving the oxygen concentration (O~2~%) field "
"empty, the cylinder is assumed to contain air. Otherwise enter the oxygen "
"and/or helium concentration in the boxes provided in this dialogue. Add "
"additional cylinders by using the \"+\" icon to the top right-hand of the "
"dialogue."
msgstr ""

#. type: Plain text
#: user-manual.txt:3457
msgid "The _Available Gases_ table includes three gas depth fields, labelled:"
msgstr ""
"Le tableau _Gaz disponibles_ inclut trois champs de profondeur de gaz, "
"nommés:"

#. type: Plain text
#: user-manual.txt:3458
#, no-wrap
msgid "** Deco switch at: the switch depth for deco gases. Unless overridden by the user, this will be\n"
msgstr ""

#. type: Plain text
#: user-manual.txt:3459
#, no-wrap
msgid "automatically calculated based on the Deco pO~2~ preference (default 1.6 bar)\n"
msgstr ""

#. type: Plain text
#: user-manual.txt:3460
#, no-wrap
msgid "** Bot. MOD: the gas Maximum Operating Depth (MOD) if it is used as a bottom mix. Automatically\n"
msgstr ""

#. type: Plain text
#: user-manual.txt:3462
#, no-wrap
msgid ""
"calculated based on the Bottom pO~2~ preference (default 1.4 bar). Editing this field will modify the\n"
"O~2~% according to the depth set. Set to ''*'' to calculate the best O~2~% for the dive maximum depth.\n"
msgstr ""

#. type: Plain text
#: user-manual.txt:3463
#, no-wrap
msgid "** MND: the gas Maximum Narcotic Depth (MND). Automatically calculated based on the Best Mix END\n"
msgstr ""

#. type: Plain text
#: user-manual.txt:3465
#, no-wrap
msgid ""
"preference (default 30m / 98 ft). Editing this field will modify the He% according to the depth set.\n"
"Set to ''*'' to calculate the best He% for the dive maximum depth.\n"
msgstr ""

#. type: Plain text
#: user-manual.txt:3467
msgid "The profile of the planned dive can be created in two ways:"
msgstr "Le profil d'une plongée planifiée peut être créé de deux façons:"

#. type: Plain text
#: user-manual.txt:3472
msgid ""
"Drag the waypoints (the small white circles) on the existing dive profile to "
"represent the dive. Additional waypoints can be created by double-clicking "
"the existing dive profile. Waypoints can be deleted by right-clicking a "
"particular waypoint and selecting the _delete_ item from the resulting "
"context menu."
msgstr ""

#. type: Plain text
#: user-manual.txt:3480
msgid ""
"The most efficient way to create a dive profile is to enter the appropriate "
"values into the table marked _Dive planner points_. The first line of the "
"table represents the duration and the final depth of the descent from the "
"surface. Subsequent segments describe the bottom phase of the dive.  The _CC "
"setpoint_ column is only relevant for closed circuit divers.  The ascent is "
"usually not specified because this is what the planner is supposed to "
"calculate.  Add additional segments to the profile by selecting the \"+\" "
"icon at the top right hand of the table. Segments entered into the _Dive "
"planner points_ table automatically appear in the *Dive Profile* diagram."
msgstr ""

#. type: Title ====
#: user-manual.txt:3481
#, no-wrap
msgid "Recreational dives"
msgstr "Plongées loisir"

#. type: Plain text
#: user-manual.txt:3498
#, no-wrap
msgid ""
"Recreational mode is what comes closest to planning a dive based on the non-decompression limit (NDL).\n"
"It computes the maximum time a diver can stay at the current depth without needing mandatory decompression\n"
"stops and without using more than the existing gas (minus a reserve). The planner automatically takes\n"
"into account the nitrogen load incurred in previous dives. But conventional dive tables are also used in a\n"
"way that can take into account previous dives. Why use a dive planner for recreational dives? Using\n"
"recreational dive tables, the maximum depth of a dive is taken into account. But few dives are\n"
"done at a constant depth corresponding to the maximum depth (i.e. a \"square\" dive profile). This means\n"
"dive tables overestimate the nitrogen load incurred during previous dives. The _Subsurface_\n"
"dive planner calculates nitrogen load according to the real dive profiles of all uploaded previous dives,\n"
"in a similar way as dive computers calculate nitrogen load during a dive. This means that the diver gets 'credit,'\n"
"in terms of nitrogen load, for not remaining at maximum depth during\n"
"previous dives, so a longer subsequent dive can be planned.\n"
" For the planner to work it's crucial to upload all previous dives\n"
"onto _Subsurface_ before doing dive planning.\n"
"To plan a dive, the appropriate settings need to be defined.\n"
msgstr ""

#. type: Plain text
#: user-manual.txt:3501
msgid ""
"Ensure the date and time is set to that of the intended dive. This allows "
"calculation of the nitrogen load incurred during previous dives."
msgstr ""

#. type: Plain text
#: user-manual.txt:3504
msgid ""
"Immediately under the heading _Planning_ are two checkboxes _Recreational_ "
"and _Safety Stop_.  Check these two boxes."
msgstr ""

#. type: Plain text
#: user-manual.txt:3508
msgid ""
"Then define the cylinder size, the gas mixture (air or % oxygen) and the "
"working cylinder pressure in the top left-hand section of the planner under "
"_Available gases_."
msgstr ""

#. type: Plain text
#: user-manual.txt:3513
msgid ""
"The planner calculates whether the specified cylinder contains enough "
"air/gas to complete the planned dive. In order for this to be accurate, "
"under _Gas options_, specify an appropriate surface air consumption (SAC) "
"rate for _Bottom SAC_. Suitable values are between 15 l/min and 30 l/min, "
"with novice divers or difficult dives requiring SAC rates closer to 30l/min."
msgstr ""

#. type: Plain text
#: user-manual.txt:3522
msgid ""
"Define the amount of gas the cylinder must have at the end of the bottom "
"section of the dive just before ascent. A value of 50 bar is often used. The "
"reason for this reserve gas is to provide for the possible need to bring a "
"buddy to the surface using gas sharing. How much gas is used in sharing "
"depends on the depth of the ascent. This can be difficult to estimate, so "
"most agencies assume a fixed amount of gas, or actually of pressure e.g. 40 "
"or 50 bar or 25% or 33% (rule of thirds). But _Subsurface_ can do better "
"because it knows about the ascent and that is why we add the amount of gas "
"during the ascent (i.e. the \"deco gas“).  Subsurface still uses a fixed "
"pressure \"reserve\" but that's supposed to be for the additional gas used "
"when there's a problem and your pulse rate goes up when you start to buddy "
"breathe. This reserve amount is user configurable."
msgstr ""

#. type: Plain text
#: user-manual.txt:3530
msgid ""
"Define the depth of the dive by dragging the waypoints (white dots) on the "
"dive profile or (even better) defining the appropriate depths using the "
"table under _Dive planner points_ as desribed under the previous heading. If "
"this is a multilevel dive, set the appropriate dive depths to represent the "
"dive plan by adding waypoints to the dive profile or by adding appropriate "
"dive planner points to the _Dive Planner Points_ table. _Subsurface_ will "
"automatically extend the bottom section of the dive to the maximum duration "
"within the no-decompression limits (NDL)."
msgstr ""

#. type: Plain text
#: user-manual.txt:3533
msgid ""
"The ascent speed can be changed. The default ascent speeds are those "
"considered safe for recreational divers."
msgstr ""
"La vitesse de remontée peut être modifiée. Les vitesses de remontée par "
"défaut sont celles qui sont considérées comme sûres pour les plongées loisir."

#. type: Plain text
#: user-manual.txt:3541
msgid ""
"The dive profile in the planner shows the maximum dive time within no-deco "
"limits using the Bühlmann ZH-L16 algorithm and the gas and depth settings "
"specified as described above. The _Subsurface_ planner allows rapid "
"assessment of dive duration as a function of dive depth, given the nitrogen "
"load incurred during previous dives. The dive plan includes estimates of the "
"amount of air/gas used, depending on the cylinder settings specified under "
"_Available gases_. If the initial cylinder pressure is set to 0, the dive "
"duration shown is the true no-deco limit (NDL) without taking into account "
"gas used during the dive. If the surface above the dive profile is RED it "
"means that recreational dive limits are exceeded and either the dive "
"duration or the dive depth needs to be reduced."
msgstr ""

#. type: Plain text
#: user-manual.txt:3545
msgid ""
"Below is an image of a dive plan for a recreational dive at 30 meters. "
"Although the no-deco limit (NDL) is 23 minutes, the duration of the dive is "
"limited by the amount of air in the cylinder. That is shown in the text box "
"at the bottom right of the panel, requiring sufficient air for buddy-sharing "
"during ascent."
msgstr ""

#. type: Target for macro image
#: user-manual.txt:3546
#, no-wrap
msgid "images/Planner_OC_rec.jpg"
msgstr "images/Planner_OC_rec.jpg"

# Une autre idée de traduction pour "non-recreational"?
#. type: Title ====
#: user-manual.txt:3548
#, fuzzy, no-wrap
msgid "Non-recreational open circuit dives, including decompression"
msgstr "Plongées en circuit ouvert _non loisir_, incluant une décompression"

#. type: Plain text
#: user-manual.txt:3552
msgid ""
"Non-recreational dive planning involves exceeding the no-deco limits and/or "
"using multiple breathing gases.  These dives are planned in three stages:"
msgstr ""

#. type: Plain text
#: user-manual.txt:3564
#, no-wrap
msgid ""
"*a) Nitrogen management*: This is done by specifying the rates for descent and ascent,\n"
"as well as the deco model (GFLow, GFHigh or Conservatism level) under the headings _Rates_ and _Planning_\n"
"to the bottom left of the planning screen. Two deco models are supported the Bühlmann model and the VPM-B\n"
"model. Select one of the two models. When selecting the Bühlmann model, the gradient factors (GFHigh and GFLow\n"
"need to be specified. Initially, the GFHigh and GFLow values in the _Preferences_\n"
"panel of _Subsurface_ is used. If these are changed within the planner (see _Gas Options_ within\n"
"the planner), the new values are\n"
"used without changing the original values in the _Preferences_.\n"
"Gradient Factor settings strongly affect the calculated ceilings and their depths.\n"
"A very low GFLow value brings on decompression stops early during the dive.\n"
" ** For more information about Gradient factors, see the section on xref:S_GradientFactors[Gradient Factor Preference settings].\n"
msgstr ""

#. type: Plain text
#: user-manual.txt:3570
msgid ""
"If the VPM-B model is selected, the Conservatism_level needs to be specified "
"on a scale of 0 (least conservative) to 4 (most conservative).  This model "
"tends to give deco stops at deeper levels than the Bühlmann model and often "
"results in slightly shorter dive durations than the Bühlmann model, albeit "
"at the cost of higher tissue compartment pressures in the slow tissues.  "
"When selecting one of these models, keep in mind they are NOT exact "
"physiological models but only mathematical models that appear to work in "
"practice."
msgstr ""

#. type: Plain text
#: user-manual.txt:3572
msgid "For more information external to this manual see:"
msgstr "Pour plus d'information en dehors de ce manuel, voir:"

#. type: Plain text
#: user-manual.txt:3574
msgid ""
"link:http://www.tek-dive.com/portal/upload/M-Values.pdf[Understanding "
"M-values by Erik Baker, _Immersed_ Vol. 3, No. 3.]"
msgstr ""
"link:http://www.tek-dive.com/portal/upload/M-Values.pdf[Understanding "
"M-values by Erik Baker, _Immersed_ Vol. 3, No. 3.]"

#. type: Plain text
#: user-manual.txt:3575
msgid ""
"link:http://www.rebreatherworld.com/general-and-new-to-rebreather-articles/5037-gradient-factors-for-dummies.html[Gradient "
"factors for dummies, by Kevin Watts]"
msgstr ""
"link:http://www.rebreatherworld.com/general-and-new-to-rebreather-articles/5037-gradient-factors-for-dummies.html[Gradient "
"factors for dummies, by Kevin Watts]"

#. type: Plain text
#: user-manual.txt:3577
msgid ""
<<<<<<< HEAD
"link:https://www.amazon.com/Deco-Divers-Decompression-Theory-Physiology/"
"dp/1905492073/ref=sr_1_1?s=books&ie=UTF8&qid=1403932320&sr=1-1&keywords=deco"
"+for+divers[_Deco for Divers_, by Mark Powell (2008). Aquapress] Southend-on-"
"Sea, UK. ISBN 10: 1-905492-07-3.  An excellent non-technical review that "
"discusses both the Bühlmann deco model and the VPM-B model."
msgstr ""
"link:https://www.amazon.com/Deco-Divers-Decompression-Theory-Physiology/"
"dp/1905492073/ref=sr_1_1?s=books&ie=UTF8&qid=1403932320&sr=1-1&keywords=deco"
"+for+divers[_Deco for Divers_, by Mark Powell (2008). Aquapress] Southend-on-"
"Sea, UK. ISBN 10: 1-905492-07-3.  Un excellent livre non technique qui "
"traite à la fois des modèles de décompression Bühlmann et VPM-B."
=======
"link:https://www.amazon.com/Deco-Divers-Decompression-Theory-Physiology/dp/1905492073/ref=sr_1_1?s=books&ie=UTF8&qid=1403932320&sr=1-1&keywords=deco+for+divers[_Deco "
"for Divers_, by Mark Powell (2008). Aquapress] Southend-on-Sea, UK. ISBN 10: "
"1-905492-07-3.  An excellent non-technical review that discusses both the "
"Bühlmann deco model and the VPM-B model."
msgstr ""
"link:https://www.amazon.com/Deco-Divers-Decompression-Theory-Physiology/dp/1905492073/ref=sr_1_1?s=books&ie=UTF8&qid=1403932320&sr=1-1&keywords=deco+for+divers[_Deco "
"for Divers_, by Mark Powell (2008). Aquapress] Southend-on-Sea, UK. ISBN 10: "
"1-905492-07-3.  Un excellent livre non technique qui traite à la fois des "
"modèles de décompression Bühlmann et VPM-B."
>>>>>>> 12ea31ef

#. type: Plain text
#: user-manual.txt:3585
msgid ""
"The ascent rate is critical for nitrogen off-gassing at the end of the dive "
"and is specified for several depth ranges, using the mean depth as a "
"yardstick. The mean depth of the dive plan is shown by a light grey line on "
"the dive profile. Ascent rates at deeper levels are often in the range of "
"8-12 m/min, while ascent rates near the surface are often in the range of "
"4-9 m/min. The descent rate is also specified. If the option _Drop to first "
"depth_ is activated, the descent phase of the planned dive will be at the "
"maximal descent rate specified in the _Rates_ section of the dive setup."
msgstr ""

#. type: Plain text
#: user-manual.txt:3594
#, no-wrap
msgid ""
"*b) Oxygen management*: In the *Gas Options* part of the dive specification, the maximum partial\n"
"pressure for oxygen needs to be specified for the\n"
"bottom part of the dive (_bottom po2_) as well as for the decompression part of the dive (_deco po2_).\n"
"Commonly used values are 1.4 bar for the bottom part of the dive and 1.6 bar for any decompression\n"
"stages. Normally, a partial pressure of 1.6 bar is not exceeded. The depth at which switching to a gas\n"
"takes place can be edited in the\n"
"_Available Gases_ dialog. Normally, the planner decides on switching to a new gas when, during\n"
"ascent, the partial pressure of the new gas has decreased to 1.6 bar.\n"
msgstr ""

#. type: Plain text
#: user-manual.txt:3625
#, no-wrap
msgid ""
"*c) Gas management*: With open-circuit dives this is a primary\n"
"consideration. Divers need to keep within the limits of the amount of\n"
"gas within the dive\n"
"cylinder(s), allowing for an appropriate margin for a safe return to the surface, possibly\n"
"sharing with a buddy. Under the _Gas Options_ heading, specify the best (but conservative) estimate\n"
"of your surface-equivalent air consumption (SAC, also termed RMV) in\n"
"liters/min (for the time being, only SI units are supported). Specify the SAC during the\n"
"bottom part of the dive (_bottom SAC_) as well as during the decompression or safety stops of the\n"
"dive (_deco SAC_). Values of 15-30 l/min are common. For good gas management, a guess\n"
"is not sufficient and you needs to\n"
"monitor gas consumption on a regular basis, dependent on different dive conditions and/or equipment.\n"
"The planner calculates the total volume of gas used during the dive and issues a warning\n"
"if you exceeds the total amount of gas available. Good practice demands that divers not dive to\n"
"the limit of the gas supply but that an appropriate reserve is kept\n"
"for unforeseen circumstances.\n"
"For technical diving, this reserve can be up to 66% of the total available gas.\n"
"In addition to calculating the total gas consumption for every cylinder the planner provides one way\n"
"of calculating the recommended volume of bottom gas which is needed for safe asscent to the\n"
"first deco gas change depth or the surface. This procedure is called the \"minimum gas\" or \"rock bottom\"\n"
"consideration and it is used by various (but not all)\n"
"technical diving organisations. The calculation assumes that in worst case an out of gas (OoG)\n"
"situation could occur at the end of the planned bottom time at maximum depth. This OoG event forces\n"
"the buddy team the share the gas of one diver and to stay at maximum depth for an additional\n"
"time of n minutes (preferences option \"problem solving time\").\n"
"At the same moment the combined SAC of both divers is increased by a estimated factor (preferences option\n"
"\"SAC factor\") compared to the SAC factor of a single diver under normal conditions.\n"
"The result of the minimum gas calculation for the bottom gas is printed to the planner output as an\n"
"additional information. No automatic checks are performed based on this result.\n"
"Please take care that the feature only gives valid results for simple, rectengular shaped single\n"
"level dive profiles. For multi level dives one would need to check every leg of the profile independently.\n"
msgstr ""

#. type: Plain text
#: user-manual.txt:3638
msgid ""
"Now you can start the detailed time-depth planning of the dive. _Subsurface_ "
"offers an unique graphical interface for doing planning. The mechanics are "
"similar to hand-entering a dive profile in the dive log part of "
"_Subsurface_. Upon activating the planner, a default dive of depth 15 m for "
"20 min is offered in the blue design surface to the top right hand of the "
"screen. The white dots (waypoints) on the profile can be dragged with a "
"mouse. Create more waypoints by double-clicking on the profile line and "
"ensuring the profile reflects the intended dive. Drag the waypoints to "
"represent the depth and duration of the dive. It is NOT necessary to specify "
"the ascent part of the dive since the planner calculates this, based on the "
"existing settings.  If any of the management limits (for nitrogen, oxygen or "
"gas) are exceeded, the surface above the dive profile changes from BLUE to "
"RED."
msgstr ""

#. type: Plain text
#: user-manual.txt:3649
msgid ""
"Each waypoint on the dive profile creates a _Dive Planner Point_ in the "
"table on the left of the dive planner panel. Ensure the _Used Gas_ value in "
"each row of that table corresponds to one of the gas mixtures specified in "
"the _Available Gases_ table.  Add new waypoints until the main features of "
"the dive have been completed, e.g. the bottom time segment and deep stops "
"(if these are implemented). In most cases _Subsurface_ computes additional "
"way points in order to fulfill decompression requirements for that dive. A "
"waypoint can also be moved by selecting it and by using the arrow keys.  The "
"waypoints listed in the _Dive Planner Points_ dialogue can be edited by hand "
"in order to get a precise presentation of the dive plan. In fact, it is "
"sometimes more easy to create the whole dive profile by editing the _Dive "
"Planner Points_ dialog."
msgstr ""

#. type: Plain text
#: user-manual.txt:3655
msgid ""
"Show any changes in gas cylinder used by indicating gas changes as explained "
"in the section <<S_CreateProfile,hand-creating a dive profile>>. These "
"changes should reflect the cylinders and gas compositions defined in the "
"table with _Available Gases_.  If two or more gases are used, automatic gas "
"switches will be planned during the ascent to the surface."
msgstr ""

#. type: Plain text
#: user-manual.txt:3664
msgid ""
"A non-zero value in the \"CC setpoint\" column of the table of dive planner "
"points indicates a valid setpoint for oxygen partial pressure and that the "
"segment is dived using a closed circuit rebreather (CCR). If the last "
"manually entered segment is a CCR segment, the decompression phase is "
"computed assuming the diver uses a CCR with the specified set-point. If the "
"last segment (however short) is on open circuit (OC, indicated by a zero "
"set-point) the decompression is computed in OC mode and the planner only "
"considers gas changes in OC mode."
msgstr ""

#. type: Plain text
#: user-manual.txt:3667
msgid ""
"Below is an example of a dive plan to 45m using Tx21/35, followed by an "
"ascent using EAN50 and oxygen and using the settings as described above."
msgstr ""
"Ci-dessous, vous trouverez un exemple d'une planification de plongée "
"utilisant du Tx21/35, suivie d'une remontée utilisant de l'EAN50 et de "
"l'oxygène, et utilisant les réglages décrits ci-dessous."

#. type: Target for macro image
#: user-manual.txt:3668
#, no-wrap
msgid "images/Planner_OC_deco_VPM.jpg"
msgstr "images/Planner_OC_deco_VPM.jpg"

#. type: Plain text
#: user-manual.txt:3673
msgid ""
"Once the above steps have been completed, save by clicking the _Save_ button "
"towards the top middle of the planner. The saved dive plan will appear in "
"the *Dive List* panel of _Subsurface_."
msgstr ""

#. type: Plain text
#: user-manual.txt:3675
#, no-wrap
msgid "*The dive plan details*\n"
msgstr "*Les détails du plan de plongée*\n"

#. type: Plain text
#: user-manual.txt:3683
msgid ""
"On the bottom right of the dive planner, under _Dive Plan Details_, the "
"exact details of the dive plan are provided. These details may be modified "
"by checking any of the options under the _Notes_ section of the dive "
"planner, immediately to the left of the _Dive Plan Details_. If a _Verbatim "
"dive plan_ is requested, a detailed sentence-level explanation of the dive "
"plan is given. If any of the management specifications have been exceeded "
"during the planning, a warning message is printed underneath the dive plan "
"information."
msgstr ""

#. type: Plain text
#: user-manual.txt:3688
msgid ""
"If the option _Display segment duration_ is checked, then the duration of "
"each depth level is indicated in the _Dive Plan Details_. This duration "
"INCLUDES the transition time to get to that level. However, if the _Display "
"transition in deco_ option is checked, the transitions are shown separately "
"from the segment durations at a particular level."
msgstr ""

#. type: Title ===
#: user-manual.txt:3689
#, no-wrap
msgid "Planning pSCR dives"
msgstr ""

#. type: Plain text
#: user-manual.txt:3706
#, no-wrap
msgid ""
"To plan a dive using a passive semi-closed rebreather (pSCR), select _pSCR_ rather than\n"
"_Open circuit_ in the dropdown list.\n"
"The parameters of the pSCR dive can be set by selecting  _File ->   Preferences ->   Profile_\n"
"from the main menu, where the gas consumption calculation takes into account the pSCR dump\n"
"ratio (default 1:10) as well as the metabolic rate. The calculation also takes the oxygen drop\n"
"accross the mouthpiece of the rebreather into account. If the\n"
"pO~2~ drops below what is considered safe, a warning appears in the _Dive plan\n"
"details_. A typical pSCR cylinder setup is very similar to an open circuit dive;\n"
"one or more drive cilinders, possibly with different bottom and decompression\n"
"gasses, including gas switches during the dive like in open circuit diving.\n"
"Therefore, the setup of the _Available gases_ and the _Dive planner points_ tables\n"
"are very similar to that of a open circuit dive plan, described above. However, no oxygen setpoints\n"
"are specified for pSCR dives. Below is a dive plan for a pSCR dive. The dive is comparable\n"
"to that of the CCR dive below, but note the longer ascent duration due to the lower oxygen\n"
"in the loop due to the oxygen drop across the mouthpiece of the pSCR equipment.\n"
msgstr ""

#. type: Target for macro image
#: user-manual.txt:3707
#, no-wrap
msgid "images/Planner_pSCR1_f20.jpg"
msgstr "images/Planner_pSCR1_f20.jpg"

#. type: Title ===
#: user-manual.txt:3710
#, no-wrap
msgid "Planning CCR dives"
msgstr "Planifier des plongées CCR (recycleur)"

#. type: Plain text
#: user-manual.txt:3714
msgid ""
"To plan a dive using a closed circuit rebreather, select the _CCR_ option in "
"the dropdown list, circled in blue in the image below."
msgstr ""

#. type: Plain text
#: user-manual.txt:3718
#, no-wrap
msgid ""
"*Available gases*: In the _Available gases_ table, enter the cylinder information for the\n"
"diluent cylinder and for any bail-out cylinders. Do NOT enter the information for the oxygen\n"
"cylinder since it is implied when the _CCR_ dropdown selection is made.\n"
msgstr ""

#. type: Plain text
#: user-manual.txt:3728
#, no-wrap
msgid ""
"*Entering setpoints*: Specify a default setpoint in the Preferences tab, by selecting _File ->  Preferences ->  Profile_ from\n"
"the main menu. All user-entered segments in the _Dive planner points_ table\n"
"use the default setpoint value. Then, different setpoints can be specified for dive segments\n"
"in the _Dive planner points_ table. A zero setpoint\n"
"means the diver bails out to open circuit mode for that segment. Decompression is always calculated\n"
"using the setpoint of the last manually entered segment. So, to plan a bail out ascent for a\n"
"CCR dive, add a one-minute dive segment to the end with a setpoint value of 0. The decompression\n"
"algorithm does not switch deco-gases automatically while in CCR mode (i.e. when a positive setpoint is specified) but\n"
"this is calculated for bail out ascents.\n"
msgstr ""

#. type: Plain text
#: user-manual.txt:3730
msgid ""
"The dive profile for a CCR dive may look something like the image below."
msgstr ""

#. type: Target for macro image
#: user-manual.txt:3731
#, no-wrap
msgid "images/Planner_CCR1_f20.jpg"
msgstr "images/Planner_CCR1_f20.jpg"

#. type: Plain text
#: user-manual.txt:3735
msgid ""
"Note that, in the _Dive plan details_, the gas consumption for a CCR segment "
"is not calculated, so gas consumptions of 0 liters are the norm."
msgstr ""

#. type: Title ===
#: user-manual.txt:3737
#, no-wrap
msgid "Modifying an existing dive plan"
msgstr "Modifier une planification existante"

#. type: Plain text
#: user-manual.txt:3744
msgid ""
"Normally, when a dive plan has been saved, it is accessible from the *Dive "
"List*, like any other dive log. Within the *Dive List* there is no way to "
"change a saved dive plan.  To change a dive plan, select it on the *Dive "
"List*. Then, in the main menu, select _Log -> Re-plan dive_. This will open "
"the selected dive plan within the dive planner, allowing changes to be made "
"and saved as usual."
msgstr ""

#. type: Plain text
#: user-manual.txt:3750
msgid ""
"In addition, there is the option \"Save new\". This keeps the original "
"planned dive and adds a (possibly modified, - earlier dives are now taken "
"into account -) copy to the dive list. If that copy is saved with the same "
"start time as the original, the two dives are considered two versions of the "
"same dive and do not influence other each during decompression calculation "
"(see next section)."
msgstr ""

#. type: Title ===
#: user-manual.txt:3751
#, no-wrap
msgid "Planning for repetitive dives"
msgstr "Planifier des plongées successives"

#. type: Plain text
#: user-manual.txt:3758
msgid ""
"Repetitive dives can easily be planned if the dates and start times of the "
"repetitive dive set are specified appropriately in the top left-hand _Start "
"Time_ field. _Subsurface_ calculates the gas loading figures and the affect "
"of the first dive is evaluated on later dives."
msgstr ""

#. type: Plain text
#: user-manual.txt:3764
msgid ""
"If you have just completed a long/deep dive and are planning another dive, "
"then highlight, in the *Dive List*, the dive that has just been logged then "
"activate the planner. Depending on the start time of the planned dive, the "
"planner takes into account the gas loading during the completed dive and "
"plans accordingly."
msgstr ""

#. type: Plain text
#: user-manual.txt:3769
msgid ""
"If only a few standard configurations are used (e.g. in GUE), then a "
"template dive can be created conforming to one of the configurations. If you "
"want to plan a dive using this configuration, highlight the template dive in "
"the *Dive List* and activate the planner: the planner takes into account the "
"configuration in the highlighted dive."
msgstr ""

#. type: Title ===
#: user-manual.txt:3770
#, no-wrap
msgid "Printing the dive plan"
msgstr "Imprimer un plan de plongée"

#. type: Plain text
#: user-manual.txt:3775
msgid ""
"Selecting the _Print_ button in the planner allows printing of the _Dive "
"Plan Details_ for wet notes. You can also cut and paste the _Dive Plan "
"Details_ to include in a text file or word processing document."
msgstr ""

#. type: Plain text
#: user-manual.txt:3781
msgid ""
"However, after the plan has been saved, it is represented in a way very "
"similar to a dive log and the gas calculations cannot be accessed in the "
"same way as during the planning process. The only way to print the dive plan "
"is to use the _File -> Print_ function on the main menu in the same way as "
"for dive logs or by copy and paste to a word processor."
msgstr ""

#. type: Title ===
#: user-manual.txt:3783
#, no-wrap
msgid "Saving a dive with its dive plan"
msgstr "Enregistrer une plongée avec sa planification"

#. type: Plain text
#: user-manual.txt:3790
msgid ""
"In the section dealing with <<S_MultipleDiveComputers, dives using more than "
"one dive computer>> we discussed the way in which multiple profiles for a "
"single dive can be viewed using the left-arrow and right-arrow keyboard "
"keys. A similar method can be used for saving a dive plan with the profile "
"of the actual dive, once this has been uploaded into _Subsurface_.  In order "
"to do this:"
msgstr ""

#. type: Plain text
#: user-manual.txt:3792
msgid "Do the dive planning and save the final plan in the _Dive List_."
msgstr ""

#. type: Plain text
#: user-manual.txt:3793
msgid "After diving, upload the dive data from the dive computer."
msgstr ""
"Après la plongée, télécharger les données depuis l'ordinateur de plongée."

#. type: Plain text
#: user-manual.txt:3795
msgid ""
"Change the date and time of the _dive plan_ to coincide with that of the "
"real-life dive from the _dive computer_."
msgstr ""

#. type: Plain text
#: user-manual.txt:3798
msgid ""
"In the _Dive List_, highlight the dive plan as well as the data for the real "
"dive and merge the two dives, making use of the Dive List Context Menu "
"(available by righ-clicking a dive)."
msgstr ""

#. type: Plain text
#: user-manual.txt:3802
msgid ""
"The text version of the dive plan is appended to the Notes in the _Notes "
"Tab_. With this merged dive highlighted in the _Dive List_, switch between "
"the planned profile and the real-life profile using the "
"righ-arrow/left-arrow keyboard keys."
msgstr ""

#. type: Title ==
#: user-manual.txt:3803
#, no-wrap
msgid "Running _Subsurface_ from the command-line"
msgstr "Lancer _Subsurface_ depuis la ligne de commande"

#. type: Plain text
#: user-manual.txt:3807
msgid ""
"_Subsurface_ can be launched from the command-line to set some specialised "
"settings or as part of an script-based automated process for manipulating a "
"dive log. The format for launching _Subsurface_ from the command-line is:"
msgstr ""

#. type: Plain text
#: user-manual.txt:3809
#, no-wrap
msgid "\tsubsurface [options] [logfile ...] [--import logfile ...]\n"
msgstr ""

#. type: Plain text
#: user-manual.txt:3811
msgid "The options include:"
msgstr "Ces options incluent:"

#. type: delimited block |
#: user-manual.txt:3825
#, no-wrap
msgid ""
"|*Command-line option*|*Description*\n"
"|--help|Print a summary of the command-line options\n"
"| -h|Print a summary of the command-line options\n"
"|--import logfile ...|A file name before this option is treated as an existing dive log, everything after is imported into the existing dive log\n"
"|--verbose|Print debug information while running _Subsurface_\n"
"| -v|Print debug information while running _Subsurface_\n"
"| -v -v| Print even more debug information while running _Subsurface_\n"
"|--version|Prints the current version of _Subsurface_\n"
"|--survey|Opens the xref:S_UserSurvey[user survey] immediately after starting _Subsurface_\n"
"|--user=<username>|Choose the xref:S_user_space[configuration space] of user <username>\n"
"|--cloud-timeout=<duration>|Set the timeout for cloud connection (0 < duration < 60). This enables longer timeouts for slow Internet connections\n"
"|--win32console|Create a dedicated console if needed (Windows only). Add this option before everything else\n"
"|--win32log|Write the program output to subsurface.log (Windows only). Add option before everything else\n"
msgstr ""

#. type: Title ==
#: user-manual.txt:3827
#, no-wrap
msgid "Description of the Subsurface Main Menu items"
msgstr "Description des éléments du menu principal de Subsurface"

#. type: Plain text
#: user-manual.txt:3832
msgid ""
"This section describes the functions and operation of the items in the Main "
"Menu of Subsurface. Several of the items below are links to sections of this "
"manual dealing with the appropriate operations."
msgstr ""
"Cette section décrit les fonctions et les opérations des éléments du menu "
"principal de Subsurface. Plusieurs éléments ci-dessous sont des liens vers "
"des sections de ce manuel traitant des opérations relatives."

#. type: Title ===
#: user-manual.txt:3833
#, no-wrap
msgid "File"
msgstr "Fichier"

#. type: Plain text
#: user-manual.txt:3836
msgid ""
"<<S_NewLogbook,_New Logbook_>> - Close the currently open dive logbook and "
"clear all dive information."
msgstr ""
"<<S_NewLogbook,_Nouveau carnet de plongée_>> - Fermer le carnet de plongée "
"actuellement ouvert et supprime toutes les informations de plongées."

#. type: Plain text
#: user-manual.txt:3838
msgid ""
"_Open logbook_ - Open the file manager to select a dive logbook to open."
msgstr ""
"_Ouvrir un carnet de plongée_ - Ouvre une fenêtre pour sélectionner le "
"carnet de plongée à ouvrir."

#. type: Plain text
#: user-manual.txt:3839
msgid "_Save_ - Save the dive logbook currently open."
msgstr "_Sauvegarder_ - Enregistrer le carnet de plongée actuellement ouvert."

#. type: Plain text
#: user-manual.txt:3840
msgid "_Save as_ - Save the current logbook under a different file name."
msgstr ""
"_Enregsitrer sous_ - Enregistrer le carnet actuel sous un nom différent."

#. type: Plain text
#: user-manual.txt:3841
msgid ""
"_Open cloud storage_ - Open the dive log previously saved in "
"<<S_Cloud_storage,_Cloud storage_>>."
msgstr ""

#. type: Plain text
#: user-manual.txt:3842
msgid ""
"_Save to cloud storage_ - Save the current dive log to "
"<<S_Cloud_storage,_Cloud storage_>>."
msgstr ""

#. type: Plain text
#: user-manual.txt:3843
msgid ""
"_Take cloud storage online_ - "
"******************************************************"
msgstr ""

#. type: Plain text
#: user-manual.txt:3844
msgid "_Close_ - Close the dive logbook currently open."
msgstr "_Fermer_ - Fermer le carnet de plongée actuellement ouvert."

#. type: Plain text
#: user-manual.txt:3846
msgid ""
"<<S_ExportLog,_Export_>> - Export the currently open dive logbook (or the "
"selected dives in the logbook) to one of several formats."
msgstr ""
"<<S_ExportLog,_Exporter_>> - Exporter le carnet de plongée actuellement "
"ouvert (ou les plongées sélectionnées dans le carnet) vers un des nombreux "
"formats."

#. type: Plain text
#: user-manual.txt:3847
msgid "<<S_PrintDivelog,_Print_>> - Print the currently open logbook."
msgstr ""
"<<S_PrintDivelog,_Imprimer_>> - Imprimer le carnet de plongée actuellement "
"ouvert."

#. type: Plain text
#: user-manual.txt:3848
msgid "<<S_Preferences,_Preferences_>> - Set the _Subsurface_ preferences."
msgstr ""
"<<S_Preferences,_Préférences_>> - Définir les  préférences de _Subsurface_."

#. type: Plain text
#: user-manual.txt:3849
msgid ""
"<<S_FindMovedImages, _Find moved images_>> - If photos taken during dives "
"have been moved to"
msgstr ""

#. type: Plain text
#: user-manual.txt:3850
msgid ""
"a different disk or directory, locate them and link them to the appropriate "
"dives."
msgstr ""

#. type: Plain text
#: user-manual.txt:3851
msgid ""
"<<S_Configure,_Configure dive computer_>> - Edit the configuration of a dive "
"computer."
msgstr ""
"<<S_Configure,_Configurer l'ordinateur de plongée_>> - Modifier la "
"configuration d'un ordinateur de plongée."

#. type: Plain text
#: user-manual.txt:3852
msgid "_Quit_ - Quit _Subsurface_."
msgstr "_Quitter_ - Quitter _Subsurface_."

#. type: Title ===
#: user-manual.txt:3854
#, no-wrap
msgid "Edit"
msgstr "Édition"

#. type: Plain text
#: user-manual.txt:3856
msgid ""
"The Edit option allows one to undo or redo an action, e.g. deleting dives."
msgstr ""

#. type: Title ===
#: user-manual.txt:3857
#, no-wrap
msgid "Import"
msgstr "Importer"

#. type: Plain text
#: user-manual.txt:3860
msgid ""
"<<S_ImportDiveComputer,_Import from dive computer_>> - Import dive "
"information from a dive computer."
msgstr ""
"<<S_ImportDiveComputer,_Importer depuis un l'ordinateur de plongée_>> - "
"Importer des informations de plongées à partir de l'ordinateur de plongée."

#. type: Plain text
#: user-manual.txt:3862
msgid ""
"<<Unified_import,_Import Log Files_>> - Import dive information from a file "
"in in a _Subsurface_-compatible format."
msgstr ""
"<<Unified_import,_Importer des fichiers de log_>> - Importer des "
"informations de plongées à partir d'un fichier d'un format compatible avec "
"_Subsurface_."

#. type: Plain text
#: user-manual.txt:3864
msgid ""
"<<S_Companion,_Import GPS data from Subsurface web service_>> - Load GPS "
"coordinates from the _Subsurface_ mobile phone app."
msgstr ""
"<<S_Companion,_Importer les données GPS depis le service web Subsurface_>> - "
"Charge les coordonnées GPS à partir de l'application mobile _Subsurface_ "
"(téléphones et tablettes)."

#. type: Plain text
#: user-manual.txt:3866
msgid ""
"<<S_ImportingDivelogsDe,_Import from Divelogs.de_>> - Import dive "
"information from _www.Divelogs.de_."
msgstr ""
"<<S_ImportingDivelogsDe,_Importer depuis Divelogs.de_>> - Importer des "
"informations de plongées à partir de _www.Divelogs.de_."

#. type: Title ===
#: user-manual.txt:3867
#, no-wrap
msgid "Log"
msgstr "Journal (log)"

#. type: Plain text
#: user-manual.txt:3869
msgid ""
"<<S_EnterData,_Add Dive_>> - Manually add a new dive to the *Dive List* "
"panel."
msgstr ""
"<<S_EnterData,_Ajouter une plongée_>> -  Ajouter manuellement une nouvelle "
"plongée au panneau de la *liste des plongées*."

#. type: Plain text
#: user-manual.txt:3870
msgid ""
"_Edit dive_ - Edit a dive where the profile was entered by hand and not from "
"a dive computer."
msgstr ""

#. type: Plain text
#: user-manual.txt:3871
msgid "<<S_DivePlanner,_Plan Dive_>> - Plan dives."
msgstr "<<S_DivePlanner,_Planifier une plongée_>> - Planifier des plongées."

#. type: Plain text
#: user-manual.txt:3872
msgid ""
"<<S_Replan,_Edit dive in planner_>> - Edit a dive plan that has been saved "
"into the *Dive List*."
msgstr ""
"<<S_Replan,_Modifier la plongée dans le planificateur_>> - Modifier une "
"plongée planifiée qui a été enregistrée dans la *liste des plongées*."

#. type: Plain text
#: user-manual.txt:3874
msgid ""
"<<S_CopyComponents,_Copy dive components_>> - Copy information from several "
"fields of a dive log onto the clipboard."
msgstr ""
"<<S_CopyComponents,_Copier les composants de la plongée_>> - Copier les "
"informations de plusieurs champs d'un journal de plongée vers le "
"presse-papier."

#. type: Plain text
#: user-manual.txt:3876
msgid ""
"_Paste dive components_ - Paste, into the selected dives in the *Dive List*, "
"the information copied using the _Copy dive components_ option."
msgstr ""
"_Coller les composants de la plongée_  - Colle, dans les plongées "
"sélectionnées dans la *liste des plongées*, les informations copiées au "
"préalable avec l'option _Copier les composants de la plongée_."

#. type: Plain text
#: user-manual.txt:3878
msgid ""
"<<S_Renumber,_Renumber_>> - Renumber the dives listed in the *Dive List* "
"panel."
msgstr ""
"<<S_Renumber,_Renuméroter_>> - Renuméroter les plongées sélectionnées dans "
"le panneau de la *liste des plongées*."

#. type: Plain text
#: user-manual.txt:3880
msgid ""
"<<S_Group,_Auto Group_>> - Group the dives in the *Dive List* panel into "
"dive trips."
msgstr ""
"<<S_Group,_Grouper automatiquement_>> - Grouper les plongées du panneau de "
"*liste des plongées* dans des voyages de plongées."

#. type: Plain text
#: user-manual.txt:3881
msgid ""
"<<S_DeviceNames,_Edit Device Names_>> - Edit the names of dive computers to "
"coordinate your logs."
msgstr ""
"<<S_DeviceNames,_Editer les noms des ordinateurs de plongée_>> - Modifier "
"les noms des ordinateurs de plongée pour coordonner vos journaux (logs)."

#. type: Plain text
#: user-manual.txt:3882
msgid ""
"<<S_Filter,_Filter divelist_>> - Select only some dives, based on specific "
"tags or dive criteria."
msgstr ""
"<<S_Filter,_Filtrer la liste des plongées_>> - Sélectionner seulement "
"certaines plongées, à partir de tags ou de critères de plongées."

#. type: Title ===
#: user-manual.txt:3883
#, no-wrap
msgid "View"
msgstr "Vue"

#. type: Plain text
#: user-manual.txt:3886
msgid ""
"<<S_ViewPanels,_All_>> - View the four main _Subsurface_ panels all at once."
msgstr ""
"<<S_ViewPanels,_Tout_>> - Affiche les quatre panneaux principaux de "
"_Subsurface_ simultanément."

#. type: Plain text
#: user-manual.txt:3887
msgid "<<S_ViewPanels,_Dive List_>> - View only the *Dive List* panel."
msgstr ""
"<<S_ViewPanels,_Liste des plongées_>> - Affiche uniquement le panneau de la "
"*liste des plongées*."

#. type: Plain text
#: user-manual.txt:3888
msgid "<<S_ViewPanels,_Profile_>> - View only the *Dive Profile* panel."
msgstr ""
"<<S_ViewPanels,_Profil_>> - Affiche uniquement le panneau du *profil de la "
"plongée*."

#. type: Plain text
#: user-manual.txt:3889
msgid "<<S_ViewPanels,_Info_>> - View only the *Notes* panel."
msgstr "<<S_ViewPanels,_Info_>> - Affiche uniquement le panneau des *notes*."

#. type: Plain text
#: user-manual.txt:3890
msgid "<<S_ViewPanels,_Globe_>> - View only the *World Map* panel."
msgstr ""
"<<S_ViewPanels,_Globe_>> - Affiche uniquement le panneau de la *carte "
"mondiale*."

#. type: Plain text
#: user-manual.txt:3892
msgid ""
"_Yearly Statistics_ - Display summary statistics about dives during this and "
"past years."
msgstr ""
"_Statistiques annuelles_  - Affiche par année le résumé des statistiques des "
"plongées effectuées."

#. type: Plain text
#: user-manual.txt:3895
msgid ""
"_Prev DC_ - Switch to data from previous dive computer, if a single dive was "
"logged from more than one.  See the sections on "
"<<S_MultipleDiveComputers,using multiple dive computers for the same dive>> "
"and <<S_MergeDivePlan, Saving an uploaded dive with its dive plan>>."
msgstr ""

#. type: Plain text
#: user-manual.txt:3896
msgid "_Next DC_ - Switch to next dive computer."
msgstr "_Ordinateur suivant_  - Passer à l'ordinateur de plongée suivant."

#. type: Plain text
#: user-manual.txt:3897
msgid "_Full Screen_ - Toggles Full Screen mode."
msgstr "_Plein écran_  - Passer en mode plein écran."

#. type: Title ===
#: user-manual.txt:3898
#, no-wrap
msgid "Share on"
msgstr ""

#. type: Plain text
#: user-manual.txt:3900
msgid ""
"<<S_Facebook,_Facebook_>> - Share the currently selected dive on your "
"Facebook timeline."
msgstr ""
"<<S_Facebook,_Facebook_>> - Partager la plongée sélectionnée sur votre "
"Facebook."

#. type: Title ===
#: user-manual.txt:3901
#, no-wrap
msgid "Help"
msgstr "Aide"

#. type: Plain text
#: user-manual.txt:3904
msgid ""
"_About Subsurface_ - Show a panel with the version number of _Subsurface_ as "
"well as licensing information."
msgstr ""
"_À propos de Subsurface_  - Affiche un panneau avec le numéro de version de "
"_Subsurface_ ainsi que les informations de licence."

#. type: Plain text
#: user-manual.txt:3906
msgid ""
"_Check for updates_ - Find out whether a newer version of Subsurface is "
"available on the https://subsurface-divelog.org/[_Subsurface_ web site]."
msgstr ""
"_Vérifier les mises à jour_  - Vérifier si une nouvelle version de "
"Subsurface est disponible sur le https://subsurface-divelog.org/[site web de "
"_Subsurface_ ]."

#. type: Plain text
#: user-manual.txt:3908
msgid ""
"<<S_UserSurvey,_User survey_>> - Help to make _Subsurface_ even better by "
"taking part in our user survey or by completing another survey if your "
"diving habits have changed."
msgstr ""
"<<S_UserSurvey,_Sondge utilisateur_>> - Aider à rendre _Subsurface_ encore "
"meilleur en répondant à notre sondage utilisateur ou en répondant à un autre "
"sondage, si vos habitudes de plongées ont changées."

#. type: Plain text
#: user-manual.txt:3909
msgid "_User manual_ - Open a window showing this user manual."
msgstr ""
"_Manuel utilisateur_  - Ouvre une fenêtre affichant ce manuel utilisateur."

#. type: Title ==
#: user-manual.txt:3912
#, no-wrap
msgid "APPENDIX A: Operating system specific information for importing dive information from a dive computer."
msgstr "ANNEXE A : informations spécifiques au système d'exploitation utilisé pour importer les informations de plongées depuis un ordinateur de plongée."

#. type: Title ===
#: user-manual.txt:3914
#, no-wrap
msgid "Make sure that the OS has the required drivers installed"
msgstr "Assurez-vous que les pilotes (drivers) nécessaires sont installés"

#. type: Named 'icon' AttributeList argument for style 'icon'
#: user-manual.txt:3915
#, no-wrap
msgid "images/icons/drivers.jpg"
msgstr "images/icons/drivers.jpg"

#. type: Plain text
#: user-manual.txt:3920
msgid ""
"The operating system of the desktop computer needs the appropriate drivers "
"in order to communicate with the dive computer, the way the dive computer "
"prefers (e.g. Bluetooth, USB, infra-red)."
msgstr ""
"Le système d'exploitation de l'ordinateur nécessite les bons pilotes pour "
"communiquer avec l'ordinateur de plongée de la façon utilisée par "
"l'ordinateur de plongée (Bluetooth, USB, infra-rouge)."

#. type: Plain text
#: user-manual.txt:3926
msgid ""
"On Linux users need to have the correct kernel module loaded. Most "
"distributions will do this automatically, so the user does not need to load "
"kernel modules. However, some communication protocols require an additional "
"driver, especially for rarely used technology such as infra-red."
msgstr ""
"Sous Linux, les utilisateurs doivent avoir le bon module noyau de chargé. La "
"plupart des distributions Linux le font automatiquement, de telle sorte que "
"l'utilisateur n'ait rien à faire de particulier. Cependant, certains "
"protocoles de communication nécessitent des pilotes additionnels, plus "
"particulièrement pour certaines technologies telles que l'infra-rouge."

#. type: Plain text
#: user-manual.txt:3930
msgid ""
"On Windows, the OS should offer to download the correct driver once the user "
"connects the dive computer to the USB port and operating system sees the "
"equipment for the first time."
msgstr ""
"Sous Windows, le bon pilote devrait être téléchargé automatiquement la "
"première fois que l'utilisateur branche son ordinateur de plongée sur le "
"port USB de son ordinateur de bureau."

#. type: Plain text
#: user-manual.txt:3937
<<<<<<< HEAD
=======
#, qt-format
>>>>>>> 12ea31ef
msgid ""
"On a Mac users sometimes have to manually hunt for the correct driver. For "
"example the correct driver for the Mares Puck devices or any other dive "
"computer using a USB-to-serial interface based on the Silicon Labs CP2101 or "
"similar chip can be found as _Mac_OSX_VCP_Driver.zip_ at the "
"https://www.silabs.com/support/pages/document-library.aspx?p=Interface&f=USB%20Bridges&pn=CP2101[Silicon "
"Labs document and software repository]."
msgstr ""
"Sous Mac, les utilisateurs peuvent parfois avoir besoin d'installer "
"manuellement le bon pilote. Par exemple, pour le Mares Puck ou n'importe "
"quel autre ordinateur de plongée utilisant une interface USB-série basé sur "
"le composant Silicon Labs CP2101 ou similaire, le bon pilote est disponible "
"sous _Mac_OSX_VCP_Driver.zip_ sur le "
"https://www.silabs.com/support/pages/document-library.aspx?p=Interface&f=USB%20Bridges&pn=CP2101[dépôt "
"de documents et logiciels Silicon Labs]."

#. type: Title ===
#: user-manual.txt:3939
#, no-wrap
msgid "How to Find the Device Name for USB devices and set its write permission"
msgstr "Comment trouver le nom du périphérique branché sur USB et paramétrer les permissions en écriture"

#. type: Named 'icon' AttributeList argument for style 'icon'
#: user-manual.txt:3940
#, no-wrap
msgid "images/icons/usb.jpg"
msgstr "images/icons/usb.jpg"

#. type: Plain text
#: user-manual.txt:3948
msgid ""
"When connecting a dive computer by using a USB connector, usually "
"_Subsurface_ will either propose a drop down list with the correct device "
"name (or mount point for the Uemis Zurich), or it will disable the device "
"select drop down if no device name is needed at all. In the rare cases where "
"this doesn't work, here are some ways to find out what the device name is:"
msgstr ""
"Lors de la connexion d'un ordinateur de plongée en utilisant l'USB, "
"_Subsurface_ proposera généralement soit une liste déroulante avec le bon "
"nom (ou le point de montage pour un Uemis Zurich) ou la liste sera "
"désactivée si aucun nom de périphérique n'est nécessaire. Dans les rares cas "
"où cela ne fonctionnerait pas, voici quelques méthodes pour trouver le nom "
"de votre périphérique ;"

#. type: Plain text
#: user-manual.txt:3953
msgid ""
"Simply try COM1, COM2, etc. The drop down list should contain all connected "
"COM devices."
msgstr ""
"Essayez simplement COM1, COM2, etc. La liste déroulante devrait contenir "
"tous les périphériques COM connectés."

#. type: Title ====
#: user-manual.txt:3954 user-manual.txt:4052
#, no-wrap
msgid "On MacOS:"
msgstr "Sur MacOS :"

#. type: Plain text
#: user-manual.txt:3957
msgid "The drop down box should find all connected dive computers."
msgstr ""
"La liste déroulante devrait contenir tous les ordinateurs de plongée "
"connectés."

#. type: Block title
#: user-manual.txt:3958
#, no-wrap
msgid "On Linux:"
msgstr "Sur Linux :"

#. type: Plain text
#: user-manual.txt:3961
msgid "There is a definitive way to find the port:"
msgstr "Il existe un moyen sûr de trouver le port :"

#. type: Plain text
#: user-manual.txt:3963
msgid "Disconnect the USB cable from the dive computer"
msgstr "Déconnecter le cable USB de l'ordinateur de plongée"

#. type: Plain text
#: user-manual.txt:3964
msgid "Open a terminal"
msgstr "Ouvrir un terminal"

#. type: Plain text
#: user-manual.txt:3965 user-manual.txt:3967
msgid "Type the command: 'dmesg' and press enter"
msgstr "Taper la commande 'dmesg' et appuyer sur la touche Entrer"

#. type: Plain text
#: user-manual.txt:3966
msgid "Plug in the USB cable of the dive computer"
msgstr "Connecter le cable USB de l'ordinateur de plongée"

#. type: Plain text
#: user-manual.txt:3969
msgid "A message similar to this one should appear:"
msgstr "Un message similaire à celui-ci devrait apparaitre :"

#. type: Plain text
#: user-manual.txt:3985
#, no-wrap
msgid ""
"\tusb 2-1.1: new full speed USB device number 14 using ehci_hcd\n"
"\tusbcore: registered new interface driver usbserial\n"
"\tUSB Serial support registered for generic\n"
"\tusbcore: registered new interface driver usbserial_generic\n"
"\tusbserial: USB Serial Driver core\n"
"\tUSB Serial support registered for FTDI USB Serial Device\n"
"\tftdi_sio 2-1.1:1.0: FTDI USB Serial Device converter detected\n"
"\tusb 2-1.1: Detected FT232BM\n"
"\tusb 2-1.1: Number of endpoints 2\n"
"\tusb 2-1.1: Endpoint 1 MaxPacketSize 64\n"
"\tusb 2-1.1: Endpoint 2 MaxPacketSize 64\n"
"\tusb 2-1.1: Setting MaxPacketSize 64\n"
"\tusb 2-1.1: FTDI USB Serial Device converter now attached to ttyUSB3\n"
"\tusbcore: registered new interface driver ftdi_sio\n"
"\tftdi_sio: v1.6.0:USB FTDI Serial Converters Driver\n"
msgstr ""
"\tusb 2-1.1: new full speed USB device number 14 using ehci_hcd\n"
"\tusbcore: registered new interface driver usbserial\n"
"\tUSB Serial support registered for generic\n"
"\tusbcore: registered new interface driver usbserial_generic\n"
"\tusbserial: USB Serial Driver core\n"
"\tUSB Serial support registered for FTDI USB Serial Device\n"
"\tftdi_sio 2-1.1:1.0: FTDI USB Serial Device converter detected\n"
"\tusb 2-1.1: Detected FT232BM\n"
"\tusb 2-1.1: Number of endpoints 2\n"
"\tusb 2-1.1: Endpoint 1 MaxPacketSize 64\n"
"\tusb 2-1.1: Endpoint 2 MaxPacketSize 64\n"
"\tusb 2-1.1: Setting MaxPacketSize 64\n"
"\tusb 2-1.1: FTDI USB Serial Device converter now attached to ttyUSB3\n"
"\tusbcore: registered new interface driver ftdi_sio\n"
"\tftdi_sio: v1.6.0:USB FTDI Serial Converters Driver\n"

#. type: Plain text
#: user-manual.txt:3990
msgid ""
"The third line from the bottom shows that the FTDI USB adapter is detected "
"and connected to +ttyUSB3+. This information can now be used in the import "
"settings as +/dev/ttyUSB3+ which directs Subsurface to the correct USB port."
msgstr ""
"La troisième ligne en partant du bas montre que l'adaptateur FTDI USB est "
"détecté et connecté sur +ttyUSB3+. Cette information peut à présent être "
"utilisée pour les paramètres d'importation en tant que +/dev/ttyUSB3+ pour "
"que Subsurface utilise le bon port USB."

#. type: Plain text
#: user-manual.txt:3992
msgid "Ensuring the user has write permission to the USB serial port:"
msgstr ""
"S'assurer que l'utilisateur possède les droits d'écriture sur le port série "
"USB :"

#. type: Plain text
#: user-manual.txt:4002
msgid ""
"On Unix-like operating systems the USB ports can only be accessed by users "
"who are members special group that can be e.g.  +dialout+ or +uucp+. This "
"can be verified by listing the appropriate device permissions e.g. by +ls -l "
"/dev/ttyUSB0+. Note that the number in the file name depends on how many USB "
"devices you have connected, and must be adjusted appropriately.  If you are "
"not root, you may not be a member of that group and won't be able to use the "
"USB port. Let us assume your username is 'johnB'."
msgstr ""
"Sur les systèmes similaires à Unix, les ports USB ne peuvent être accédés "
"que par des utilisateurs membres d'un groupe spécial qui peut être +dialout+ "
"ou +uucp+. Cela peut être vérifié en listant les permissions associées au "
"périphérique, par exemple via +ls - l /dev/ttyUSB0+. Notez que le numéro "
"dans le nom de fichier dépend du nombre de périphériques USB que vous avez "
"branchés et peut être ajusté au besoin.Si vous n'êtes pas root, vous n'êtes "
"peut-être pas membre de ce groupe et ne pouvez donc pas utiliser le port "
"USB. Admettons que votre nom d'utilisateur soit 'johnB'."

#. type: Plain text
#: user-manual.txt:4006
msgid ""
"As root, type: +usermod -a -G dialout johnB+ (Ubuntu users: +sudo usermod -a "
"-G dialout johnB+)  This makes johnB a member of the +dialout+ group."
msgstr ""
"En tant que root, tapez : usermod -a -G dialout johnB+ (utilisateurs "
"d'Ubuntu : +sudo usermod -a -G dialout johnB+)  Cela ajoute johnB au groupe "
"+dialout+."

#. type: Plain text
#: user-manual.txt:4011
#, no-wrap
msgid ""
"Type: +id johnB+     This lists all the groups that johnB belongs to and\n"
"verifies that\n"
"the appropriate group membership has been created. The +dialout+ group should\n"
"be listed\n"
"among the different IDs.\n"
msgstr ""
"Tapez : +id johnB+     Cela liste tous les groupes auquel johnB appartient et\n"
"vérifiez que \n"
"l'appartenance au groupe est bien effectif. Le groupe +dialout+ devrait \n"
"être listé\n"
"parmi les différents IDs.\n"

#. type: Plain text
#: user-manual.txt:4013
#, no-wrap
msgid ""
"Under some circumstances this change takes only effect (eg. on Ubuntu) after\n"
"you log out and then log in again.\n"
msgstr ""
"Sous certaines circonstances, les modifications ne prennent effet qu'après une déconnexion\n"
"puis reconnexion sur l'ordinateur (sous Ubuntu, par exemple).\n"

#. type: Plain text
#: user-manual.txt:4018
msgid ""
"With the appropriate device name (e.g. +dev/ttyUSB3+) and with write "
"permission to the USB port, the dive computer interface can connect and you "
"should be able to import dives."
msgstr ""
"Avec le bon nom de périphérique (par exemple +dev/ttyUSB3+) et avec un accès "
"en écriture au port USB, l'ordinateur de plongée devrait se connecter et "
"vous devriez pouvoir importer vos plongées."

#. type: Title ===
#: user-manual.txt:4021
#, no-wrap
msgid "Manually setting up Bluetooth enabled devices"
msgstr ""

#. type: Plain text
#: user-manual.txt:4028
msgid ""
"For dive computers communicating through Bluetooth like the Heinrichs "
"Weikamp Frog or the Shearwater Predator, Petrel and Nerd there is a "
"different procedure to get the device’s name to communicate with "
"_Subsurface_. Follow these steps:"
msgstr ""

#. type: Plain text
#: user-manual.txt:4030
#, no-wrap
msgid "*For the dive computer, after enabling Bluetooth, be sure it is in Upload mode.*\n"
msgstr ""

#. type: Plain text
#: user-manual.txt:4034
msgid ""
"For Bluetooth pairing of the dive computer, refer to the manufacturer's user "
"guide. When using a Shearwater Predator/Petrel/Nerd, select _Dive Log -> "
"Upload Log_ and wait for the _Wait PC_ message."
msgstr ""

#. type: Plain text
#: user-manual.txt:4036
#, no-wrap
msgid "*Pair the _Subsurface_ computer with the dive computer.*\n"
msgstr "*Jumeler l'ordinateur utilisant _Subsurface_ avec l'ordinateur de plongée.*\n"

#. type: Plain text
#: user-manual.txt:4045
msgid ""
"Bluetooth is most likely already enabled. For pairing with the dive computer "
"choose _Control Panel -> Bluetooth Devices -> Add Wireless Device_.  This "
"should bring up a dialog showing your dive computer (which should be in "
"Bluetooth mode) and allowing pairing. Right click on it and choose "
"_Properties-> COM Ports_ to identify the port used for your dive computer. "
"If there are several ports listed, use the one saying \"Outgoing\" instead "
"of \"Incoming\"."
msgstr ""

#. type: Plain text
#: user-manual.txt:4048
msgid ""
"For downloading to _Subsurface_, the _Subsurface_ drop-down list should "
"contain this COM port already. If not, enter it manually."
msgstr ""

#. type: Plain text
#: user-manual.txt:4051
msgid ""
"Note: If there are issues afterwards when downloading from the dive computer "
"using other software, remove the existing pairing with the dive computer."
msgstr ""

#. type: Plain text
#: user-manual.txt:4058
msgid ""
"Click on the Bluetooth symbol in the menu bar and select _Set up Bluetooth "
"Device..._. The dive computer should then show up in the list of devices. "
"Select it and go through the pairing process. This step should only be "
"needed once for initial setup."
msgstr ""

#. type: Plain text
#: user-manual.txt:4061
msgid ""
"Once the pairing is complete, the correct device is shown in the 'Device or "
"Mount Point' drop-down in the _Subsurface_ *Import* dialog."
msgstr ""

#. type: Title ====
#: user-manual.txt:4062
#, no-wrap
msgid "On Linux"
msgstr "Sur Linux"

#. type: Plain text
#: user-manual.txt:4070
msgid ""
"Be sure Bluetooth is enabled on the _Subsurface_ computer.  On most common "
"distributions this should be true out of the box and pairing should be "
"straightforward. For instance, Gnome3 shows a Bluetooth icon on the right of "
"the toolbar at the top of the screen.  Users have reported difficulties with "
"some Bluetooth controllers.  If you have an onboard controller, try that "
"first.  It is simplest if you remove any USB Bluetooth dongles.  If you have "
"a USB dongle that came with your dive computer, try that before any others."
msgstr ""

#. type: Plain text
#: user-manual.txt:4074
msgid ""
"Setting up a connection to download dives from your Bluetooth-enabled "
"device, such as the _Shearwater Petrel_, is not yet an automated process and "
"will generally require the command prompt.  It is essentially a three step "
"process."
msgstr ""

#. type: Plain text
#: user-manual.txt:4076
msgid "Enable the Bluetooth controller and pair your dive computer"
msgstr "Activez le contrôleur Bluetooth et jumelez votre ordinateur de plongée"

#. type: Plain text
#: user-manual.txt:4077
msgid "Establish an RFCOMM connection"
msgstr ""

#. type: Title =====
#: user-manual.txt:4078 user-manual.txt:4218
#, no-wrap
msgid "Download the dives with Subsurface"
msgstr ""

#. type: Plain text
#: user-manual.txt:4084
msgid ""
"Ensure the dive computer is in upload mode. On the _Shearwater Petrel_, "
"_Petrel 2_ and _Nerd_ cycle through the menu, select 'Dive Log', then "
"'Upload Log'.  The display will read 'Initializing', then 'Wait PC 3:00' and "
"will countdown.  Once the connection is established, the display reads 'Wait "
"CMD ...' and the countdown continues. When downloading the dive from "
"Subsurface, the display reads 'Sending' then 'Sent Dive'."
msgstr ""

#. type: Plain text
#: user-manual.txt:4089
msgid ""
"To establish the connection, establish root access through +sudo+ or +su+.  "
"The correct permission is required to download the dives in the computer. On "
"most Linux systems this means becoming a member of the dialout group (This "
"is identical as for many dive computers using a Linux USB port, described in "
"the previous section). On the command terminal, enter:"
msgstr ""

#. type: Plain text
#: user-manual.txt:4091
msgid "+sudo usermod -a -G dialout username+"
msgstr ""

#. type: Plain text
#: user-manual.txt:4093
msgid "Then log out and log in for the change to take effect."
msgstr ""

#. type: Title =====
#: user-manual.txt:4094
#, no-wrap
msgid "Enabling the Bluetooth controller and pairing your dive computer"
msgstr ""

#. type: Plain text
#: user-manual.txt:4100
msgid ""
"Attempt to set up the Bluetooth controller and pair your dive computer using "
"the graphical environment of the operating system. After setting the dive "
"computer to upload mode, click the Bluetooth icon in the system tray and "
"select 'Add new device'. The dive computer should appear. If asked for a "
"password, enter 0000.  Write down or copy the MAC address of your dive "
"computer - this needed later and should be in the form \t00:11:22:33:44:55."
msgstr ""

#. type: Plain text
#: user-manual.txt:4103
msgid ""
"If the graphical method doesn't work, pair the device from the command line. "
"Open a terminal and use +hciconfig+ to check the Bluetooth controller status."
msgstr ""

#. type: Plain text
#: user-manual.txt:4110
#, no-wrap
msgid ""
"\t$ hciconfig\n"
"\thci0:\tType: BR/EDR  Bus: USB\n"
"\t\tBD Address: 01:23:45:67:89:AB  ACL MTU: 310:10  SCO MTU: 64:8\n"
"\t\t*DOWN*\n"
"\t\tRX bytes:504 acl:0 sco:0 events:22 errors:0\n"
"\t\tTX bytes:92 acl:0 sco:0 commands:21 errors:0\n"
msgstr ""

#. type: Plain text
#: user-manual.txt:4115
msgid ""
"This indicates a Bluetooth controller with MAC address 01:23:45:67:89:AB, "
"connected as hci0.  Its status is 'DOWN', i.e. not powered.  Additional "
"controllers will appear as hci1, etc.  If there is not a Bluetooth dongle "
"plugged in upon booting the computer, hci0 is probably the onboard.  Now "
"power on the controller and enable authentication:"
msgstr ""

#. type: Plain text
#: user-manual.txt:4123
#, no-wrap
msgid ""
"\tsudo hciconfig hci0 up auth+  (enter password when prompted)\n"
"\thciconfig\n"
"\thci0:  Type: BR/EDR  Bus: USB\n"
"\t\tBD Address: 01:23:45:67:89:AB  ACL MTU: 310:10  SCO MTU: 64:8\n"
"\t\t*UP RUNNING PSCAN AUTH*\n"
"\t\tRX bytes:1026 acl:0 sco:0 events:47 errors:0\n"
"\t\tTX bytes:449 acl:0 sco:0 commands:46 errors:0\n"
msgstr ""

#. type: Plain text
#: user-manual.txt:4125
msgid "Check that the status now includes +'UP', 'RUNNING' AND 'AUTH'+."
msgstr ""

#. type: Plain text
#: user-manual.txt:4127
msgid ""
"If there are multiple controllers running, it's easiest to turn off the "
"unused controller(s). For example, for +hci1+:"
msgstr ""

#. type: Plain text
#: user-manual.txt:4129
#, no-wrap
msgid "\tsudo hciconfig hci1 down\n"
msgstr ""

#. type: Plain text
#: user-manual.txt:4132
msgid ""
"Next step is to 'trust' and 'pair' the dive computer. On distros with Bluez "
"5, such as Fedora 22, you can use a tool called +blutootctl+, which will "
"bring up its own command prompt."
msgstr ""

#. type: Plain text
#: user-manual.txt:4153
#, no-wrap
msgid ""
"\tbluetoothctl\n"
"\t[NEW] Controller 01:23:45:67:89:AB localhost.localdomain [default]\n"
"\t[bluetooth]# agent on\n"
"\tAgent registered\n"
"\t[bluetooth]# default-agent\n"
"\tDefault agent request successful\n"
"\t[bluetooth]# scan on                        <----now set your dive computer to upload mode\n"
"\tDiscovery started\n"
"\t[CHG] Controller 01:23:45:67:89:AB Discovering: yes\n"
"\t[NEW] Device 00:11:22:33:44:55 Petrel\n"
"\t[bluetooth]# trust 00:11:22:33:44:55        <----you can use the tab key to autocomplete the MAC address\n"
"\t[CHG] Device 00:11:22:33:44:55 Trusted: yes\n"
"\tChanging 00:11:22:33:44:55 trust succeeded\n"
"\t[bluetooth]# pair 00:11:22:33:44:55\n"
"\tAttempting to pair with 00:11:22:33:44:55\n"
"\t[CHG] Device 00:11:22:33:44:55 Connected: yes\n"
"\t[CHG] Device 00:11:22:33:44:55 UUIDs: 00001101-0000-1000-8000-0089abc12345\n"
"\t[CHG] Device 00:11:22:33:44:55 Paired: yes\n"
"\tPairing successful\n"
"\t[CHG] Device 00:11:22:33:44:55 Connected: no\n"
msgstr ""

#. type: Plain text
#: user-manual.txt:4156
msgid ""
"If asked for a password, enter 0000. It's ok if the last line says "
"'Connected: no'. The important part is the line above, +Pairing successful+."
msgstr ""

#. type: Plain text
#: user-manual.txt:4159
msgid ""
"If the system has Bluez version 4 (e.g. Ubuntu 12.04 through to 15.04), "
"there is probably not a +bluetoothctl+, but a script called "
"+bluez-simple-agent+ or just +simple-agent+."
msgstr ""

#. type: Plain text
#: user-manual.txt:4164
#, no-wrap
msgid ""
"\thcitool -i hci0 scanning\n"
"\tScanning ...\n"
"\t\t00:11:22:33:44:55       Petrel\n"
"\t\tbluez-simple-agent hci0 00:11:22:33:44:55\n"
msgstr ""

#. type: Plain text
#: user-manual.txt:4166
msgid "Once the dive computer is paired, set up the RFCOMM connection."
msgstr ""

#. type: Title =====
#: user-manual.txt:4167
#, no-wrap
msgid "Establishing the RFCOMM connection"
msgstr ""

#. type: Plain text
#: user-manual.txt:4170
msgid "The command to establish an RFCOMM connection is:"
msgstr ""

#. type: Plain text
#: user-manual.txt:4172
msgid "+sudo rfcomm -i <controller> connect <dev> <bdaddr> [channel]+"
msgstr ""

#. type: Plain text
#: user-manual.txt:4174
msgid "+<controller>+ is the Bluetooth controller, +hci0+."
msgstr ""

#. type: Plain text
#: user-manual.txt:4175
msgid "+<dev>+ is the RFCOMM device file, +rfcomm0+"
msgstr ""

#. type: Plain text
#: user-manual.txt:4176
msgid "+<bdaddr>+ is the dive computer's MAC address, +00:11:22:33:44:55+"
msgstr ""

#. type: Plain text
#: user-manual.txt:4177
msgid ""
"+[channel]+ is the dive computer's Bluetooth channel we need to connect to."
msgstr ""

#. type: Plain text
#: user-manual.txt:4180
msgid ""
"If you omit it, channel 1 is assumed.  Based on a limited number of user "
"reports, the appropriate channel for the dive computer is probably:"
msgstr ""

#. type: Plain text
#: user-manual.txt:4182
msgid "_Shearwater Petrel 1_: channel 1"
msgstr ""

#. type: Plain text
#: user-manual.txt:4183
msgid "_Shearwater Petrel 2_: channel 5"
msgstr ""

#. type: Plain text
#: user-manual.txt:4184
msgid "_Shearwater Nerd_: channel 5"
msgstr ""

#. type: Plain text
#: user-manual.txt:4185
msgid "_Heinrichs-Weikamp OSTC Sport_: channel 1"
msgstr ""

#. type: Plain text
#: user-manual.txt:4187
msgid ""
"E.g. to connect a _Shearwater Petrel 2_, set the dive computer to upload "
"mode and enter:"
msgstr ""

#. type: Plain text
#: user-manual.txt:4189
#, no-wrap
msgid "\tsudo rfcomm -i hci0 connect rfcomm0 00:11:22:33:44:55 5 (enter a password, probably 0000, when prompted)\n"
msgstr ""

#. type: Plain text
#: user-manual.txt:4191
msgid "This gives the response:"
msgstr ""

#. type: Plain text
#: user-manual.txt:4194
#, no-wrap
msgid ""
"\tConnected /dev/rfcomm0 to 00:11:22:33:44:55 on channel 5\n"
"\tPress CTRL-C for hangup\n"
msgstr ""

#. type: Plain text
#: user-manual.txt:4196
msgid ""
"To connect a _Shearwater Petrel 1+ or + HW OSTC Sport+, set the dive "
"computer to upload mode and enter:"
msgstr ""

#. type: Plain text
#: user-manual.txt:4200
#, no-wrap
msgid ""
"\tsudo rfcomm -i hci0 connect rfcomm0 00:11:22:33:44:55   (enter a password, probably 0000, when prompted)\n"
"\tConnected /dev/rfcomm0 to 00:11:22:33:44:55 on channel 1\n"
"\tPress CTRL-C for hangup\n"
msgstr ""

#. type: Plain text
#: user-manual.txt:4204
msgid ""
"If the specific channel the dive computer needs is not known, or the channel "
"in the list above doesn't work, the command +sdptool records+ should help "
"determine the appropriate channel. The output below is for a _Shearwater "
"Petrel 2_."
msgstr ""

#. type: Plain text
#: user-manual.txt:4214
#, no-wrap
msgid ""
"\tsdptool -i hci0 records 00:11:22:33:44:55\n"
"\tService Name: Serial Port\n"
"\tService RecHandle: 0x10000\n"
"\tService Class ID List:\n"
"\t\t\"Serial Port\" (0x1101)\n"
"\t\tProtocol Descriptor List:\n"
"\t\t\"L2CAP\" (0x0100)\n"
"\t\t\"RFCOMM\" (0x0003)\n"
"\t\tChannel: 5\n"
msgstr ""

#. type: Plain text
#: user-manual.txt:4217
msgid ""
"For a Bluetooth dive computer not in the list above, or if the channel "
"listed is not correct, please let the Subsurface developers know on the user "
"forum or the developer mailing list _subsurface@subsurface-divelog.org_."
msgstr ""

#. type: Plain text
#: user-manual.txt:4220
msgid ""
"After establishing the RFCOMM connection and while the dive computer's "
"upload mode countdown is still running, go to_Subsurface_, select "
"_Import->Import from dive computer_ and enter appropriate Vendor (e.g. "
"_Shearwater_), Dive Computer (_Petrel_), Device or Mount Point "
"(_/dev/rfcomm0_) and click _Download_."
msgstr ""

#. type: Title ==
#: user-manual.txt:4226
#, no-wrap
msgid "APPENDIX B: Dive Computer specific information for importing dive data."
msgstr ""

#. type: Title ===
#: user-manual.txt:4229
#, no-wrap
msgid "Importing from Uemis Zurich"
msgstr ""

#. type: Named 'icon' AttributeList argument for style 'icon'
#: user-manual.txt:4231
#, no-wrap
msgid "images/icons/iumis.jpg"
msgstr "images/icons/iumis.jpg"

#. type: Plain text
#: user-manual.txt:4247
msgid ""
"_Subsurface_ downloads the information stored on the SDA (the built-in file "
"system of the Uemis) including information about dive spots and equipment. "
"Buddy information is not yet downloadable.  Things are very similar to a "
"normal USB-connected dive computer (the Uemis is one of those that recharge "
"when connected to the USB port).  The main difference is that you don’t "
"enter a device name, but instead the location where the UEMISSDA file system "
"is mounted once connected to the dive computer. On Windows this is a drive "
"letter ( often 'E:' or 'F:'), on a Mac this is '/Volumes/UEMISSDA' and on "
"Linux systems this differs depending on the distribution. On Fedora it "
"usually is '/var/run/media/<your_username>/UEMISSDA'. In all cases "
"_Subsurface_ should suggest the correct location in the drop down list."
msgstr ""

#. type: Plain text
#: user-manual.txt:4262
msgid ""
"After selecting the above device name, download the dives from the Uemis "
"Zurich. One technical issue with the Uemis Zurich download implementation "
"(this is a Uemis firmware limitation, not a _Subsurface_ issue) is that you "
"cannot download more than about 40-50 dives without running out of memory on "
"the SDA. This will usually only happen the very first time you download "
"dives from the Uemis Zurich.  Normally when downloading at the end of a day "
"or even after a dive trip, the capacity is sufficient. If _Subsurface_ "
"displays an error that the dive computer ran out of space, the solution is "
"straightforward.  Disconnect the SDA, turn it off and on again, and "
"reconnect it. You can now retry (or start a new download session) and the "
"download will continue where it stopped previously. You may have to do this "
"more than once, depending on how many dives are stored on the dive computer."
msgstr ""

#. type: Title ===
#: user-manual.txt:4264
#, no-wrap
msgid "Importing from Uwatec Galileo"
msgstr ""

#. type: Named 'icon' AttributeList argument for style 'icon'
#: user-manual.txt:4266
#, no-wrap
msgid "images/icons/Galileo.jpg"
msgstr "images/icons/Galileo.jpg"

#. type: Plain text
#: user-manual.txt:4281
msgid ""
"The Uwatec Galileo dive computers use infra red (IrDA) communication between "
"the dive computer and Subsurface. The Uwatec hardware uses a USB dongle "
"based on the serial infra-red (SIR) protocol and the MSC7780 IrDA controller "
"manufactured by MosChip and marketed by Scubapro and some electronics "
"companies.  Under Linux, the kernel already provides for communication using "
"the IrDA protocol. However, the user additionally needs to load a driver for "
"the IrDA interface with the dive computer. The easiest way is to load the "
"*irda-tools* package from the "
"http://irda.sourceforge.net/docs/startirda.html[Linux IrDA Project].  After "
"the installation of the irda-tools, the *root user* can specify a device "
"name from the console as follows: +irattach irda0+"
msgstr ""

#. type: Plain text
#: user-manual.txt:4284
msgid ""
"After executing this command, Subsurface will recognize the Galileo dive "
"computer and download dive information."
msgstr ""

#. type: Plain text
#: user-manual.txt:4290
msgid ""
"Under Windows, a similar situation exists. Drivers for the MCS7780 are "
"available from some Internet web sites e.g.  "
"http://www.drivers-download.com/Drv/MosChip/MCS7780/[www.drivers-download.com]. "
"Windows-based IrDA drivers for the Uwatec can also be downloaded from the "
"ScubaPro web site, with drivers located on the download page for the "
"ScubaPro SmartTrak software."
msgstr ""

#. type: Plain text
#: user-manual.txt:4293
msgid ""
"For the Apple Mac, IrDA communication via the MCS7780 link is not available "
"for OSX 10.6 or higher."
msgstr ""
"Pour les ordinateurs Apple Mac, la connection IrDA via l'interface MCS7780 "
"n'est plus disponible depuis OSX 10.6 ou supérieur."

#. type: Title ===
#: user-manual.txt:4295
#, no-wrap
msgid "Importing from Heinrichs Weikamp DR5"
msgstr ""

#. type: Named 'icon' AttributeList argument for style 'icon'
#: user-manual.txt:4297
#, no-wrap
msgid "images/icons/HW_DR5.jpg"
msgstr "images/icons/HW_DR5.jpg"

#. type: Plain text
#: user-manual.txt:4307
msgid ""
"When mounted as a USB drive the Heinrichs Weikamp DR5 saves a single UDDF "
"file for every dive.  Mark all the dives you'd like to import or open.  "
"Note: The DR5 does not seem to store gradient factors nor deco information, "
"so for _Subsurface_ it is not possible to display them. Adjust the gradient "
"factors in the _Profile Settings_ in _Subsurface_ to generate a deco overlay "
"in the _Subsurface_ *Dive Profile* panel but please note that the deco "
"calculated by _Subsurface_ will most likely differ from the one displayed on "
"the DR5."
msgstr ""

#. type: Title ===
#: user-manual.txt:4310
#, no-wrap
msgid "Importing from xDEEP BLACK"
msgstr ""

#. type: Named 'icon' AttributeList argument for style 'icon'
#: user-manual.txt:4312
#, no-wrap
msgid "images/icons/HW_xdeepblack.jpg"
msgstr "images/icons/HW_xdeepblack.jpg"

#. type: Plain text
#: user-manual.txt:4321
msgid ""
"Each dive has to be individually saved as UDDF file using \"Export UDDF\" "
"option in BLACK's logbook menu.  When mounted as a USB drive UDDF files are "
"available in LOGBOOK directory.  Note: The xDEEP BLACK saves NDL time but "
"does not seem to store gradient factors nor deco information, so for "
"_Subsurface_ it is not possible to display them. Adjust the gradient factors "
"in the _Profile Settings_ in _Subsurface_ to generate a deco overlay in the "
"_Subsurface_ *Dive Profile* panel but please note that the deco calculated "
"by _Subsurface_ will most likely differ from the one displayed on the xDEEP "
"BLACK."
msgstr ""

#. type: Title ===
#: user-manual.txt:4323
#, no-wrap
msgid "Importing from Shearwater Predator/Petrel/Nerd using Bluetooth"
msgstr ""

#. type: Named 'icon' AttributeList argument for style 'icon'
#: user-manual.txt:4325
#, no-wrap
msgid "images/icons/predator.jpg"
msgstr "images/icons/predator.jpg"

#. type: Plain text
#: user-manual.txt:4328
msgid ""
"Specific instructions for downloading dives using Bluetooth are given in the "
"section above, <<S_Bluetooth,_Connecting Subsurface to a Bluetooth-enabled "
"dive computer_>>."
msgstr ""

#. type: Title ===
#: user-manual.txt:4330
#, no-wrap
msgid "Importing from Poseidon MkVI Discovery"
msgstr ""

#. type: Named 'icon' AttributeList argument for style 'icon'
#: user-manual.txt:4332
#, no-wrap
msgid "images/MkVI.jpeg"
msgstr "images/MkVI.jpeg"

#. type: Plain text
#: user-manual.txt:4340
msgid ""
"Download of dive logs from the MkVI is performed using a custom "
"communications adapter and the _Poseidon PC Configuration Software_, "
"obtained when purchasing the MKVI equipment. The latter is a Windows "
"application allowing configuration of equipment and storage of dive logs. "
"Communication between dive computer and desktop computer utilizes the IrDA "
"infra-red protocol. Only data for one dive can be downloaded at a time, in "
"three files:"
msgstr ""

#. type: Plain text
#: user-manual.txt:4343
msgid ""
"Setup configuration for the dive and key dive parameters (file with a .txt "
"extension)"
msgstr ""

#. type: Plain text
#: user-manual.txt:4344
msgid "Dive log details (file with a .csv extension)"
msgstr ""

#. type: Plain text
#: user-manual.txt:4346
msgid ""
"Redbook format dive log (file with .cvsr extension). This is a compressed "
"version of the dive log using a proprietary format."
msgstr ""

#. type: Plain text
#: user-manual.txt:4348
msgid ""
"_Subsurface_ accesses the .txt and the .csv files to get dive log "
"information."
msgstr ""

#. type: Title ===
#: user-manual.txt:4350
#, no-wrap
msgid "Importing from APD Inspiration/Evolution CCR"
msgstr ""

#. type: Named 'icon' AttributeList argument for style 'icon'
#: user-manual.txt:4352
#, no-wrap
msgid "images/APDComputer.jpg"
msgstr "images/APDComputer.jpg"

#. type: Plain text
#: user-manual.txt:4360
msgid ""
"The dive logs of an APD Inspiration or similar CCR dive computer are "
"downloaded using a communications adapter and _AP Communicator_, obtained "
"when purchasing the equipment. The dive logs can be viewed using the _AP Log "
"Viewer_, within Windows or Mac/OS. However, APD logs can be viewed and "
"managed from within _Subsurface_ (together with dives using many other types "
"of dive computer). The APD inspiration dive logs are imported into "
"_Subsurface_ as follows:"
msgstr ""

#. type: Plain text
#: user-manual.txt:4362
msgid "Download the dive using _AP Communicator_."
msgstr ""

#. type: Plain text
#: user-manual.txt:4363
msgid "Open a dive within the _AP Log Viewer_."
msgstr ""

#. type: Plain text
#: user-manual.txt:4364
msgid "Select the tab at the top of the screen, entitled \"_Data_\"."
msgstr ""

#. type: Plain text
#: user-manual.txt:4365
msgid ""
"With the raw dive log data show on the screen, click on \"_Copy to "
"Clipboard_\"."
msgstr ""

#. type: Plain text
#: user-manual.txt:4366
msgid "Open a text editor, e.g. Notepad (Windows) or TextWrangler (Mac)."
msgstr ""

#. type: Plain text
#: user-manual.txt:4368
msgid ""
"Copy the contents of the clipboard into the text editor and save the text "
"file with a filename extension of _.apd_."
msgstr ""

#. type: Plain text
#: user-manual.txt:4369
msgid ""
"Within _Subsurface_, select _Import -> Import log files_ to open the "
"xref:Unified_import[universal import dialogue]."
msgstr ""

#. type: Plain text
#: user-manual.txt:4370
msgid ""
"In the dropdown list towards the bottom right of the dialogue (labeled "
"'Filter:'), select \"APD log viewer\"."
msgstr ""

#. type: Plain text
#: user-manual.txt:4374
#, no-wrap
msgid ""
"On the list of file names select the _.apd_ file  created. An import\n"
"dialogue opens showing the default settings for the data in the\n"
"_.apd_ file. If changes are required,\n"
"  do this as for xref:S_ImportingCSVDives[CSV imports].\n"
msgstr ""

#. type: Target for macro image
#: user-manual.txt:4375
#, no-wrap
msgid "images/APD_CSVimportF22.jpg"
msgstr "images/APD_CSVimportF22.jpg"

#. type: Plain text
#: user-manual.txt:4383
msgid ""
"The top left hand dropdown box in the import panel lets you select the APD "
"dive computer for which the dive log needs to be imported. The default it is "
"DC1, _i.e._ the first of the two dive computers the APD uses. It is possible "
"to sequentially import the data for both dive computers by first importing "
"CD1 and then DC2.(*Hint*: The logs for the two dive computers are viewed by "
"selecting _View -> Next DC_ from the Main Menu after the uploading has been "
"completed)"
msgstr ""

#. type: Plain text
#: user-manual.txt:4384
msgid "Click the _Ok_ button at the bottom of the import panel."
msgstr ""

#. type: Plain text
#: user-manual.txt:4389
msgid ""
"The APD dive log will appear within _Subsurface_. The dive computer- "
"generated ceiling provided by the Inspiration can be viewed by selecting the "
"appropriate button on the left of the *Dive Profile*. Cylinder pressure data "
"are not logged by the APD equipment but can be manually entered in the "
"_Equipment_ Tab."
msgstr ""

#. type: Title ==
#: user-manual.txt:4390
#, no-wrap
msgid "APPENDIX C: Exporting Dive log information from external dive log software."
msgstr ""

#. type: Plain text
#: user-manual.txt:4399
msgid ""
"The import of dive log data from external dive log software is mostly "
"performed using the dialogue found by selecting _Import_ from the Main Menu, "
"then clicking on _Import Log Files_. This is a single-step process, more "
"information about which can be found xref:Unified_import[here.] However, in "
"some cases, a two-step process may be required:"
msgstr ""

#. type: Plain text
#: user-manual.txt:4401
msgid "Export the foreign dive log data to format that is accessible from"
msgstr ""

#. type: Plain text
#: user-manual.txt:4402
msgid "_Subsurface_."
msgstr ""

#. type: Plain text
#: user-manual.txt:4403
msgid "Import the accessible dive log data into _Subsurface_."
msgstr ""

#. type: Plain text
#: user-manual.txt:4407
msgid ""
"This appendix provides some information about approaches to export dive log "
"data from foreign dive log software. The procedures below mostly apply to "
"Linux and/or Windows."
msgstr ""

#. type: Title ===
#: user-manual.txt:4409
#, no-wrap
msgid "Exporting from *Suunto Divemanager (DM3, DM4 or DM5)*"
msgstr ""

#. type: Named 'icon' AttributeList argument for style 'icon'
#: user-manual.txt:4410
#, no-wrap
msgid "images/icons/suuntologo.jpg"
msgstr "images/icons/suuntologo.jpg"

#. type: Plain text
#: user-manual.txt:4417
msgid ""
"DiveManager is a Windows application for Suunto dive computers.  Divemanager "
"3 (DM3) is an older version of the Suunto software. More recent Suunto dive "
"computers use Divemanager version 4 or 5 (DM4 or DM5). The different "
"versions of Divemanager use different methods and different file naming "
"conventions to export dive log data."
msgstr ""

#. type: Plain text
#: user-manual.txt:4419
#, no-wrap
msgid "*Divemanager 3 (DM3):*\n"
msgstr ""

#. type: Plain text
#: user-manual.txt:4421
msgid ""
"Start 'Suunto Divemanager 3' and log in with the name containing the logs"
msgstr ""

#. type: Plain text
#: user-manual.txt:4422
msgid "Do not start the import wizard to import dives from the dive computer."
msgstr ""

#. type: Plain text
#: user-manual.txt:4424
msgid ""
"In the navigation tree on the left side of the program-window, select the "
"appropriate dives."
msgstr ""

#. type: Plain text
#: user-manual.txt:4425
msgid ""
"Within the list of dives, select the dives you would like to import later:"
msgstr ""

#. type: Plain text
#: user-manual.txt:4426
msgid "To select certain dives: hold 'ctrl' and click the dive"
msgstr ""

#. type: Plain text
#: user-manual.txt:4428
msgid ""
"To select all dives: Select the first dive, hold down shift and select the "
"last dive"
msgstr ""

#. type: Plain text
#: user-manual.txt:4429
msgid "With the dives marked, use the program menu _File -> Export_"
msgstr ""

#. type: Plain text
#: user-manual.txt:4430
msgid ""
"The export pop-up will show. Within this pop-up, there is one field called "
"'Export Path'."
msgstr ""

#. type: Plain text
#: user-manual.txt:4431
msgid "Click the browse button next to the field Export Path"
msgstr ""

#. type: Plain text
#: user-manual.txt:4433
#, no-wrap
msgid ""
"** A file-manager like window pops up\n"
"** Navigate to the directory for storing the\n"
msgstr ""

#. type: Plain text
#: user-manual.txt:4434
#, no-wrap
msgid "Divelog.SDE file\n"
msgstr ""

#. type: Plain text
#: user-manual.txt:4436
#, no-wrap
msgid ""
"** Optionally change the name of the file for saving\n"
"** Click 'Save'\n"
msgstr ""

#. type: Plain text
#: user-manual.txt:4437
#, no-wrap
msgid "Back in the Export pop-up, press the button 'Export'\n"
msgstr ""

#. type: Plain text
#: user-manual.txt:4438
#, no-wrap
msgid "The dives are now exported to the file Divelog.SDE.\n"
msgstr ""

#. type: Plain text
#: user-manual.txt:4440
#, no-wrap
msgid "*Divemanager 4 (DM4) and Divemanager 5 (DM5):*\n"
msgstr ""

#. type: Plain text
#: user-manual.txt:4445
msgid ""
"DM4 and DM5 use identical mechanisms for exporting dive logs.  To export a "
"divelog from Divemanager you need to locate the DM4/DM5 database where the "
"dives are stored. You can either look for the original database or make a "
"backup of the dives. Both methods are described here."
msgstr ""

#. type: Plain text
#: user-manual.txt:4447
msgid "Locating the Suunto DM4 (or DM5) database:"
msgstr ""

#. type: Plain text
#: user-manual.txt:4449 user-manual.txt:4458
msgid "Start Suunto DM4/DM5"
msgstr ""

#. type: Plain text
#: user-manual.txt:4450
msgid "Select 'Help -> About'"
msgstr ""

#. type: Plain text
#: user-manual.txt:4451
msgid "Click 'Copy' after text 'Copy log folder path to clipboard'"
msgstr ""

#. type: Plain text
#: user-manual.txt:4452
msgid "Open Windows Explorer"
msgstr "Ouvrir l'explorateur Windows"

#. type: Plain text
#: user-manual.txt:4453
msgid "Paste the address to the path box at the top of the File Explorer"
msgstr ""

#. type: Plain text
#: user-manual.txt:4454
msgid "The database is called DM4.db or DM5.db"
msgstr ""

#. type: Plain text
#: user-manual.txt:4456
msgid "Making a backup copy of the Suunto DM4/DM5 database:"
msgstr ""

#. type: Plain text
#: user-manual.txt:4459
msgid "Select 'File - Create backup'"
msgstr ""

#. type: Plain text
#: user-manual.txt:4461
msgid ""
"From the file menu select the location and name for the backup, we'll use "
"DM4 (or DM5) in here with the default extension .bak"
msgstr ""

#. type: Plain text
#: user-manual.txt:4462
msgid "Click 'Save'"
msgstr ""

#. type: Plain text
#: user-manual.txt:4463
msgid "The dives are now exported to the file DM4.bak (or DM5.bak)"
msgstr ""

#. type: Title ===
#: user-manual.txt:4465
#, no-wrap
msgid "Exporting from Atomic Logbook"
msgstr ""

#. type: Named 'icon' AttributeList argument for style 'icon'
#: user-manual.txt:4468
#, no-wrap
msgid "images/icons/atomiclogo.jpg"
msgstr "images/icons/atomiclogo.jpg"

#. type: Plain text
#: user-manual.txt:4475
msgid ""
"Atomic Logbook is Windows software by Atomic Aquatics. It allows downloading "
"of dive information from Cobalt and Cobalt 2 dive computers.  The divelog is "
"kept in a SQLite database at "
"C:\\ProgramData\\AtomicsAquatics\\Cobalt-Logbook\\Cobalt.db. This file can "
"be directly imported to Subsurface."
msgstr ""

#. type: Title ===
#: user-manual.txt:4477
#, no-wrap
msgid "Exporting from Mares Dive Organiser V2.1"
msgstr ""

#. type: Named 'icon' AttributeList argument for style 'icon'
#: user-manual.txt:4480
#, no-wrap
msgid "images/icons/mareslogo.jpg"
msgstr "images/icons/mareslogo.jpg"

#. type: Plain text
#: user-manual.txt:4488
msgid ""
"Mares Dive Organizer is a Windows application. The dive log is kept as a "
"Microsoft SQL Compact Edition database with a '.sdf' filename extension. The "
"database includes all Dive Organizer-registered divers on the particular "
"computer and all Mares dive computers used. The safest way to get a copy of "
"the dive database is to export the information to another compatible format "
"which can then be imported into _Subsurface_."
msgstr ""

#. type: Plain text
#: user-manual.txt:4493
msgid ""
"Within Dive Organizer, select _Database -> Backup_ from the main menu and "
"back up the database to the desk top.  This creates a zipped file "
"DiveOrganizerxxxxx.dbf."
msgstr ""

#. type: Plain text
#: user-manual.txt:4496
msgid ""
"Rename the file to DiveOrganizerxxxxx.zip. Inside the zipped directory is a "
"file _DiveOrganizer.sdf_."
msgstr ""

#. type: Plain text
#: user-manual.txt:4497
msgid "Extract the _.sdf_ file from the zipped folder to your Desktop."
msgstr ""

#. type: Plain text
#: user-manual.txt:4498
msgid "The password for accessing the .zip file is _mares_."
msgstr ""

#. type: Title ===
#: user-manual.txt:4500
#, no-wrap
msgid "Exporting from *DivingLog 5.0 and 6.0*"
msgstr ""

#. type: Named 'icon' AttributeList argument for style 'icon'
#: user-manual.txt:4502
#, no-wrap
msgid "images/icons/divingloglogo.jpg"
msgstr "images/icons/divingloglogo.jpg"

#. type: Plain text
#: user-manual.txt:4509
msgid ""
"The best way to bring your logs from DivingLog to Subsurface is to convert "
"the whole database. This is because other export formats do not include all "
"the details, and would lack, for example, gas switches and information of "
"what units are used. With database import, all this information is included "
"and readily available."
msgstr ""

#. type: Plain text
#: user-manual.txt:4511
msgid "To transfer all files from DivingLog to Subsurface:"
msgstr ""

#. type: Plain text
#: user-manual.txt:4513
msgid "In DivingLog open the 'File -> Export -> SQLite' menu"
msgstr ""

#. type: Plain text
#: user-manual.txt:4514
msgid "Select 'Settings' button"
msgstr ""

#. type: Plain text
#: user-manual.txt:4515
msgid "Set the 'RTF2Plaintext' to 'true'"
msgstr ""

#. type: Plain text
#: user-manual.txt:4516
msgid "Close the Settings dialog"
msgstr ""

#. type: Plain text
#: user-manual.txt:4517
msgid "Click 'Export' button and select the filename"
msgstr ""

#. type: Plain text
#: user-manual.txt:4521
msgid ""
"Once this is done, open the saved database file with Subsurface and the "
"dives are automatically converted to Subsurface’s own format. Last step to "
"do is save the log file in Subsurface."
msgstr ""

#. type: Title ==
#: user-manual.txt:4522
#, no-wrap
msgid "APPENDIX D: Exporting a spreadsheet to CSV format"
msgstr "ANNEXE D : Exporter un tableur vers le format CSV"

#. type: Plain text
#: user-manual.txt:4532
msgid ""
"Many divers keep a dive log in some form of digital file, commonly a "
"spreadsheet with various fields of information. These logs can be easily "
"imported into _Subsurface_ after the spreadsheet is converted in a .CSV "
"file.  This section explains the procedure to convert a diving logbook "
"stored in a spreadsheet to a .CSV file that will later be imported to "
"_Subsurface_.  Creating a .CSV is straightforward, although the procedure is "
"somewhat different according to which spreadsheet program is used."
msgstr ""
"De nombreux plongeurs conservent un carnet de plongée sous forme de fichier "
"numérique, souvent un tableur avec différents champs et informations. Ces "
"données peuvent facilement être importées dans _Subsurface_ après que le "
"tableur a été converti en fichier CSV. Cette section explique la procedure "
"pour convertir un carnet de plongée enregistrée sous forme de tableur vers "
"un fichier CSV qui pourra ensuite être importé dans _Subsurface_. Créer un "
"fichier CSV est simple malgré que la procédure soit différente selon le "
"tableur utilisé."

#. type: Plain text
#: user-manual.txt:4538
msgid ""
"Organize the diving data in the spreadsheet, so the first row contains the "
"names (or titles) of each column and the information for each dive is stored "
"in a single row.  _Subsurface_ supports many data items (Dive number, Date, "
"Time, Duration, Location, GPS, Max. Depth, Mean Depth, Buddy, Notes, Weight "
"and Tags).  Organize dive data following a few simple rules:"
msgstr ""
"Organiser les données de plongées dans le tableur pour que la première ligne "
"contienne le nom (ou le titre) de chaque colonne et que les informations de "
"chaque plongée soient contenues sur une seule ligne. _Subsurface_ supporte "
"de nombreux éléments (Dive #, Date, Time, Duration, Location, GPS, Max. "
"Depth, Mean Depth, Buddy, Notes, Weight et Tags).  Organiser les données de "
"plongées selon quelques règles simples :"

#. type: Plain text
#: user-manual.txt:4540
msgid ""
"Date: use one of the following formats: yyyy-mm-dd, dd.mm.yyyy, mm/dd/yyyy"
msgstr ""
"Date : utiliser un des formats suivants : aaaa-mm-jj, jj.mm.aaaa, mm/jj/aaaa"

#. type: Plain text
#: user-manual.txt:4541
msgid "Duration: the format should be minutes:seconds."
msgstr "Durée : le format est minutes:secondes."

#. type: Plain text
#: user-manual.txt:4542
msgid ""
"Unit system: only one unit system should be used (no mix of imperial and "
"metric units)"
msgstr ""
"Système d'unité : un seul système d'unité doit être utilisé (pas de mélange "
"entre les unités impériales et métriques)"

#. type: Plain text
#: user-manual.txt:4543
msgid "Tags and buddies: values should be separated using a comma."
msgstr ""
"Étiquettes et équipiers : les valeurs doivent être séparées par des virgules."

#. type: Plain text
#: user-manual.txt:4544
msgid "GPS position: use decimal degrees, e.g. 30.22496 30.821798"
msgstr ""
"Position GPS : utilisez les degrés décimaux, par exemple : 30.22496 30.821798"

#. type: Title ===
#: user-manual.txt:4544
#, no-wrap
msgid "_LibreOffice Calc_ and _OpenOffice Calc_"
msgstr "_LibreOffice Calc_ et _OpenOffice Calc_"

#. type: Plain text
#: user-manual.txt:4548
msgid ""
"These are open source spreadsheet applications forming parts of larger open "
"source office suite applications. The user interaction with _LibreOffice_ "
"and _OpenOffice_ is very similar.  In Libreoffice Calc the time format "
"should be set to minutes:seconds - [mm]:ss and dates should be set to one "
"of: yyyy-mm-dd, dd.mm.yyyy, mm/dd/yyyy. A typical dive log may look like "
"this:"
msgstr ""

#. type: Target for macro image
#: user-manual.txt:4549
#, no-wrap
msgid "images/LOffice_spreadsheetdata.jpg"
msgstr "images/LOffice_spreadsheetdata.jpg"

#. type: Plain text
#: user-manual.txt:4552
msgid ""
"To export the data as a .CSV file from within LibreOffice click _File -> "
"Save As_. On the dialogue that comes up, select the _Text CSV (.csv)_ as the "
"file type and select the option _Edit filter settings_."
msgstr ""

#. type: Target for macro image
#: user-manual.txt:4553
#, no-wrap
msgid "images/LOffice_save_as_options.jpg"
msgstr "images/LOffice_save_as_options.jpg"

#. type: Plain text
#: user-manual.txt:4556
msgid ""
"After selecting _Save_, select the appropriate field delimiter (choose _Tab_ "
"to prevent conflicts with the comma when using this as a decimal point), "
"then select _OK_."
msgstr ""

#. type: Target for macro image
#: user-manual.txt:4557
#, no-wrap
msgid "images/LOffice_field_options.jpg"
msgstr "images/LOffice_field_options.jpg"

#. type: Plain text
#: user-manual.txt:4560
msgid ""
"Double check the .CSV file by opening it with a text editor, and then import "
"the dive data as explained on the section xref:S_ImportingCSVDives[Importing "
"CSV dives]."
msgstr ""

#. type: Title ===
#: user-manual.txt:4561
#, no-wrap
msgid "Microsoft _Excel_"
msgstr "Microsoft _Excel_"

#. type: Plain text
#: user-manual.txt:4567
msgid ""
"The field delimiter (called \"_list separator_\" in Microsoft manuals) is "
"not accessible from within _Excel_ and needs to be set through the "
"_Microsoft Control Panel_. After changing the separator character, all "
"software on the Windows machine uses the new character as a separator.  You "
"can change the character back to the default character by following the same "
"procedure, outlined below."
msgstr ""

#. type: Plain text
#: user-manual.txt:4569
msgid ""
"In Microsoft Windows, click the *Start* button, then select _Control Panel_ "
"from the list on the right-hand side."
msgstr ""

#. type: Plain text
#: user-manual.txt:4570
msgid "Open the _Regional and Language Options_ dialog box."
msgstr ""

#. type: Plain text
#: user-manual.txt:4572
msgid ""
"Do the following: ** In Windows 7, click the _Formats_ tab, and then click "
"_Customize this format_."
msgstr ""

#. type: Plain text
#: user-manual.txt:4573
msgid ""
"Type a new separator in the _List separator_ box. To use a TAB-delimited "
"file, type the word TAB in the box."
msgstr ""

#. type: Plain text
#: user-manual.txt:4574
msgid "Click _OK_ twice."
msgstr ""

#. type: Plain text
#: user-manual.txt:4576
msgid "Below is an image of the _Control Panel_:"
msgstr ""

#. type: Target for macro image
#: user-manual.txt:4577
#, no-wrap
msgid "images/Win_SaveCSV2.jpg"
msgstr "images/Win_SaveCSV2.jpg"

#. type: Plain text
#: user-manual.txt:4580
msgid "To export the dive log in CSV format:"
msgstr ""

#. type: Plain text
#: user-manual.txt:4582
msgid ""
"With the dive log opened in _Excel_, select the round Windows button at the "
"top left, then _Save As_."
msgstr ""

#. type: Target for macro image
#: user-manual.txt:4583
#, no-wrap
msgid "images/Win_SaveCSV1.jpg"
msgstr "images/Win_SaveCSV1.jpg"

#. type: Plain text
#: user-manual.txt:4589
msgid ""
"Click on the left-hand part of the _Save as_ option, NOT on the arrow on the "
"right-hand. This brings up a dialogue for saving the spreadsheet in an "
"alternative format. From the dropdown list at the bottom of the dialogue, "
"marked _Save as Type:_, select _CSV(Comma delimited) (*.CSV)_. Be sure the "
"appropriate folder has been selected to save the CSV file into."
msgstr ""

#. type: Target for macro image
#: user-manual.txt:4590
#, no-wrap
msgid "images/Win_SaveCSV3.jpg"
msgstr "images/Win_SaveCSV3.jpg"

#. type: Plain text
#: user-manual.txt:4596
msgid ""
"Select the _Save_ button. The CSV-formatted file is saved into the folder "
"that was selected. You can double check the .CSV file by opening it with a "
"text editor, then import the dive data as explained on the section "
"xref:S_ImportingCSVDives[Importing CSV dives]."
msgstr ""

#. type: Title ==
#: user-manual.txt:4597
#, no-wrap
msgid "APPENDIX E: Writing a custom print template"
msgstr "ANNEXE E : Créer un modèle d'impression personnalisé"

#. type: Plain text
#: user-manual.txt:4602
msgid ""
"_Subsurface_ has a way to create or modify templates for printing dive logs "
"to produce customized printouts of them. Templates written in HTML, as well "
"as a simple Grantlee instruction set, are rendered to the print device by "
"_Subsurface_."
msgstr ""

#. type: Plain text
#: user-manual.txt:4604
msgid "Templates are accessed using the print dialogue (see image *B* below)."
msgstr ""

#. type: Plain text
#: user-manual.txt:4612
msgid ""
"The buttons under the _Template_ dropdown box lets you _Edit_, _Delete_, "
"_Import_ and _Export_ templates (see image *A* above). New or modified "
"templates are stored as HTML files in the same directory as the dive log "
"being processed. In order to create or modify a template, select one of the "
"templates from the template dropdown list in the print dialogue (see image "
"*B* above). Choose an existing template that resembles the final desired "
"printout. Then select _Edit_."
msgstr ""

#. type: Plain text
#: user-manual.txt:4614
msgid "The Edit Panel has three tabs:"
msgstr ""

#. type: Target for macro image
#: user-manual.txt:4615
#, no-wrap
msgid "images/Template1_f22.jpg"
msgstr "images/Template1_f22.jpg"

#. type: Plain text
#: user-manual.txt:4619
msgid ""
"The _Style_ tab (image *A* above) controls the font, line spacing and color "
"template used for printing the dive log.  The style attributes are editable. "
"Choose one of the four color palettes used for color printing."
msgstr ""

#. type: Plain text
#: user-manual.txt:4623
msgid ""
"The _Colors_ tab (image *B* above) allows editing the colors used for "
"printing the dive log. The colors are highly customizable: the _Edit_ "
"buttons in the _Colors_ tab allows choosing arbitrary colors for different "
"components of the dive log printout."
msgstr ""

#. type: Plain text
#: user-manual.txt:4632
msgid ""
"The _Template_ tab of the Edit Panel (see image below) allows creating a "
"template using HTML as well as a few Grantlee programming primitives. "
"Grantlee can create and format HTML code in a highly simple but efficient "
"way (see below). The HTML of the template can be edited and saved. The saved "
"template is stored in the same directory as the dive being processed. By "
"default, a _Custom_ template is a skeleton with no specific print "
"instructions. The information printed needs to be specified and formatted in "
"the template by replacing the section marked with: \"<!-- Template must be "
"filled -->\". Writing HTML code with Grantlee instructions allows unlimited "
"freedom in determining what is printed and in which way it should be "
"rendered."
msgstr ""

#. type: Target for macro image
#: user-manual.txt:4633
#, no-wrap
msgid "images/Template2_f22.jpg"
msgstr "images/Template2_f22.jpg"

#. type: Plain text
#: user-manual.txt:4638
msgid ""
"You can adapt any of the existing templates and save it to the dive log "
"directory. The standard templates (e.g. One dive, Six dives, Table) can be "
"modified in this way. After completing the edits, use the _Export_ button in "
"the print dialogue to save the new template using a new template name."
msgstr ""

#. type: Plain text
#: user-manual.txt:4640
msgid ""
"To write a custom template, the following elements must exist so the "
"template will be correctly handled and rendered."
msgstr ""

#. type: Title ===
#: user-manual.txt:4641
#, no-wrap
msgid "Main dive loop"
msgstr ""

#. type: Plain text
#: user-manual.txt:4643
msgid ""
"_Subsurface_ exports a dive list called (*dives*) to the _Grantlee_ back "
"end. It is possible to iterate over the list as follows:"
msgstr ""

#. type: Block title
#: user-manual.txt:4643 user-manual.txt:4708 user-manual.txt:4725
#, no-wrap
msgid "template.html"
msgstr ""

#. type: delimited block .
#: user-manual.txt:4648
#, no-wrap
msgid ""
"\t{% for dive in dives %}\n"
"\t\t<h1> {{ dive.number }} </h1>\n"
"\t{% endfor %}\n"
msgstr ""

#. type: Block title
#: user-manual.txt:4650 user-manual.txt:4713 user-manual.txt:4732
#, no-wrap
msgid "output.html"
msgstr ""

#. type: delimited block .
#: user-manual.txt:4655
#, no-wrap
msgid ""
"\t<h1> 1 </h1>\n"
"\t<h1> 2 </h1>\n"
"\t<h1> 3 </h1>\n"
msgstr ""

#. type: Plain text
#: user-manual.txt:4658
msgid ""
"Additional information about _Grantlee_ can be found "
"http://www.grantlee.org/apidox/for_themers.html[here]"
msgstr ""

#. type: Title ===
#: user-manual.txt:4659
#, no-wrap
msgid "Grantlee exported variables"
msgstr ""

#. type: Plain text
#: user-manual.txt:4661
msgid "Only a subset of the dive data is exported:"
msgstr ""

#. type: delimited block |
#: user-manual.txt:4690
#, no-wrap
msgid ""
"|*Name*|*Description*\n"
"|number| (*int*) dive number\n"
"|id| (*int*) unique dive ID, should be used to fetch the dive profile\n"
"|date| (*string*) date of the dive\n"
"|time| (*string*) time of the dive\n"
"|location| (*string*) location of the dive\n"
"|duration| (*string*) duration of the dive\n"
"|depth| (*string*) depth of the dive\n"
"|divemaster| (*string*) divemaster for the dive\n"
"|buddy| (*string*) buddy for the dive\n"
"|airTemp| (*string*) air temperature of the dive\n"
"|waterTemp| (*string*) water temperature of the dive\n"
"|notes| (*string*) dive notes\n"
"|rating| (*int*) dive rating which ranges from 0 to 5\n"
"|sac| (*string*) SAC value for the dive\n"
"|tags| (*string*) list of dive tags for the dive\n"
"|gas| (*string*) list of gases used in the dive\n"
"|suit| (*string*) the suit used for the dive\n"
"|cylinders| (*string*) complete information of all used cylinders\n"
"|cylinder0-7| (*string*) information about a specific cylinder\n"
"|weights| (*string*) complete information of all used weight systems\n"
"|weight0-5| (*string*) information about a specific weight system\n"
"|maxcns| (*string*) maxCNS value for the dive\n"
"|otu| (*string*) OTU value for the dive\n"
"|sumWeight| (*string*) the summed weight of all used weight systems\n"
"|startPressure| (*string*) the start pressure\n"
"|endPressure| (*string*) the end pressure\n"
"|firstGas| (*string*) first used gas\n"
msgstr ""

#. type: Plain text
#: user-manual.txt:4694
msgid ""
"_Subsurface_ also exports *template_options* data. This data must be used as "
"_CSS_ values to provide a dynamically editable template. The exported data "
"is shown in the following table:"
msgstr ""

#. type: delimited block |
#: user-manual.txt:4706
#, no-wrap
msgid ""
"|*Name*|*Description*\n"
"|font| (*string*) font family\n"
"|borderwidth| (*int*) border-width value dynamically calculated as 0.1% of the page width with minimum value of 1px\n"
"|font_size| (*double*) size of fonts in vw, ranges between 1.0 and 2.0\n"
"|line_spacing| (*double*) distance between text lines, ranges between 1.0 and 3.0\n"
"|color1| (*string*) background color\n"
"|color2| (*string*) primary table cell color\n"
"|color3| (*string*) secondary table cell color\n"
"|color4| (*string*) primary text color\n"
"|color5| (*string*) secondary text color\n"
"|color6| (*string*) border colors\n"
msgstr ""

#. type: delimited block .
#: user-manual.txt:4711
#, no-wrap
msgid "\tborder-width: {{ template_options.borderwidth }}px;\n"
msgstr ""

#. type: delimited block .
#: user-manual.txt:4716
#, no-wrap
msgid "\tborder-width: 3px;\n"
msgstr ""

#. type: Plain text
#: user-manual.txt:4719
msgid ""
"Another variable that _Subsurface_ exports is *print_options*. This variable "
"contains a single member:"
msgstr ""

#. type: delimited block |
#: user-manual.txt:4722
#, no-wrap
msgid ""
"|*Name*|*Description*\n"
"|grayscale | Use _CSS_ filters to convert the page into grayscale (should be added to body style to enable printing grayscale prints)\n"
msgstr ""

#. type: delimited block .
#: user-manual.txt:4730
#, no-wrap
msgid ""
"\tbody {\n"
"\t\t{{ print_options.grayscale }};\n"
"\t}\n"
msgstr ""

#. type: delimited block .
#: user-manual.txt:4737
#, no-wrap
msgid ""
"\tbody {\n"
"\t\t-webkit-filter: grayscale(100%);\n"
"\t}\n"
msgstr ""

#. type: Title ===
#: user-manual.txt:4739
#, no-wrap
msgid "Defined CSS selectors"
msgstr ""

#. type: Plain text
#: user-manual.txt:4742
msgid ""
"As the dive profile is placed after rendering, _Subsurface_ uses special "
"_CSS_ selectors to search in the HTML output. The _CSS_ selectors in the "
"following table should be added."
msgstr ""

#. type: delimited block |
#: user-manual.txt:4749
#, no-wrap
msgid ""
"|*Selector*|*Type*|*Description*\n"
"|dive_{{ dive.id }} | id | is used to fetch the relevant dive profile\n"
"|diveProfile | class | each dive that will contain a dive profile should have this class selector in addition to the dive_{{ dive.id }} id selector\n"
"|dontbreak | class | prevents the dive with this class from being divided into two pages. This can be used\n"
"in flow layout templates only (when data-numberofdives = 0)\n"
msgstr ""

#. type: Plain text
#: user-manual.txt:4752
msgid ""
"Rendering dive profiles is not supported for flow layout templates (when "
"data-numberofdives = 0)."
msgstr ""

#. type: Title ===
#: user-manual.txt:4753
#, no-wrap
msgid "Special attributes"
msgstr ""

#. type: Plain text
#: user-manual.txt:4757
msgid ""
"There are two ways of rendering- either rendering a specific number of dives "
"in each page or make _Subsurface_ try to fit as many dives as possible into "
"one page (_flow_ rendering)."
msgstr ""

#. type: Plain text
#: user-manual.txt:4759
msgid ""
"The *data-numberofdives* data attribute is added to the body tag to set the "
"rendering mode."
msgstr ""

#. type: Plain text
#: user-manual.txt:4761
msgid "render 6 dives per page:"
msgstr ""

#. type: delimited block .
#: user-manual.txt:4764
#, no-wrap
msgid "\t<body data-numberofdives = 6>\n"
msgstr ""

#. type: Plain text
#: user-manual.txt:4767
msgid "render as much dives as possible:"
msgstr ""

#. type: delimited block .
#: user-manual.txt:4770
#, no-wrap
msgid "\t<body data-numberofdives = 0>\n"
msgstr ""

#. type: Plain text
#: user-manual.txt:4773
msgid ""
"All CSS units should be in relative lengths only, to support printing on any "
"page size."
msgstr ""

# ANNEXE F: FAQs.
#. type: Title ==
#: user-manual.txt:4774
#, no-wrap
msgid "APPENDIX F: FAQs."
msgstr "ANNEXE F: FAQs."

#. type: Title ===
#: user-manual.txt:4776
#, no-wrap
msgid "Subsurface appears to miscalculate gas consumption and SAC"
msgstr ""

#. type: Plain text
#: user-manual.txt:4780
msgid ""
"'Question': I dived with a 12.2 l tank, starting with 220 bar and ending "
"with 100 bar, and I calculate a different SAC compared what _Subsurface_ "
"calculates. Is _Subsurface_ miscalculating?"
msgstr ""

#. type: Plain text
#: user-manual.txt:4786
msgid ""
"'Answer': Not really. What happens is that _Subsurface_ actually calculates "
"gas consumption differently - and better - than you expect.  In particular, "
"it takes the incompressibility of the gas into account.  Traditionally, gas "
"consumption and SAC should be: +consumption = tank size x (start pressure - "
"end pressure)+"
msgstr ""

#. type: Plain text
#: user-manual.txt:4792
msgid ""
"and that's true for an ideal gas, and it's what you get taught in dive "
"theory.  But an \"ideal gas\" doesn't actually exist, and real gases "
"actually don't compress linearly with pressure. Also, you are missing the "
"fact that one atmosphere of pressure isn't actually one bar.  So the *real* "
"calculation is:"
msgstr ""

#. type: Plain text
#: user-manual.txt:4794
msgid "+consumption = (amount_of_air_at_beginning - amount_of_air_at_end)+"
msgstr ""

#. type: Plain text
#: user-manual.txt:4800
msgid ""
"where the amount of air is *not* just \"tank size times pressure in bar\".  "
"It's a combination of: \"take compressibility into account\" (which is a "
"fairly small issue under 220 bar - you'll see more differences when you do "
"high-pressure tanks with 300bar) and \"convert bar to atm\" (which is the "
"majority of your discrepancy).  Remember: one ATM is ~1.013 bar, so without "
"the compressibility, your gas use is:"
msgstr ""

#. type: Plain text
#: user-manual.txt:4802
msgid "+12.2*((220-100)/1.013)+"
msgstr ""

#. type: Plain text
#: user-manual.txt:4807
msgid ""
"which is about 1445, not 1464. So there was 19 l too much in your simple "
"calculation that ignored the difference between 1 bar and one ATM.  The "
"compressibility does show up above 200 bar, and takes that 1445 down about "
"eight litres more, so you really did use only about 1437 l of air at surface "
"pressure."
msgstr ""

#. type: Plain text
#: user-manual.txt:4813
msgid ""
"So be happy: your SAC really is better than your calculations indicated.  Or "
"be sad: your cylinder contains less air than you thought it did.  And as "
"mentioned, the \"contains less air than you thought it did\" really starts "
"becoming much more noticeable at high pressure. A 400 bar really does not "
"contain twice as much air as a 200 bar one. At lower pressures, air acts "
"pretty much like an ideal gas."
msgstr ""

#. type: Title ===
#: user-manual.txt:4814
#, no-wrap
msgid "Some dive profiles have time discrepancies with the recorded samples from my dive computer..."
msgstr ""

#. type: Plain text
#: user-manual.txt:4818
msgid ""
"_Subsurface_ ends up ignoring surface time for many things (average depth, "
"divetime, SAC, etc).  'Question': Why do dive durations in my dive computer "
"differ from that given by _Subsurface_?"
msgstr ""

#. type: Plain text
#: user-manual.txt:4826
msgid ""
"'Answer': For example, if you end up doing a weight check (deep enough to "
"trigger the \"dive started\")  but then come back up and wait five minutes "
"for your buddies, your dive computer may say that your dive is 50 minutes "
"long - because you have fifty minutes worth of samples - but subsurface will "
"say it's 45 minutes - because you were actually diving for 45 minutes.  It's "
"even more noticeable if you do things like divemastering the initial OW "
"dives, when you may stay in the water for a long time, but spend most of it "
"at the surface. And then you don't want that to count as some kind of long "
"dive”."
msgstr ""

#. type: Title ===
#: user-manual.txt:4827
#, no-wrap
msgid "Some dive profiles are missing from the download"
msgstr ""

#. type: Plain text
#: user-manual.txt:4841
msgid ""
"'Question': I cannot download all my dives, only the most recent ones, even "
"though my dive computer's manual states that it records history of e.g. 999 "
"dives? 'Answer': Dive history is different than the dive profiles on the "
"log.  The history only keeps track of the total number of dives and total "
"amount of time spent below surface. The logs, on the other hand, store the "
"dive profile, but they have a limited amount of memory to do so. The exact "
"amount of dive profiles that can be stored on the device depends on sample "
"interval and duration of the dives. Once the memory is full the oldest dives "
"get overwritten with new dives. Thus we are only able to download the last "
"13, 30 or 199 dives."
msgstr ""

#. type: Plain text
#: user-manual.txt:4845
msgid ""
"If you have downloaded your dives to different dive logging software before "
"they were overwritten, there is a good chance that Subsurface can import "
"these. However, if the logs are only on your dive computer, they cannot be "
"salvaged after being overwritten by new dives."
msgstr ""

#~ msgid "images/rec_diveplan.jpg"
#~ msgstr "images/rec_diveplan.jpg"

#~ msgid "images/DivePlanner2_f20.jpg"
#~ msgstr "images/DivePlanner2_f20.jpg"

#~ msgid ""
#~ "If required, then close the _Facebook_ connection by either closing "
#~ "_Subsurface_ or by selecting _File -> Preferences -> Facebook_ from the "
#~ "Main Menu, and clicking the appropriate button on the Facebook "
#~ "Preferences panel."
#~ msgstr ""
#~ "Si besoin, fermer la connexion _Facebook_ en fermant _Subsurface_ ou en "
#~ "sélectionnant _Fichier -> Préférences -> Facebook, à partir du menu "
#~ "principal et en cliquant sur le bouton approprié dans le panneau des "
#~ "préférences Facebook."

#~ msgid "images/LoadImage1_f20.jpg"
#~ msgstr "images/LoadImage1_f20.jpg"

#~ msgid ""
#~ " ** "
#~ "link:http://www.rebreatherworld.com/general-and-new-to-rebreather-articles/5037-gradient-factors-for-dummies.html[Gradient "
#~ "factors for dummies, by Kevin Watts]\n"
#~ msgstr ""
#~ " ** "
#~ "link:http://www.rebreatherworld.com/general-and-new-to-rebreather-articles/5037-gradient-factors-for-dummies.html[Gradient "
#~ "factors for dummies, by Kevin Watts]\n"

#~ msgid "Facebook Access"
#~ msgstr "Accès Facebook"

#~ msgid ""
#~ "This panel lets you log into a Facebook account in order to transfer "
#~ "information from Subsurface to Facebook."
#~ msgstr ""
#~ "Ce panneau vous permet de vous connecter à votre compte Facebook pour "
#~ "transférer des informations de Subsurface vers Facebook."

#~ msgid "images/Pref6_f20.jpg"
#~ msgstr "images/Pref6_f20.jpg"

#~ msgid ""
#~ "If you provide a valid Facebook userID and password, a connection to "
#~ "Facebook is created. That connection is closed when one closing down "
#~ "Subsurface. Currently the checkbox labelled \"Keep me logged in to "
#~ "Subsurface\", on the login screen has no effect.  See the section "
#~ "xref:S_facebook[Exporting dive profiles to Facebook] for more information."
#~ msgstr ""
#~ "Si un identifiant Facebook et un mot de passe valides ont été fournis, "
#~ "une connexion vers Facebook est créée. Cette connexion est fermée lorsque "
#~ "Subsurface est fermé. Pour le moment, la case à cocher nommée \"Conserver "
#~ "ma connexion à Subsurface\", sur l'écran de connexion, n'a aucun effet. "
#~ "Reportez-vous à la section xref:S_facebook[Export des profils de plongée "
#~ "vers Facebook] pour plus d'informations."

#~ msgid "images/icons/tissues.jpg"
#~ msgstr "images/icons/tissues.jpg"

#~ msgid "images/tissuesGraph.jpg"
#~ msgstr "images/tissuesGraph.jpg"

#~ msgid ""
#~ "If one has dives recorded using a dive computer, the depth profile of the"
#~ msgstr ""
#~ "Si les plongées ont été enregistrées en utilisant un ordinateur de "
#~ "plongée, le profil de profondeur de la"

#~ msgid "previous dive computer."
#~ msgstr "ordinateur de plongée précédent."

#~ msgid ""
#~ "When opened from within _Subsurface_, this manual does not have external "
#~ "controls. However, a _SEARCH_ function is important. This is activated by "
#~ "pressing control-F or command-F on the keyboard. A text box appears at "
#~ "the bottom of the window. Use this to search for any term in the manual."
#~ msgstr ""
#~ "Lorsqu'il est ouvert depuis _Subsurface_, ce manuel n'a pas de contrôles "
#~ "externes. Cependant, une fonction de _RECHERCHE_ est importante. Elle est "
#~ "activée par la combinaison de touches du clavier Ctrl-F ou commande-F. Un "
#~ "champ de recherche apparait en bas de la fenêtre. Il suffit de l'utiliser "
#~ "pour rechercher n'importe quel terme dans le manuel."

#~ msgid ""
#~ "image::images/ContextMenu.jpg[\"Figure: Context Menu\",align=\"center\"] "
#~ "# NEEDS REPLACEMENT"
#~ msgstr ""
#~ "image::images/ContextMenu.jpg[\"Figure : Menu "
#~ "contextuel\",align=\"center\"] # NEEDS REPLACEMENT"

#~ msgid "images/AddDive2_f20.jpg"
#~ msgstr "images/AddDive2_f20.jpg"

#~ msgid "images/CompletedDiveInfo_f20.jpg"
#~ msgstr "images/CompletedDiveInfo_f20.jpg"

#~ msgid "images/Gas_dialogue1_f20.jpg"
#~ msgstr "images/Gas_dialogue1_f20.jpg"

#~ msgid "images/Gas_dialogue2_f20.jpg"
#~ msgstr "images/Gas_dialogue2_f20.jpg"

#~ msgid "images/DiveProfile4_f20.jpg"
#~ msgstr "images/DiveProfile4_f20.jpg"

#~ msgid "images/PrintDiveLog.jpg"
#~ msgstr "images/PrintDiveLog.jpg"

#~ msgid "images/Pref2.jpg"
#~ msgstr "images/Pref2.jpg"

#~ msgid "images/Pref4.jpg"
#~ msgstr "images/Pref4.jpg"

#~ msgid "images/Pref5.jpg"
#~ msgstr "images/Pref5.jpg"<|MERGE_RESOLUTION|>--- conflicted
+++ resolved
@@ -235,11 +235,7 @@
 "Commande-F. Une boîte de texte apparaît en bas à droite de la fenêtre (voir "
 "image ci-dessous). Par exemple, entrer le mot \"_weights_\" dans la boîte de "
 "texte de recherche lancera  la recherche dans tout le manuel utilisateur. À "
-<<<<<<< HEAD
 "droite de la boîte de recherche se trouvent deux flèches, l'une vers le haut "
-=======
-"droite de la boîte de recherche se trouven deux flèches, l'une vers le haut "
->>>>>>> 12ea31ef
 "l'autre vers le bas. Elles mènent respectivement vers l'occurence précédente "
 "et suivante du terme recherché."
 
@@ -479,11 +475,7 @@
 "ces options peuvent aussi être activées par des raccourcis clavier. Les "
 "raccourcis pour un système particulier sont affichés avec un souligné dans "
 "les entrées de menu. À cause des différents systèmes d'exploitation et "
-<<<<<<< HEAD
 "langues, _Subsurface_ peut utiliser différentes touches de raccourcis et ne "
-=======
-"langages, _Subsurface_ peut utiliser différentes touches de raccourcis et ne "
->>>>>>> 12ea31ef
 "sont donc pas détaillées ici."
 
 #. type: Plain text
@@ -848,11 +840,7 @@
 #: user-manual.txt:298
 #, no-wrap
 msgid "Connecting and importing data from a dive computer."
-<<<<<<< HEAD
 msgstr "Connecter et importer des données depuis un ordinateur de plongée."
-=======
-msgstr "Connection et importation des données depuis un ordinateur de plongée"
->>>>>>> 12ea31ef
 
 #. type: Plain text
 #: user-manual.txt:308
@@ -906,7 +894,6 @@
 #: user-manual.txt:335
 msgid ""
 "To import dive information from a dive computer to a computer with "
-<<<<<<< HEAD
 "_Subsurface_, the two pieces of equipment must communicate with one "
 "another.  This involves setting up the communications port (or mount point) "
 "of the computer with _Subsurface_ that communicates with the dive computer. "
@@ -916,17 +903,7 @@
 "A] provides the technical information to help the user achieve this for "
 "different operating systems and xref:"
 "_appendix_b_dive_computer_specific_information_for_importing_dive_information[Appendix "
-=======
-"_Subsurface_, the two pieces of equipment must communicate with one another. "
-" This involves setting up the communications port (or mount point) of the "
-"computer with _Subsurface_ that communicates with the dive computer. To set "
-"up this communication, users need to find the appropriate information to "
-"instruct _Subsurface_ where and how to import the dive information.  "
-"xref:_appendix_a_operating_system_specific_information_for_importing_dive_information_from_a_dive_computer[Appendix "
-"A] provides the technical information to help the user achieve this for "
-"different operating systems and "
-"xref:_appendix_b_dive_computer_specific_information_for_importing_dive_information[Appendix "
->>>>>>> 12ea31ef
+
 "B] has dive computer specific information."
 msgstr ""
 "Pour importer les informations depuis un ordinateur de plongée vers un "
@@ -1030,17 +1007,10 @@
 msgid ""
 "The *Device or Mount Point* drop-down list contains the USB or Bluetooth "
 "port name that _Subsurface_ needs in order to communicate with the dive "
-<<<<<<< HEAD
 "computer.  The appropriate port name must be selected. Consult xref:"
 "_appendix_a_operating_system_specific_information_for_importing_dive_information_from_a_dive_computer[Appendix "
 "A] and xref:"
 "_appendix_b_dive_computer_specific_information_for_importing_dive_information[Appendix "
-=======
-"computer.  The appropriate port name must be selected. Consult "
-"xref:_appendix_a_operating_system_specific_information_for_importing_dive_information_from_a_dive_computer[Appendix "
-"A] and "
-"xref:_appendix_b_dive_computer_specific_information_for_importing_dive_information[Appendix "
->>>>>>> 12ea31ef
 "B] for technical details on how to find the appropriate port information for "
 "a specific dive computer and, in some cases, how to do the correct settings "
 "to the operating system of the computer on which _Subsurface_ is running."
@@ -1220,13 +1190,8 @@
 #. type: delimited block *
 #: user-manual.txt:441
 msgid ""
-<<<<<<< HEAD
 "Consult xref:"
 "_appendix_a_operating_system_specific_information_for_importing_dive_information_from_a_dive_computer[Appendix "
-=======
-"Consult "
-"xref:_appendix_a_operating_system_specific_information_for_importing_dive_information_from_a_dive_computer[Appendix "
->>>>>>> 12ea31ef
 "A] to be sure the correct Mount Point was specified (see above)."
 msgstr ""
 "Consultez xref:"
@@ -1238,13 +1203,8 @@
 #: user-manual.txt:445
 msgid ""
 "On Unix-like operating systems, does the user have write permission to the "
-<<<<<<< HEAD
 "USB port? If not, consult xref:"
 "_appendix_a_operating_system_specific_information_for_importing_dive_information_from_a_dive_computer[Appendix "
-=======
-"USB port? If not, consult "
-"xref:_appendix_a_operating_system_specific_information_for_importing_dive_information_from_a_dive_computer[Appendix "
->>>>>>> 12ea31ef
 "A]"
 msgstr ""
 "Sur les systèmes d'exploitation de type Unix, l'utilisateur a-t-il les "
@@ -2099,11 +2059,7 @@
 "dive on a 5-point scale by clicking the appropriate star.\n"
 msgstr ""
 "*Visibilité*: attribue une évaluation de la visibilité à une plongée sur une\n"
-<<<<<<< HEAD
 "échelle de 5 points en cliquant sur l'étoile correspondante.\n"
-=======
-"échelle de 5 points en cliquant sur l'étoile correspondante."
->>>>>>> 12ea31ef
 
 #. type: Plain text
 #: user-manual.txt:788
@@ -2127,11 +2083,7 @@
 #: user-manual.txt:790
 #, no-wrap
 msgid "*Notes*: Any additional information for the dive can be entered here.\n"
-<<<<<<< HEAD
 msgstr "*Notes*: toute information supplémentaire concernant une plongée peut être entrée ici.\n"
-=======
-msgstr "*Notes*: toute unformation supplémentaire concernant une plongée peut être entrée ici.\n"
->>>>>>> 12ea31ef
 
 #. type: Plain text
 #: user-manual.txt:795
@@ -2184,13 +2136,9 @@
 msgid ""
 "*Cylinders*: The cylinder information is entered through a dialogue that looks\n"
 "like this:\n"
-<<<<<<< HEAD
 msgstr ""
 "*Blocs*: les informations concernant les blocs sont entrées via une boîte de dialogue\n"
 "qui ressemble à ceci:\n"
-=======
-msgstr "*Blocs*: l'information concernant les blocs est entrée via une boîte de dialogue ressemble à ceci:\n"
->>>>>>> 12ea31ef
 
 #. type: Target for macro image
 #: user-manual.txt:813
@@ -2299,12 +2247,8 @@
 msgstr ""
 "*Poids*: les informations à propos du système de lestage peuvent être entrés\n"
 "via une interface similaire à celles des blocs. Si vous cliquez\n"
-<<<<<<< HEAD
 "sur le bouton + en haut à droite , le tableau apparaît\n"
 "comme suit:\n"
-=======
-"sur le bouton + en haut à droite , le tableau apparaît comme suit:\n"
->>>>>>> 12ea31ef
 
 #. type: Target for macro image
 #: user-manual.txt:857
@@ -4679,7 +4623,6 @@
 "information from other digital sources]. CCR dive data are currently "
 "obtained from the proprietary software provided when purchasing CCR dice "
 "equipment. See "
-<<<<<<< HEAD
 "<<_appendix_b_dive_computer_specific_information_for_importing_dive_information,"
 "Appendix B>> for more complete information. Use that software to download "
 "the dive data into a known directory. From the main menu of _Subsurface_, "
@@ -4694,22 +4637,6 @@
 "a .txt extension). After selecting the appropriate dive log, click the "
 "_Open_ button at the bottom right hand of the universal import dialogue.  "
 "The selected dive is imported to the _Subsurface_ dive list."
-=======
-"<<_appendix_b_dive_computer_specific_information_for_importing_dive_information,Appendix "
-"B>> for more complete information. Use that software to download the dive "
-"data into a known directory. From the main menu of _Subsurface_, select "
-"_Import -> Import log files_ to bring up the xref:Unified_import[universal "
-"import dialogue]. As explained in that section, the bottom right hand of the "
-"import dialogue contains a dropdown list (labled _Filter:_) of appropriate "
-"devices that currently include (Poseidon) MkVI or APD log viewer files. "
-"Import for other CCR equipment is under active development. Having selected "
-"the appropriate CCR format and the directory where the original dive logs "
-"have been stored from the CCR dive computer, select a particular dive log "
-"file (in the case of the MkVI it is a file with a .txt extension). After "
-"selecting the appropriate dive log, click the _Open_ button at the bottom "
-"right hand of the universal import dialogue.  The selected dive is imported "
-"to the _Subsurface_ dive list."
->>>>>>> 12ea31ef
 msgstr ""
 
 #. type: Title =====
@@ -4911,13 +4838,8 @@
 #: user-manual.txt:2108
 msgid ""
 "More equipment-specific information for downloading CCR dive logs for "
-<<<<<<< HEAD
 "Poseidon MkVI and APD equipment can be found in xref:"
 "_appendix_b_dive_computer_specific_information_for_importing_dive_information[Appendix "
-=======
-"Poseidon MkVI and APD equipment can be found in "
-"xref:_appendix_b_dive_computer_specific_information_for_importing_dive_information[Appendix "
->>>>>>> 12ea31ef
 "B]."
 msgstr ""
 
@@ -4967,11 +4889,7 @@
 #: user-manual.txt:2127
 #, no-wrap
 msgid "The *Extra Data* tab (usually for individual dives)"
-<<<<<<< HEAD
 msgstr "L'onglet *Extra info* (généralement pour des plongées séparées)"
-=======
-msgstr "L'onglet *Extra info* (généralement pour des plongées sparées)"
->>>>>>> 12ea31ef
 
 #. type: Plain text
 #: user-manual.txt:2135
@@ -5978,13 +5896,8 @@
 #: user-manual.txt:2607
 msgid "The context menu is used in many functions described below."
 msgstr ""
-<<<<<<< HEAD
 "Le menu contextuel est utilisé pour de nombreuses fonctions décrites ci-"
 "dessous."
-=======
-"Le menu contextuel est utilisé pour de nombreuses fonctions décrites "
-"ci-dessous."
->>>>>>> 12ea31ef
 
 #. type: Title ====
 #: user-manual.txt:2609
@@ -7125,7 +7038,6 @@
 #. type: Plain text
 #: user-manual.txt:3156
 msgid ""
-<<<<<<< HEAD
 "_Subsurface_ lets you configure a dive computer. Currently, the Heinrichs-"
 "Weikamp (OSTC 2/2N/2C, OSTC 3, Sport) and Suunto Vyper (Stinger, Mosquito, "
 "D3, Vyper, Vytec, Cobra, Gekko and Zoop) family of dive computers are "
@@ -7135,17 +7047,6 @@
 "dives) and the device name of the dive computer is known.  See "
 "<<_appendix_a_operating_system_specific_information_for_importing_dive_information_from_a_dive_computer,"
 "APPENDIX A>> for information on how to do this."
-=======
-"_Subsurface_ lets you configure a dive computer. Currently, the "
-"Heinrichs-Weikamp (OSTC 2/2N/2C, OSTC 3, Sport) and Suunto Vyper (Stinger, "
-"Mosquito, D3, Vyper, Vytec, Cobra, Gekko and Zoop) family of dive computers "
-"are supported. A large number of settings of these dive computers can be "
-"read and changed to different values. To begin, be sure the appropriate "
-"hardware driver is installed for the dive computer (also required for "
-"downloading dives) and the device name of the dive computer is known.  See "
-"<<_appendix_a_operating_system_specific_information_for_importing_dive_information_from_a_dive_computer,APPENDIX "
-"A>> for information on how to do this."
->>>>>>> 12ea31ef
 msgstr ""
 "_Subsurface_ vous permet de configurer un ordinateur de plongée. "
 "Actuellement, les familles d'ordinateurs supportés sont Heinrichs-Weikamp "
@@ -8158,7 +8059,6 @@
 #. type: Plain text
 #: user-manual.txt:3577
 msgid ""
-<<<<<<< HEAD
 "link:https://www.amazon.com/Deco-Divers-Decompression-Theory-Physiology/"
 "dp/1905492073/ref=sr_1_1?s=books&ie=UTF8&qid=1403932320&sr=1-1&keywords=deco"
 "+for+divers[_Deco for Divers_, by Mark Powell (2008). Aquapress] Southend-on-"
@@ -8170,17 +8070,6 @@
 "+for+divers[_Deco for Divers_, by Mark Powell (2008). Aquapress] Southend-on-"
 "Sea, UK. ISBN 10: 1-905492-07-3.  Un excellent livre non technique qui "
 "traite à la fois des modèles de décompression Bühlmann et VPM-B."
-=======
-"link:https://www.amazon.com/Deco-Divers-Decompression-Theory-Physiology/dp/1905492073/ref=sr_1_1?s=books&ie=UTF8&qid=1403932320&sr=1-1&keywords=deco+for+divers[_Deco "
-"for Divers_, by Mark Powell (2008). Aquapress] Southend-on-Sea, UK. ISBN 10: "
-"1-905492-07-3.  An excellent non-technical review that discusses both the "
-"Bühlmann deco model and the VPM-B model."
-msgstr ""
-"link:https://www.amazon.com/Deco-Divers-Decompression-Theory-Physiology/dp/1905492073/ref=sr_1_1?s=books&ie=UTF8&qid=1403932320&sr=1-1&keywords=deco+for+divers[_Deco "
-"for Divers_, by Mark Powell (2008). Aquapress] Southend-on-Sea, UK. ISBN 10: "
-"1-905492-07-3.  Un excellent livre non technique qui traite à la fois des "
-"modèles de décompression Bühlmann et VPM-B."
->>>>>>> 12ea31ef
 
 #. type: Plain text
 #: user-manual.txt:3585
@@ -9085,10 +8974,6 @@
 
 #. type: Plain text
 #: user-manual.txt:3937
-<<<<<<< HEAD
-=======
-#, qt-format
->>>>>>> 12ea31ef
 msgid ""
 "On a Mac users sometimes have to manually hunt for the correct driver. For "
 "example the correct driver for the Mares Puck devices or any other dive "
