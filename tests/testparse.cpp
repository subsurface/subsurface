#include "testparse.h"
#include "core/dive.h"
#include "core/file.h"
#include "core/divelist.h"
#include <QTextStream>

void TestParse::initTestCase()
{
	/* we need to manually tell that the resource exists, because we are using it as library. */
	Q_INIT_RESOURCE(subsurface);
}

char *intdup(int index)
{
	char tmpbuf[21];

	snprintf(tmpbuf, sizeof(tmpbuf) - 2, "%d", index);
	tmpbuf[20] = 0;
	return strdup(tmpbuf);
}

void TestParse::testParseCSV()
{
	// some basic file parsing tests
	//
	// CSV import should work
	verbose = 1;
	char *params[55];
	int pnr = 0;

	params[pnr++] = strdup(strdup("numberField"));
	params[pnr++] = intdup(0);
	params[pnr++] = strdup("dateField");
	params[pnr++] = intdup(1);
	params[pnr++] = strdup("timeField");
	params[pnr++] = intdup(2);
	params[pnr++] = strdup("durationField");
	params[pnr++] = intdup(3);
	params[pnr++] = strdup("locationField");
	params[pnr++] = intdup(-1);
	params[pnr++] = strdup("gpsField");
	params[pnr++] = intdup(-1);
	params[pnr++] = strdup("maxDepthField");
	params[pnr++] = intdup(4);
	params[pnr++] = strdup("meanDepthField");
	params[pnr++] = intdup(5);
	params[pnr++] = strdup("divemasterField");
	params[pnr++] = intdup(-1);
	params[pnr++] = strdup("buddyField");
	params[pnr++] = intdup(6);
	params[pnr++] = strdup("suitField");
	params[pnr++] = intdup(7);
	params[pnr++] = strdup("notesField");
	params[pnr++] = intdup(-1);
	params[pnr++] = strdup("weightField");
	params[pnr++] = intdup(-1);
	params[pnr++] = strdup("tagsField");
	params[pnr++] = intdup(-1);
	params[pnr++] = strdup("separatorIndex");
	params[pnr++] = intdup(0);
	params[pnr++] = strdup("units");
	params[pnr++] = intdup(0);
	params[pnr++] = strdup("datefmt");
	params[pnr++] = intdup(1);
	params[pnr++] = strdup("durationfmt");
	params[pnr++] = intdup(2);
	params[pnr++] = strdup("cylindersizeField");
	params[pnr++] = intdup(-1);
	params[pnr++] = strdup("startpressureField");
	params[pnr++] = intdup(-1);
	params[pnr++] = strdup("endpressureField");
	params[pnr++] = intdup(-1);
	params[pnr++] = strdup("o2Field");
	params[pnr++] = intdup(-1);
	params[pnr++] = strdup("heField");
	params[pnr++] = intdup(-1);
	params[pnr++] = strdup("airtempField");
	params[pnr++] = intdup(-1);
	params[pnr++] = strdup("watertempField");
	params[pnr++] = intdup(-1);
	params[pnr++] = NULL;

	QCOMPARE(parse_manual_file(SUBSURFACE_SOURCE "/dives/test41.csv", params, pnr - 1), 0);
	fprintf(stderr, "number of dives %d \n", dive_table.nr);
}

void TestParse::testParseDivingLog()
{
	// Parsing of DivingLog import from SQLite database
	sqlite3 *handle;

	struct dive_site *ds = alloc_or_get_dive_site(0xdeadbeef);
	ds->name = copy_string("Suomi -  - Hälvälä");

	QCOMPARE(sqlite3_open(SUBSURFACE_SOURCE "/dives/TestDivingLog4.1.1.sql", &handle), 0);
	QCOMPARE(parse_divinglog_buffer(handle, 0, 0, 0, &dive_table), 0);

	sqlite3_close(handle);
}

void TestParse::testParseV2NoQuestion()
{
	// parsing of a V2 file should work
	QCOMPARE(parse_file(SUBSURFACE_SOURCE "/dives/test40.xml"), 0);
}

void TestParse::testParseV3()
{
	// parsing of a V3 files should succeed
	QCOMPARE(parse_file(SUBSURFACE_SOURCE "/dives/test42.xml"), 0);
}

void TestParse::testParseCompareOutput()
{
	QCOMPARE(save_dives("./testout.ssrf"), 0);
	QFile org(SUBSURFACE_SOURCE "/dives/test40-42.xml");
	org.open(QFile::ReadOnly);
	QFile out("./testout.ssrf");
	out.open(QFile::ReadOnly);
	QTextStream orgS(&org);
	QTextStream outS(&out);
	QStringList readin = orgS.readAll().split("\n");
	QStringList written = outS.readAll().split("\n");
	while(readin.size() && written.size()){
		QCOMPARE(readin.takeFirst(), written.takeFirst());
	}
	clear_dive_file_data();
}

void TestParse::testParseDM4()
{
	sqlite3 *handle;

	QCOMPARE(sqlite3_open(SUBSURFACE_SOURCE "/dives/TestDiveDM4.db", &handle), 0);
	QCOMPARE(parse_dm4_buffer(handle, 0, 0, 0, &dive_table), 0);

	sqlite3_close(handle);
}

void TestParse::testParseCompareDM4Output()
{
	QCOMPARE(save_dives("./testdm4out.ssrf"), 0);
	QFile org(SUBSURFACE_SOURCE "/dives/TestDiveDM4.xml");
	org.open(QFile::ReadOnly);
	QFile out("./testdm4out.ssrf");
	out.open(QFile::ReadOnly);
	QTextStream orgS(&org);
	QTextStream outS(&out);
	QStringList readin = orgS.readAll().split("\n");
	QStringList written = outS.readAll().split("\n");
	while(readin.size() && written.size()){
		QCOMPARE(readin.takeFirst(), written.takeFirst());
	}
	clear_dive_file_data();
}

void TestParse::testParseHUDC()
{
	char *params[37];
	int pnr = 0;

	params[pnr++] = strdup("timeField");
	params[pnr++] = intdup(0);
	params[pnr++] = strdup("depthField");
	params[pnr++] = intdup(1);
	params[pnr++] = strdup("tempField");
	params[pnr++] = intdup(5);
	params[pnr++] = strdup("po2Field");
	params[pnr++] = intdup(-1);
	params[pnr++] = strdup("o2sensor1Field");
	params[pnr++] = intdup(-1);
	params[pnr++] = strdup("o2sensor2Field");
	params[pnr++] = intdup(-1);
	params[pnr++] = strdup("o2sensor3Field");
	params[pnr++] = intdup(-1);
	params[pnr++] = strdup("cnsField");
	params[pnr++] = intdup(-1);
	params[pnr++] = strdup("ndlField");
	params[pnr++] = intdup(2);
	params[pnr++] = strdup("ttsField");
	params[pnr++] = intdup(-1);
	params[pnr++] = strdup("stopdepthField");
	params[pnr++] = intdup(-1);
	params[pnr++] = strdup("pressureField");
	params[pnr++] = intdup(-1);
	params[pnr++] = strdup("setpointFiend");
	params[pnr++] = intdup(-1);
	params[pnr++] = strdup("separatorIndex");
	params[pnr++] = intdup(2);
	params[pnr++] = strdup("units");
	params[pnr++] = intdup(0);
	params[pnr++] = strdup("hw");
	params[pnr++] = strdup("\"DC text\"");
	params[pnr++] = NULL;

	QCOMPARE(parse_csv_file(SUBSURFACE_SOURCE "/dives/TestDiveSeabearHUDC.csv",
				params, pnr - 1, "csv"), 0);

// currently yhr CSV parse fails
//	QCOMPARE(dive_table.nr, 1);

	/*
	 * CSV import uses time and date stamps relative to current
	 * time, thus we need to use a static (random) timestamp
	 */
	if (dive_table.nr > 0) {
		struct dive *dive = dive_table.dives[dive_table.nr - 1];
		dive->when = 1255152761;
		dive->dc.when = 1255152761;
	}
}

void TestParse::testParseCompareHUDCOutput()
{
	QCOMPARE(save_dives("./testhudcout.ssrf"), 0);
	QFile org(SUBSURFACE_SOURCE "/dives/TestDiveSeabearHUDC.xml");
	org.open(QFile::ReadOnly);
	QFile out("./testhudcout.ssrf");
	out.open(QFile::ReadOnly);
	QTextStream orgS(&org);
	QTextStream outS(&out);
	QStringList readin = orgS.readAll().split("\n");
	QStringList written = outS.readAll().split("\n");

// currently the CSV parse fails
//	while(readin.size() && written.size()){
//		QCOMPARE(readin.takeFirst(), written.takeFirst());
//	}

	clear_dive_file_data();
}

void TestParse::testParseNewFormat()
{
	struct dive *dive;
	QDir dir;
	QStringList filter;
	QString firstLine;
	QStringList files;

	/*
	 * Set the directory location and file filter for H3 CSV files.
	 */

	dir = QString::fromLatin1(SUBSURFACE_SOURCE "/dives");
	filter << "TestDiveSeabearH3*.csv";
	filter << "TestDiveSeabearT1*.csv";
	files = dir.entryList(filter, QDir::Files);

	/*
	 * Parse all files found matching the filter.
	 */

	for (int i = 0; i < files.size(); ++i) {
		QString delta;
		QStringList currColumns;
		QStringList headers;
		QString file = QString::fromLatin1(SUBSURFACE_SOURCE "/dives/").append(files.at(i));
		QFile f(file);

		/*
		 * Parse the sample interval if available from CSV
		 * header.
		 */

		f.open(QFile::ReadOnly);
		while ((firstLine = f.readLine().trimmed()).length() > 0 && !f.atEnd()) {
			if (firstLine.contains("//Log interval: "))
				delta = firstLine.remove(QString::fromLatin1("//Log interval: ")).trimmed().remove(QString::fromLatin1(" s"));
		}
		firstLine = f.readLine().trimmed();

		/*
		 * Parse the field configuration from the CSV header.
		 */

		currColumns = firstLine.split(';');
		Q_FOREACH (QString columnText, currColumns) {
			if (columnText == "Time") {
				headers.append("Sample time");
			} else if (columnText == "Depth") {
				headers.append("Sample depth");
			} else if (columnText == "Temperature") {
				headers.append("Sample temperature");
			} else if (columnText == "NDT") {
				headers.append("Sample NDL");
			} else if (columnText == "TTS") {
				headers.append("Sample TTS");
			} else if (columnText == "pO2_1") {
				headers.append("Sample sensor1 pO₂");
			} else if (columnText == "pO2_2") {
				headers.append("Sample sensor2 pO₂");
			} else if (columnText == "pO2_3") {
				headers.append("Sample sensor3 pO₂");
			} else if (columnText == "Ceiling") {
				headers.append("Sample ceiling");
			} else if (columnText == "Tank pressure") {
				headers.append("Sample pressure");
			} else {
				// We do not know about this value
				qDebug() << "Seabear import found an un-handled field: " << columnText;
				headers.append("");
			}
			f.close();
		}

		/*
		 * Validate the parsing routine returns success.
		 */

		char *params[42];
		int pnr = 0;

		params[pnr++] = strdup("timeField");
		params[pnr++] = intdup(headers.indexOf(tr("Sample time")));
		params[pnr++] = strdup("depthField");
		params[pnr++] = intdup(headers.indexOf(tr("Sample depth")));
		params[pnr++] = strdup("tempField");
		params[pnr++] = intdup(headers.indexOf(tr("Sample temperature")));
		params[pnr++] = strdup("po2Field");
		params[pnr++] = intdup(headers.indexOf(tr("Sample pO₂")));
		params[pnr++] = strdup("o2sensor1Field");
		params[pnr++] = intdup(headers.indexOf(tr("Sample sensor1 pO₂")));
		params[pnr++] = strdup("o2sensor2Field");
		params[pnr++] = intdup(headers.indexOf(tr("Sample sensor2 pO₂")));
		params[pnr++] = strdup("o2sensor3Field");
		params[pnr++] = intdup(headers.indexOf(tr("Sample sensor3 pO₂")));
		params[pnr++] = strdup("cnsField");
		params[pnr++] = intdup(headers.indexOf(tr("Sample CNS")));
		params[pnr++] = strdup("ndlField");
		params[pnr++] = intdup(headers.indexOf(tr("Sample NDL")));
		params[pnr++] = strdup("ttsField");
		params[pnr++] = intdup(headers.indexOf(tr("Sample TTS")));
		params[pnr++] = strdup("stopdepthField");
		params[pnr++] = intdup(headers.indexOf(tr("Sample stopdepth")));
		params[pnr++] = strdup("pressureField");
		params[pnr++] = intdup(headers.indexOf(tr("Sample pressure")));
		params[pnr++] = strdup("setpointField");
		params[pnr++] = intdup(-1);
		params[pnr++] = strdup("numberField");
		params[pnr++] = intdup(-1);
		params[pnr++] = strdup("separatorIndex");
		params[pnr++] = intdup(2);
		params[pnr++] = strdup("units");
		params[pnr++] = intdup(0);
		params[pnr++] = strdup("delta");
		params[pnr++] = strdup(delta.toUtf8().data());
		params[pnr++] = NULL;

		QCOMPARE(parse_seabear_csv_file(file.toUtf8().data(),
					params, pnr - 1, "csv"), 0);

<<<<<<< HEAD
		QCOMPARE(dive_table.nr, i + 1);
=======
// currently the CSV parse fails
//		QCOMPARE(dive_table.nr, 1);
>>>>>>> 24f61e8b
		/*
		 * Set artificial but static dive times so the result
		 * can be compared to saved one.
		 */

		if (dive_table.nr > 0) {
			dive = dive_table.dives[dive_table.nr - 1];
			dive->when = 1255152761 + 7200 * i;
			dive->dc.when = 1255152761 + 7200 * i;
		}
	}

	fprintf(stderr, "number of dives %d \n", dive_table.nr);
}

void TestParse::testParseCompareNewFormatOutput()
{
	QCOMPARE(save_dives("./testsbnewout.ssrf"), 0);
	QFile org(SUBSURFACE_SOURCE "/dives/TestDiveSeabearNewFormat.xml");
	org.open(QFile::ReadOnly);
	QFile out("./testsbnewout.ssrf");
	out.open(QFile::ReadOnly);
	QTextStream orgS(&org);
	QTextStream outS(&out);
	QStringList readin = orgS.readAll().split("\n");
	QStringList written = outS.readAll().split("\n");

// currently the CSV parse fails
//	while(readin.size() && written.size()){
//		QCOMPARE(readin.takeFirst(), written.takeFirst());
//	}

	clear_dive_file_data();
}

void TestParse::testParseDLD()
{
	struct memblock mem;
	QString filename = SUBSURFACE_SOURCE "/dives/TestDiveDivelogsDE.DLD";

	QVERIFY(readfile(filename.toLatin1().data(), &mem) > 0);
	QVERIFY(try_to_open_zip(filename.toLatin1().data()) > 0);

	fprintf(stderr, "number of dives from DLD: %d \n", dive_table.nr);
}

void TestParse::testParseCompareDLDOutput()
{
	/*
	 * DC is not cleared from previous tests with the
	 * clear_dive_file_data(), so we do have an additional DC nick
	 * name field on the log.
	 */

	QCOMPARE(save_dives("./testdldout.ssrf"), 0);
	QFile org(SUBSURFACE_SOURCE "/dives/TestDiveDivelogsDE.xml");
	org.open(QFile::ReadOnly);
	QFile out("./testdldout.ssrf");
	out.open(QFile::ReadOnly);
	QTextStream orgS(&org);
	QTextStream outS(&out);
	QStringList readin = orgS.readAll().split("\n");
	QStringList written = outS.readAll().split("\n");
	while(readin.size() && written.size()){
		QCOMPARE(readin.takeFirst(), written.takeFirst());
	}
	clear_dive_file_data();
}

QTEST_GUILESS_MAIN(TestParse)<|MERGE_RESOLUTION|>--- conflicted
+++ resolved
@@ -350,12 +350,7 @@
 		QCOMPARE(parse_seabear_csv_file(file.toUtf8().data(),
 					params, pnr - 1, "csv"), 0);
 
-<<<<<<< HEAD
 		QCOMPARE(dive_table.nr, i + 1);
-=======
-// currently the CSV parse fails
-//		QCOMPARE(dive_table.nr, 1);
->>>>>>> 24f61e8b
 		/*
 		 * Set artificial but static dive times so the result
 		 * can be compared to saved one.
