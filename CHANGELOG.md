--- conflicted
+++ resolved
@@ -1,8 +1,5 @@
-<<<<<<< HEAD
 - Desktop: fix a bug where it is possible for the user to hide all divelist columns [#1600]
-=======
 - Desktop: fix issue with dive list row height in case of larger fonts [#1600]
->>>>>>> 5204af58
 - Mobile: add default cylinder functionality for new dives [#1535]
 - Desktop/Export: fix bug related to quoted text when exporting to HTML [#1576]
 - Desktop/Map-Widget: add support for filtering of map locations [#1581]
