<<<<<<< HEAD
core: Add parser for SeacSync db. Currently only Seac Action uses SeacSync program.
=======
desktop: add an "Edit Gas Change" right-click option [#2910]
core: add support for Shearwater Peregrine (requires firmware V79 or newer)
core: fix renumbering of imported dives [#2731]
mobile: fix editing tank information
planner: Handle zero length segments gracefully when replanning
mobile: disable download button if no connection is selected
mobile: fix incorrect time stamps on GPS track points created via location service
core: correctly recognize A1 as BLE dive computer
planner: Honor the "O2 narcotic" preference when computing MND
desktop: fix broken merging of dives with multiple cylinders
mobile: add information about the cloud sync state to the Subsurface plate in the menu
>>>>>>> f5ba42e9

---
* Always add new entries at the very top of this file above other existing entries and this note.
* Use this layout for new entries: `[Area]: [Details about the change] [reference thread / issue]`
# vim: textwidth=100<|MERGE_RESOLUTION|>--- conflicted
+++ resolved
@@ -1,18 +1,5 @@
-<<<<<<< HEAD
 core: Add parser for SeacSync db. Currently only Seac Action uses SeacSync program.
-=======
-desktop: add an "Edit Gas Change" right-click option [#2910]
-core: add support for Shearwater Peregrine (requires firmware V79 or newer)
-core: fix renumbering of imported dives [#2731]
-mobile: fix editing tank information
-planner: Handle zero length segments gracefully when replanning
-mobile: disable download button if no connection is selected
-mobile: fix incorrect time stamps on GPS track points created via location service
-core: correctly recognize A1 as BLE dive computer
-planner: Honor the "O2 narcotic" preference when computing MND
-desktop: fix broken merging of dives with multiple cylinders
-mobile: add information about the cloud sync state to the Subsurface plate in the menu
->>>>>>> f5ba42e9
+
 
 ---
 * Always add new entries at the very top of this file above other existing entries and this note.
