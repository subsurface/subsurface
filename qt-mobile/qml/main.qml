--- conflicted
+++ resolved
@@ -38,15 +38,11 @@
 		detailsWindow.endEditMode()
 	}
 
-<<<<<<< HEAD
 	function scrollToTop() {
 		diveList.scrollToTop()
 	}
 
-	globalDrawer: MobileComponents.GlobalDrawer {
-=======
 	globalDrawer: Kirigami.GlobalDrawer {
->>>>>>> 2480f21e
 		title: "Subsurface"
 		titleIcon: "qrc:/qml/subsurface-mobile-icon.png"
 
@@ -197,21 +193,11 @@
 						stackView.push(themetest)
 					}
 				}
-<<<<<<< HEAD
-			},
-			Action {
+			},
+			Kirigami.Action {
 				text: "User manual"
 				onTriggered: {
 					manager.showUserManual()
-=======
-				Kirigami.Action {
-					checkable: true
-					checked: manager.verboseEnabled
-					text: checked ? "Disable verbose (for adb logcat)" : "Enable verbose (for adb logcat)"
-					onToggled: {
-						manager.verboseEnabled = checked;
-					}
->>>>>>> 2480f21e
 				}
 			},
 			Kirigami.Action {
@@ -267,26 +253,19 @@
 		property color accentColor: "#2d5b9a"
 		property color shadedColor: "#132744"
 		property color accentTextColor: "#ececec"
-<<<<<<< HEAD
 		property color diveListTextColor: Qt.rgba(0,0,0,0.76) // the Kirigami theme text color is too light
-		property int columnWidth: Math.round(rootItem.width/(MobileComponents.Units.gridUnit*30)) > 0 ? Math.round(rootItem.width / Math.round(rootItem.width/(MobileComponents.Units.gridUnit*30))) : rootItem.width
-	}
-
+		property int columnWidth: Math.round(rootItem.width/(Kirigami.Units.gridUnit*30)) > 0 ? Math.round(rootItem.width / Math.round(rootItem.width/(Kirigami.Units.gridUnit*30))) : rootItem.width
+	}
+/*
 	toolBar: TopBar {
 		width: parent.width
 		height: Layout.minimumHeight
 	}
-
-	property Item stackView: pageStack
-	initialPage: DiveList {
-=======
-		property int columnWidth: Math.round(rootItem.width/(Kirigami.Units.gridUnit*30)) > 0 ? Math.round(rootItem.width / Math.round(rootItem.width/(Kirigami.Units.gridUnit*30))) : rootItem.width
-	}
+ */
 
 	property Item stackView: pageStack
 	pageStack.initialPage: DiveList {
 		anchors.fill: detailsPage
->>>>>>> 2480f21e
 		id: diveList
 		opacity: 0
 		Behavior on opacity {
