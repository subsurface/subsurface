// _Subsurface_ 4.7.5 Release Notes

_Subsurface_ 4.7.5 - Month dd, 2017
------------------------------------------

Some of the changes since _Subsurface_ 4.7.4
~~~~~~~~~~~~~~~~~~~~~~~~~~~~~~~~~~~~~~~~~~~~

- Limit min. GFlow to 10 and min. GFhigh to 40 in preferences for profile
  and planner
- Fix issues related to debug logging on Windows
- Add "Bluetooth mode" in the BT selection dialog: Auto, LE, Classical
- Correct display of cylinder pressures for merged dives
- Allow user defined cylinders as default in preferences (#821)
- mobile: fix black/white switch in splash screen (#531)
- UI: tag editing. Comma entry shows all tags (again) (#605)
<<<<<<< HEAD
- mobile: enable auto completion for dive site entry (#546)
=======
- Printing: the bundled templates are now read-only and are always overwritten
  by the application. The first time the user runs this update, backup files
  of the previous templates would be created. (#847).
>>>>>>> 4a870ff6


Some of the changes since _Subsurface_ 4.7.2
~~~~~~~~~~~~~~~~~~~~~~~~~~~~~~~~~~~~~~~~~~~~

- Small UI fixes
- Improvement to oxygen breaks code in planner
- Write log messages into files when not started from a console on Windows
- Improved detection of OpenGL versions (prevents potential crash on more
  operating systems with ancient gfx drivers)
- Improve the map widget editing behavior. Allow updating the location of
  a marker that is being edited by entering new coordinates in the text field
  in "real-time". Also, don't place new markers at the 0,0 coordinate and
  instead place them at the current map center.
- Improve calculation of VPM-B decompression ceiling displayed in profile.
  In 4.7.2 the VPM-B ceiling was generally under-estimated for decompression
  dives and could be grossly over-estimated for what were actually
  no-decompression dives.


Some of the changes since _Subsurface_ 4.7.1
~~~~~~~~~~~~~~~~~~~~~~~~~~~~~~~~~~~~~~~~~~~~

- Fix potential crash when running with French localization and
  downloading dives from a dive computer
- Fallback to old behavior if Facebook album creation fails
- Fix UI issue when adding dives to trip below
- Fix UI issue when closing filters
- Add small behavior changes to the map widget
- Change to a more consistent way to show errors in Subsurface
- Solve several potential issues with the cloud account authentication
  flow
- Fix a potential problem when saving data that was loaded from a git
  repository into cloud storage
- Fix error where newly created cloud accounts failed to create
  the remote repository on Windows
- Detect and try to work around the fact that the map module requires
  at least OpenGL 2.1 (previously Subsurface would crash when OpenGL
  was too old - often on old Win32 versions)

Some of the changes since _Subsurface_ 4.6.4
~~~~~~~~~~~~~~~~~~~~~~~~~~~~~~~~~~~~~~~~~~~~

- Early and limited support for Bluetooth LE dive computers.
  Currently BLE isn't supported at all on Windows due to lack of support
  for Windows in the underlying toolkit that we use. BLE appears to work
  reasonably well on Mac and works on Linux if Subsurface is built against
  Qt 5.9.2 or newer. Older versions of Qt will give you mixed results,
  depending on the specific dive computer you use.
  Side note for those on Windows or a Linux distro that doesn't allow BLE
  support just yet: you can use Subsurface-mobile 2.0 or later on Android
  and download from your BLE dive computer there and then transfer the
  dive data via Subsurface cloud storage.
- New map widget. No more rotating globe, but much better support for
  the underlying widget - so overall an improvement.
- Many small UI fixes
- Support for multiple tank sensors reporting pressure at the same time.
  This is something that we hadn't seen before outside of CCR dives, but
  some newer dive computers support this for example for side mount
  divers. We now correctly download these data from the dive computers
  that support it, store and retrieve the pressure data, and visualize
  multiple tank pressure readings at the same time.
- Dive planner
  - Improved and more user friendly cylinder handling
  - Print delta pressure for minimum gas calculation in results
  - Identify overlapping dives when calculating dive plan
  - Compute plan variations: How does decompression time change
    due to changes of bottom time by one minute or depth by 1m?
  - Faster planning for long decompression times
- Option in user preferences to display units in main dive list table
- Show green tank change icon when switching to EAN100
- Better support for importing dive data from Shearwater desktop, DL7,
  Datatrak and other 3rd party formats.
- Support for OSTC 4 configuration
- Updated Facebook support to use a newer, still actively supported API.
- Many bug fixes
- Added support for the following dive computers:
  - Aqualung i200
  - Cochran Commander II, Commander TM
  - Dive Systems/Ratio iDive2 Deep, iDive2 Easy, iDive2 Free,
    iDive2 Tech+, iX3M Deep, iX3M Easy, iX3M Pro Deep, iX3M Pro Easy,
    iX3M Pro Tech+, iX3M Reb, iX3M Tech+
  - Heinrichs Weikamp OSTC+
  - Shearwater Perdix AI (only available where BLE is supported)
  - Suunto D4f


Some of the changes since _Subsurface_ 4.6.3
~~~~~~~~~~~~~~~~~~~~~~~~~~~~~~~~~~~~~~~~~~~~

- Allow direct entry of dive depth and duration for manually added dives
- Improved table labels and tooltips in planner
- Minimum gas calculation mode in planner
- Better handling of notes when replanning dives
- Many consistency changes for the terms used across the application
- Support border width setting in printing templates
- Fix situations in which cylinder pressures would incorrectly be marked
  in red
- Many improvemens to CSV export and import
- Small fixes to DivingLog import
- Attempt to parse dive logs as Latin-1 if uft-8 parsing fails
- Add support for importing latest Suunto DM5 format
- Correctly sync unit system between Subsurface and Subsurface-mobile
  (using cloud storage)
- Fix several rounding related problems
- Fix several potential crashes
- Better handling of Uwatec memomouse tank pressure values
- Better handling of Cobalt imports with unused tanks
- libdivecomputer:
  - fix bug in Subsurface version of libdivecomputer that could cause
    buffer overflow
  - several small bugfixes from upstream libdivecomputer

Subsurface-mobile:
- Fix problems with the app showing the wrong dive in the details view,
  both when tapping on a dive in the dive list, and when rotating the
  phone
- Fix problem with map display when running the app in a non-English
  locale. We now send decimal GPS coordinates to Google Maps
- Switch to Kirigami 2
- Fix numerous small UI issues around editing and adding dives.


Some of the changes since _Subsurface_ 4.6.2
~~~~~~~~~~~~~~~~~~~~~~~~~~~~~~~~~~~~~~~~~~~~

- Fix cloud storage access for users with non-ASCII paths on Windows
- Allow using ctrl-scrollwheel to scale the font size of dive plan notes
  both in the UI and when printing
- Ensure that keyboard shortcuts via Ctrl/Cmd work in localized versions
  of Subsurface
- Improve a number of UI strings for consistency and typos
- Make sure column labels for cylinder table get translated
- Improve dive merging: deal with water temperature, better handling of
  dive sites
- Fix typo in saturation / desaturation rates used in Buehlmann
  calculations; this has a small impact on some dive plan deco times
- Improve some icons used in Preferences dialog
- Fix CSV export of weights in lbs
- Various small fixes
- Massive improvements for several of the translations
- Update Russian user manual
- Add Catalan translation

Some of the changes since _Subsurface_ 4.6.1
~~~~~~~~~~~~~~~~~~~~~~~~~~~~~~~~~~~~~~~~~~~~

- Planner: update altitude limits with unit change
- Fix potential crash when merging dives
- Handle dive dates before 1970 correctly
- Include geo location when exporting to divelogs.de
- Add credits button to about screen
- Many updated translations (and add Greek as partially supported language)

Some of the changes since _Subsurface_ 4.6
~~~~~~~~~~~~~~~~~~~~~~~~~~~~~~~~~~~~~~~~~~

- Fix problems with incomplete localization in Windows builds
- Fix Seabear import issues
- Prevent double click on dive number in dive list from (temporarily) editing
  dive number
- Improve cylinder handling when merging dives
- Store a few more preferences in the cloud storage so we can match
  certain aspects of the profile configuration in Subsurface-mobile
- Fix scaling issue that prevent the visual dive editor from reaching
  certain dive durations
- Many fixes and improvements in the dive planner:
  - Fix uninitialized variable that could cause odd problems in the planner
    when the dive list was empty
  - Changed VPM-B calculation for repetitive dives: Resets the maximum
    crushing pressures and the maximal ambient pressure between repetitive
    dives to prevent anomalies that a dive produces a shorter deco when
    following another one than without
  - Allow the user to disable tanks while planning dives (this makes it much
    easier to evaluate different scenarios)
  - Re-enable ctrl-click to remove remaining dive points in planner
  - Improve printed dive plan (no more 0-length segments at gas changes)
  - Print additional information with the dive plan (assumed SAC values,
    altiude)
- Fixes for dive computer support and new dive computer support (through
  the great work of libdivecomputer)
  - add support for Aqualung i450T, i550, and i750TC
  - add support for Cressi Drake
  - add support for Hollis DG02
  - add support for Oceanic F10
  - fixes for Hollis DG03

Some of the changes since _Subsurface_ 4.6 Beta 2
~~~~~~~~~~~~~~~~~~~~~~~~~~~~~~~~~~~~~~~~~~~~~~~~~

- Many updates and improvements to the user mannual
- Many translation updates
- Improved OSTC 4 support
- Bugfix for parsing AP Divesight dive log
- Fix deco algorithm confusion between planner and log
- Display surface interval in planner

Some of the changes since _Subsurface_ 4.6 Beta 1
~~~~~~~~~~~~~~~~~~~~~~~~~~~~~~~~~~~~~~~~~~~~~~~~~

- Add support for importing Underwater Technologies AV1 log files
- Fixed problems posting to Facebook
- Fixed problems opening pictures from picture tab
- Improvements to OSTC firmware update handling
- Small improvements to dive planner (show repetitive dives)
- Fix surface pressure in dive planner
- Updated Windows and Mac binaries to Qt 5.7.1 (and newer versions of
  several other support libraries).

Some of the changes since _Subsurface_ 4.5.6
~~~~~~~~~~~~~~~~~~~~~~~~~~~~~~~~~~~~~~~~~~~~

- Fixed spurious errors when saving to cloud storage
- Better handling of slow network connections when using cloud storage
- Add --cloud-timeout= command line argument that allows to wait longer
  (or shorter, for that matter) before we time out waiting for cloud
  storage. Very useful when in areas with poor internet connectivity
- Add --user= command line argument that allows switching between
  different users from the command line
- Many fixes to CVS importer
- DAN DL7 import
- SmartTrack .slg import
- Fixes to Divelogs.de import and export
- Fixes to UDDF exporter
- Small fix to Uemis downloader for yet another corner case (Uemis
  downloader is known to be broken for some users - it is no longer
  actively maintained)
- Improved handling of dive computer events (grouping them into info,
  warning and alert - best supported on Suunto EON Steel)
- Add heatmap visualization of deco tissue loading
- Many small fixes to the dive planner
- Many fixes for various errors
- Added support for additional divecomputers
  - aqualand: Citizen Hyper Aqualand
  - meridian: Scubapro Mantis
  - nitekq: Dive Rite NiTek Q, NikTek Trio
  - Aeris: 500 AI, XR-1 NX
  - Aqualung: i300, i550T
  - Beuchat: Mundial 2, Mundial 3, Voyager 2G
  - Cressi: Giotto
  - Hollis: TX1
  - Mares: Airlab, Smart Apnea, Puck 2
  - Oceanic: OCi
  - Scubapro: XTender 5
  - Sherwood: Amphos, Amphos Air, Vision
  - Subgear: XP-3G, XP-Air
  - Uwatec: Aladin 2G

Some of the changes since _Subsurface_ 4.5.5
~~~~~~~~~~~~~~~~~~~~~~~~~~~~~~~~~~~~~~~~~~~~

- Fix crash when downloading from Bluetooth based dive computers
- Small fixes to VPM-B ceiling calculations
- Import picture URLs from divelogs.de
- Add support for the new version of the Suunto DX
- Don't get caught in endless loop of git authentication errors
- Fix time parsing of Divesoft Freedom
- Support DAN DL7 import


Some of the changes since _Subsurface_ 4.5.4
~~~~~~~~~~~~~~~~~~~~~~~~~~~~~~~~~~~~~~~~~~~~

- Update to latest libdivecomputer which adds support for Cochran
  Commander and EMC, Uwatec Aladin Sport, Suunto Zoop/Vyper Novo,
  Suunto D4i and D6i with latest firmware, Heinrichs & Weikamp OSTC4,
  Aqualung i450T and Cressi Newton.
- In the dive planner, switch pressure unit when planning in recreational
  mode and setting a tank reserve
- In the dive planner, show the correct VPM-B + conservatism on the
  profile when planning in VPM-B mode and show the planner specific
  gradient factors in Bühlman mode.
- Enable showing a VPM-B based "ceiling" on the profile
- Fix bug regarding depth parameter in OSTC/OSTC3 configuration
- Fix bug in CSV export
- Fix bugs in Suunto DM5 import
- Fix potential race when immediately switching to Add dive or Planner
  while accessing cloud storage
- Fix issue for some users with cloud storage passwords


Some of the changes since _Subsurface_ 4.5.3
~~~~~~~~~~~~~~~~~~~~~~~~~~~~~~~~~~~~~~~~~~~~

- Update to latest libdivecomputer to fix a number of issues in the
  parsing of dive computer data (Shearmos Amphos Air, Shearwater Predator,
  several Oceanic models)
- Add support for Oceanic / Aeris F11, DiveSystem iX3M, Shearwater Perdix
- Fix several issues with imports from CSV, divelogs.de and other sources
- Add better support for OSTC3 configuration
- Fix potential rounding error when exporting weight systems
- If XML file contains actual salinity (instead of the density value that
  we call salinity), correctly interpret that value
- Add statistics by dive type
- Small UI fixes


Some of the changes since _Subsurface_ 4.5.2
~~~~~~~~~~~~~~~~~~~~~~~~~~~~~~~~~~~~~~~~~~~~

- Fix confusing warning about different number of tanks and gases on some
  Suunto dive computers
- Fix missing temperatures on some Suunto dive computers
- Fix several corner cases in the Uemis support
- Fix a few random UI inconsistencies (UI elements not being cleared /
  removed / reset in certain circumstances)
- Cloud storage: no longer store picture binary data in the Subsurface
  cloud storage - this can cause excessively long sync times
- When matching dive site names when entering a location name, match
  anywhere in the location name, not just from the beginning (this makes
  it much easier to find existing dive locations if you remember only part
  of the name)
- Some fixes for importing data from other formats
- English user manual has been updated for language consistency and
  readability

Some of the changes since _Subsurface_ 4.5.1
~~~~~~~~~~~~~~~~~~~~~~~~~~~~~~~~~~~~~~~~~~~~

- No code changes to Subsurface, just an update to libdivecomputer and new
  binaries on all platforms.

Some of the changes since _Subsurface_ 4.5
~~~~~~~~~~~~~~~~~~~~~~~~~~~~~~~~~~~~~~~~~~

- Subsurface no longer crashes on Windows when run in the German
  localization and using the planner
- avoid a situation in the planner where the user ends up with no usable
  cylinder when trying to create a plan
- work around an issue where in some environments the user wasn't able to
  edit the existing print templates (and no error was shown, the edits
  were just silently ignored)
- link against hidapi if it exists; this is required to add support for
  the Suunto EON Steel on Mac when using the matching version of
  libdivecomputer
- get tank sizes from Suunto EON Steel (using the matching version of
  libdivecomputer)
- increase cloud storage timeout to increase the chance that this works on
  very poor internet connections (which appear to be rather typical for
  great dive locations)
- mention the Shearwater Nerd as supported computer (should be identical
  to the Petrel 2)
- some more adjustments to better suit the needs of freedivers
- fix problem with Uemis downloader on Ubuntu
- fix algorithm to calculate the picture time shift based on a picture of
  the time displayed on a dive computer
- fix incorrect sample depth when dive computer sends samples without
  depth (instead these samples now get interpolated)
- fix visualization of SAC rates that had some issues in certain corner
  cases
- fix UI issue on Mac where selecting a location with enter/return did not
  result in the expected behavior
- fix upload of dives to divelogs.de on Windows
- change divelogs.de export to match the import behavior when it comes to
  splitting dive location and dive site

Some of the changes since _Subsurface_ 4.4.2
~~~~~~~~~~~~~~~~~~~~~~~~~~~~~~~~~~~~~~~~~~~~

- Cloud storage. +
_Subsurface_ offers a cloud storage backend that allows using the same
dive data from multiple computers. Accounts are free and tied to an email
address. An account can easily be created from within _Subsurface_
(Preferences, Network tab; simply enter a valid email address and a
password). After the user receives a verification pin and enters this in
the corresponding field in the Preferences all is set up and the cloud
storage can be transparently used from within _Subsurface_. While this is
nice for many users who have more than one computer on which they use
_Subsurface_, it is espcially useful with our upcoming _Subsurface-mobile_ app
on Android (the beta test for that will start soon).
- Web view. +
Dives stored in the _Subsurface_ cloud storage backend can also be
accessed with a web interface. Simply go to
https://cloud.subsurface-divelog.org and authenticate with the same email
address and password as set up in _Subsurface_.
- Dive site handling. +
Dive sites are now a first class citizen in
_Subsurface_ and can be managed as such. Dives include a reference to a
dive site. This also caused changes to our file format (and we bumped the
file format version to 3). On first open old data files will be backed up
and converted to the new format.
- Geo taxonomy. +
A web lookup service has been implemented that allows the
user to get geo taxonomy data based on a GPS fix - so for a dive site that
contains GPS data _Subsurface_ can look up the closest body of water, the
country or closest city.
- Significantly improved print support. +
Printing is now template driven and
allows the user to customize the format in which dives are presented in
print.
- Better Bluetooth device support. +
Instead of having to manually set up BT
devices in the OS, _Subsurface_ now has a much more intuitive UI that
allows the user to work with BT dive computers.
- VPM-B support for dive planning. +
The dive planner module in _Subsurface_
now offers a choice of deco algorithms with both Bühlmann ZH16 and VPM-B.
The VPM-B implementation is new and has been developed from scratch. We
have tested this against a number of known good profiles from the Fortran
reference code but would certainly recommend a bit of extra caution when
using it for dive planning.
- Recreational mode for dive planning +
A new planner mode for dives within no decompression limits using
a single ascent gas. This mode computes the remaining bottom time for
a diver that avoids mandantory decompression stops and stays within the
given amount of gas. This is a natural extension of non-decompression dive
tables and aids like the RDP.
- Better support for freediving. +
The dive list context menu now allows the user to split a dive into
multiple dives at a surface interval. If the dive computer reports "free
dive" mode the split(s) happen at every surface interval of at least 10
seconds, otherwise the threshold is 60 seconds.
- Improved image import and management, +
_Subsurface_ now does a better job
when handling changes in image folder location and can add images from
URLs instead of just local files.
- Undo / redo support. +
While this does not cover all operations, yet, many
operations can now been un-done and subsequently re-done.
- Many fixes and improvements for import third part files and CSV files
- Ability to load dives exported with OSTCTools
- Support for more GPS coordinate formats
- Fix SAC rate calculation for dive computers reporting samples after the
  diver reached the surface
- Don't zoom out the globe to "sky view" when a dive site has no GPS data
- Various other small fixes


Some of the changes since _Subsurface_ 4.4.1
~~~~~~~~~~~~~~~~~~~~~~~~~~~~~~~~~~~~~~~~

Improved editing of tags when multiple dives are selected

Improved handling of the sample interval when uploading data to
divelogs.de

Fixed several issues with downloads from the UEMIS SDA

added support for the new models of the Heinrichs & Weikamp OSTC 2 and OSTC 3

added support for the Tusa IQ-700

added support for the Mares Smart

added more DiveSystems iDive models

added support for Scubapro Meridian and Chromis

added / improved support for Oceanic Veo 2, Veo 3 and VTX

Known issues (and this was the case in 4.4 and 4.4.1 as well):
Suunto Eon Steel support on MacOS is currently not working as MacOS grabs
the device before Subsurface gets to see it.

Some of the changes since _Subsurface_ 4.4
~~~~~~~~~~~~~~~~~~~~~~~~~~~~~~~~~~~~~~~~

Spanish, Russian and French translations of the user manual have been
updated.

Better and more flexible parsing of GPS coordinates.

Small fixes to the HTML export.

Fixed a problem where dives imported from some Shearwater dive computers
would be considered CCR dives. For dives imported in the past, manually
setting them to OC works around the issue.

Several fixes to imports from other divelog, including importing from
MacDive.

Some of the changes since _Subsurface_ 4.3
~~~~~~~~~~~~~~~~~~~~~~~~~~~~~~~~~~~~~~~~

_Subsurface_ supports posting a dive with profile pictures and some of the
relevant data to a user's timeline on Facebook.

_Subsurface_ now allows the user to select which of the dives downloaded
from a dive computer will be added to the dive list.

image::images/subsurface-dive-computer1.png["Subsurface divecomputer download dialog",align="center"]

We have added more capabilities to the CSV import for manually kept dive
logs; this now includes start and end pressure for the main tank as well
as air and water temperatures.

There is also a new interactive dialog that makes it much easier to
identify the meaning of various columns in CSV import.

image::images/subsurface-csv.png["Subsurface csv import dialog",align="center"]

_Subsurface_ can now import dive databases from the Cobalt divelog program.

_Subsurface_ profile drawing has been sped up significantly which also improved
the situation when using the visual editor to add dives or plan dives.

We have made more progress with PSCR support - still not fully functional,
but getting closer. It is now possible to select the type of a dive (OC,
CCR, PSCR) in the UI.

Changes to a dive location on the globe now trigger dive edit mode and can
be rejected. GPS coordinates are shown immediately when selecting a dive
site on the globe.

For owners of the Heinrichs & Weikamp OSTC 3 and OSTC Sport  _Subsurface_
now supports updating the firmware and informs users of new firmware
releases.

We added support for importing logs from the Divesoft Freedom

We went back to a single, Qt5 based 32bit binary that works on all
versions of Windows, 32 or 64bit, all the way back to Windows XP.

Some of the changes since _Subsurface_ 4.2
~~~~~~~~~~~~~~~~~~~~~~~~~~~~~~~~~~~~~~~~

_Subsurface_ now supports flexible filtering of the dive list. When the filter
is opened,one can
specify a combination of different criteria like tags, people who were on
the dive, dive site, suit, etc. While filtering one can see how many dives
match any of the criteria, and how many dives match the combination of the
selected criteria (see the panel below the main menu in the image below)

image::images/V4.3_Subsurface_filter.jpg["Subsurface panel",align="center"]

When editing a dive, one can now copy information about a dive
and paste it into one or more other dives. This makes it easy to add the
same equipment, buddies, tags or other aspects of a dive into a group of
dives with similar characteristics.

The dive profile now offers an easy to understand
tissue saturation graph that shows tissue saturation at any
point during the dive. (See image below)

image::images/V4.3_CylBars.jpg["Cylinder bars and tissue saturation graph",align="center"]

In the dive profile one can turn on an improved visualization of the
gas combinations used during a dive (aka "tank bar" with different gases represented
by different colours, see image above).

Owners of the Heinrichs & Weikamp OSTC 2 and 3 as well as dive computers
in the popular Suunto Vyper family of dive computers can configure the
settings of their dive computers using _Subsurface_.

For a number of dive computers _Subsurface_ now downloads additional data and
shows them in a new tab on the screen. This includes (depending on the
dive computer) information like battery levels, no fly times, Gradient
Factors used during the dive, etc. This feature is enabled in all official
_Subsurface_ binaries and includes the Uemis Zurich SDA. When building
from source this requires a custom
version of libdivecomputer (as explained in the INSTALL file).

The dive planner now offers the ability to re-plan dives and to create duplicate
dive plans in order to plan multiple scenarios.

We added support for several new dive computers including the Suunto EON
Steel, Aeris A300 CD, and Aeris F11.

_Subsurface_ can now import dive logs from Liquivision and Cochran software
as well as the new Suunto DM5.

We made many improvements for UDDF and CSV import, UDDF export now
complies with the latest version of the standard.

Many issues with the HTML export were addressed.

Initial support for closed circuit rebreathers (CCR) and pSCR was added.
Dive logs from the Poseidon MkVI
CCR can be imported. Visualization of dive logs as
well as dive planning should work - but this feature is fairly early in
its development and we assume that there may be a few bugs and
mis-features hidden in this area. Here is a dive profile for a Poseidon MkVI:

image::images/V4.3_CCR.jpg["CCR dive profile",align="center"]

*Other notable improvements*

- Import of manually logged dives (e.g., from an existing paper logbook)
  is now much better documented in the user manual. Instead of having to
  individually enter each dive with the graphical profile editor users can
  add all their dives in a spreadsheet and import the data from there into
  _Subsurface_ in one single operation.
- Many other small improvements to the planner
- Many small UI changes for better use on small displays (tighter columns
  and column headers on the dive list, the toolbox of icons no longer
  forces a minimum height of the profile, etc)
- Improvements on HiDPI displays
- We fixed an annoying bug where when starting to edit a dive the pop-up
  with completions would cover the edit line (this usually happened when
  editing tags)
- For the (rather unusual) dive computers that send a heading event in
  every sample we automatically declutter the profile display now
- The Windows installer is smarter: the 64bit installer refuses to
  install its binaries on a 32bit OS and conversely the installer warns
  you when installing 32bit binaries on a 64bit OS
- Better synchronization with divelogs.de, including support for multiple
  tanks

*Known bugs*

- There appears to be a bug in Qt: when changing the password needed
  authenticate with a proxy, _Subsurface_ will not use the new password
  until after a restart

Some of the changes since 4.1
~~~~~~~~~~~~~~~~~~~~~~~~~~~~~

- The Windows installer is now a 64bit installer including Qt5
- There is still a deprecated 32bit installer including Qt4, but that has
  several known issues (among others, printing has a number of bugs that
  were fixed in Qt5).
- The Mac installer has also been updated to Qt5
- A current development version of libdivecomputer is used for the Windows
  and Mac builds.
- A Dive Planner got added again, using the graphical profile editor; it
  supports different ascent speeds, backgas breaks during deco and many
  other interesting features; it allows the user to print just the dive
  plan (without graphic profile); one shortcoming is that currently one
  cannot re-plan a planned dive, i.e., once you save a dive plan, you can
  no longer edit / change the plan; you have to start from scratch again.
  This is on the todo list.
- Pictures can be associated with dives and shown in the profile
- Printing is much improved (but see above), including a "1 dive per page"
  mode, better rendering of dives (in our mind) and better data
  presented per dive.
- Data entry for dives is much more intuitive and consistent
- We have a reasonably functional HTML exporter for the dive log (it's
  still work in progress but already quite powerful, even though lacking
  localization support).
- Support to import dive log files from Seabear dive computers.
- We added a user survey to learn more about the interests and needs of
  out users
- improved and extended user manuals
- new translated user manuals in Spanish and Russian

*Known issues:*

- (Windows specific) Many Windows fonts don't support specific characters,
  specifically subscript "2" (eg in pO₂). New installations of _Subsurface_
  will automatically pick a font that contains this character, but if you
  had _Subsurface_ installed on a specific system before, it likely has
  saved the previous font in its settings. In that case the best solution
  is to manually change the font to one that contains this character,
  e.g. Calibri.

- (Windows specific) When upgrading from _Subsurface_ 4.1, after saving of a
  logfile the logfile's name may be listed a second time in the files menu
  because of a change in the representation of logfiles filename in the
  Windows registry.

- There are a number of small inconsistencies in the UI when editing
  multiple dives. For example, if multiple dives are edited and some of
  them already have coordinates set, under certain circumstances the
  changes aren't saved. To circumvent this bug only edit dives with the
  same coordinates or edit the dives individually.

- (Windows specific - only 64bit) If an ad blocker is used and set to
  offline mode, the manual check for an update crashes _Subsurface_.

- When using the globe / map widget to edit dive locations, double clicks
  some times fail to set the correct position.

- Sometimes the globe will show the same pane several times. Try to zoom
  in or out of the location and give the system time to download the map
  tiles in the background - on slower network connections this can take a
  while.


New in version 4.1 (compared to _Subsurface_ 4.0.3):
~~~~~~~~~~~~~~~~~~~~~~~~~~~~~~~~~~~~~~~~~~~~~~~~~~

- new and improved profile widget with animations, better info box, and
  a new toolbox to turn on and off many of the additional graphs and
  information displays
- improved CSV import and added CSV export
- import of exported log files from Sensus (CSV) and Shearwater Desktop
  (XML)
- improved UDDF and divelogs.de support
- generalized import dialog
- much improved consistency for dialog boxes, keyboard shortcuts, etc
- improved error handling when downloading from divecomputer
- export an HTML world map with dive sites
- make backups before overwriting XML files
- don't display unused cylinders in the equipment tab (this can be turned
  off and the old behavior restored in the preferences)
- lots of code cleanup, style fixes, improved consistency
- improve Qt5 support (but there are still some visual oddities)
- many improvements to the build infrastructure (out of tree builds,
  ability to build without Marble, make WIP planner a config option)
- more than 50 bugs fixed
- new translation (Greek, British-English, Latvian, and Romanian)
- experimental "check for updates" feature (mostly for Windows and Mac)
- experimental undocumented alternative storage format


New in version 4.0.3 (compared to _Subsurface_ 4.0.2):
~~~~~~~~~~~~~~~~~~~~~~~~~~~~~~~~~~~~~~~~~~~~~~~~~~~~

- fixed unitinialized variable bug that caused errors downloading from
  divecomputers

New in version 4.0.2 (compared to _Subsurface_ 4.0.1):
~~~~~~~~~~~~~~~~~~~~~~~~~~~~~~~~~~~~~~~~~~~~~~~~~~~~

- fixed potential crash when importing dive data without dive computer
  model information
- improve parsing of equipment data; this now accepts localized units
  as well as input in units that are not the display units (so if you
  run _Subsurface_ in metric, but went diving in a place where weights
  are in US Pounds (lbs), you can now enter the weight in lbs and
  _Subsurface_ does the right thing)
- fix temperature conversion when downloading data from Uemis SDA
- improve autocompletion to always be case insensitive
- improve selection handling in the dive list
- include event data in libdivecomputer dump
- improve profiles generated for dives with no depth samples and no
  average depth

New in version 4.0.1 (compared to _Subsurface_ 4.0):
~~~~~~~~~~~~~~~~~~~~~~~~~~~~~~~~~~~~~~~~~~~~~~~~~~

- fixed several bugs handling non-ASCII text both in dive info text
  fields as well as in Windows file names
- added support for generating libdivecomputer log and dump files
- many improvements for import and export of other file formats
- XSLT files are built-in as resources, avoiding issues with not
  finding them
- support more GPS coordinate formats
- fixed several bugs around editing of manually entered dives
- fixed several bugs with entering data for weights and tanks
- increase the number of tracked weight systems to 6
- fixed font setting in preferences
- improved look and feel when running dark themes
- support older versions of Mac OS/X with default DMG (>= 10.5)
- enable https in Windows binaries

New in version 4.0 (compared to _Subsurface_ 3.1):
~~~~~~~~~~~~~~~~~~~~~~~~~~~~~~~~~~~~~~~~~~~~~~~~

With version 4.0 the _Subsurface_ team switched to a different UI
toolkit. This caused the need to do a complete rewrite of a large
chunk of the _Subsurface_ code base. We decided to keep much of the
logic and core of the existing code around, but used the opportunity
for quite a bit of cleanup and many improvements.

The basic concepts are the same, most of the basic features are the
same, but trying to create a concise list of changes that summarizes
the more than 1600 commits that have gone in since version 3.1 seems a
daunting task.

*Here are some of the highlights:*

- new map widget with a spinning globe to visualize dive locations
- much more "native" look and feel under Windows and Mac
- ability to edit dives "in place": simply click on an entry in the
  Dive Notes or Equipment tabs to start editing
- more data about each dive is presented in the Dive Notes and can
  be edited without separate dialogs and without having to go through
  context menues
- graphical editor for dive profiles for manually added dives
- better information overlay for the dive profile
- addition of a "ruler" tool in the profile window that allows
  measuring of many properties between two points in the profile
- better tag system with both predefined user-specified free text tags
- better integration with divelogs.de (upload & download support)
- ability to show the user manual from within the application without
  a life internet connection and without opening the manual in an
  external browser window
- better statistics (with per-trip statistics available)

*Known issues:*

- Filter->Select Events is not implemented
- Dive planner has been disabled for now
- https support for divelogs.de on Windows is disabled



New in version 3.1 (compared to _Subsurface_ 3.0.2):
~~~~~~~~~~~~~~~~~~~~~~~~~~~~~~~~~~~~~~~~~~~~~~~~~~

- track tags for dives (things like 'boat', 'shore', 'deep', etc)
- enable filtering by tags
- ability to modify events from a context menu in the dive profile
  (this includes the ability to add gaschange events)
- direct export / upload to the divelogs.de online logbook
- import of Suunto DM4 files
- improved printout formatting and printer dialog
- support for color printing
- dive planning: add option for last stop at 6m/20ft
- added support for Heinrichs Weikamp OSTC3 and Suunto DX
- native support for the Shearwater Petrel (much faster download)
- various bug fixes



New in version 3.0.2 (compared to _Subsurface_ 3.0.1):
~~~~~~~~~~~~~~~~~~~~~~~~~~~~~~~~~~~~~~~~~~~~~~~~~~~~

This update was mainly triggered by a bug in the handling of pO₂
values read from CCR / rebreather dive computers. This bug can lead to
incorrect data being stored in the _Subsurface_ XML file. Installing
_Subsurface_ 3.0.2 and re-downloading the dives will correct the
incorrect data. In order to re-download the dives connect your dive
computer (this should only affect people with certain tec dive
computers like the Shearwater Petrel or Predator that store pO₂ values
read from a pO₂ sensor in their dive log), open the download dialog,
check the box "Force download of all dives" and download your
dives. After you save your data file the correct pO₂ data should be
stored in the samples.

If you are using one of those dive computers, have saved data files
with _Subsurface_ 3.0 or 3.0.1 and have since deleted those dives from
your dive computers, please contact the developers as we also have an
experimental script that should be able to fix incorrect XML files -
but re-downloading the data is the much more reliable way to address
this issue.

In addition to this bug fix, 3.0.2 brings a number of other improvements:
- A Portuguese localization of _Subsurface_ was added.
- _Subsurface_ now remembers its window size and pane layout the next time
   it is started.
- Several importers for data for third party dive software were improved.
- Dives from the Heinrichs & Weikamp DR5 and from kenozooid can now be
   imported into _Subsurface_.
- A crash with localized versions of _Subsurface_ on Mac was resolved.
- The map provider for the GPS maps is now configurable.
- The layout of some dialog boxes was changed to improve usability on
   small screens.
- It is now easier to edit date and time of existing dives (and you can
   now edit duration, maximum and average depth for dives that were
   manually entered).
- Several small bugs were addressed.


New in version 3.0.1 (compared to _Subsurface_ 3.0):
~~~~~~~~~~~~~~~~~~~~~~~~~~~~~~~~~~~~~~~~~~~~~~~~~~~

- Several bug fixes for importing log files from other divelog software;
  especially imports from DivingLog should work much better now, but
  also new importer functions for UDDF and UDCF
- Fixes for SAC calculation and gas volume estimates at high pressures
  (air and nitrox are NOT ideal gases in the physics sense)
- Added Help link to the online user manual
- Improved the user manual
- random other bug fixes


New in version 3.0 (compared to _Subsurface_ 2.1):
~~~~~~~~~~~~~~~~~~~~~~~~~~~~~~~~~~~~~~~~~~~~~~~~

- Many new divecomputers supported, bugfixes for existing divecomputers
  - Cressi Leonardo, Seemann XP5, Mares Matrix, Mares Puck Pro, Mares
    Nemo Wide 2, Shearwater Petrel, Shearwater Predator, Aeris A300
    AI, Hollis DG03
  - significant improvements for the Heinrichs Weiskamp OSTC
- Significantly improved selection of divecomputers for direct download
- Map display of GPS locations of dives and ability to enter and edit those
- Improved automatic dive numbering
- Data overlay for profile plot (with additional statistics information)
- Zoom function for profile plot
- Dive planner
- Improved printing support
- Improved dive trip handling
- Support for downloading dives from multiple computers (so for example
  both your main and your backup computer)
- Added ability to import existing divelogs from Suunto DM3 (no manual
  unpacking needed anymore), MacDive and divelogs.de
- Lots of features to make tec divers happy:
  - Experimental deco calculation with optional display of a calculated
    ceiling (Buhlmann ZH16 with gradient factors)
  - Display of deco information from some divecomputers that support this
  - TriMix support
  - CCR support (fixed or variable setpoint, on dive computers that support
    this)
  - Optional pO₂, pN₂ and pHe graphs
  - CNS tracking for supported divecomputers
- Lots of bug fixes<|MERGE_RESOLUTION|>--- conflicted
+++ resolved
@@ -14,13 +14,10 @@
 - Allow user defined cylinders as default in preferences (#821)
 - mobile: fix black/white switch in splash screen (#531)
 - UI: tag editing. Comma entry shows all tags (again) (#605)
-<<<<<<< HEAD
 - mobile: enable auto completion for dive site entry (#546)
-=======
 - Printing: the bundled templates are now read-only and are always overwritten
   by the application. The first time the user runs this update, backup files
   of the previous templates would be created. (#847).
->>>>>>> 4a870ff6
 
 
 Some of the changes since _Subsurface_ 4.7.2
